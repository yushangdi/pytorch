--- conflicted
+++ resolved
@@ -22,11 +22,7 @@
       "Non-empty 3D data tensor expected but got a tensor with sizes ",
       input.sizes());
 
-<<<<<<< HEAD
-  set_output_raw_strided(0, full_output_size, {}, input.options());
-=======
   set_output(full_output_size, input.options());
->>>>>>> 8d93f6b4
 }
 
 TORCH_META_FUNC(upsample_linear1d_backward) (
@@ -47,11 +43,7 @@
   check_dim_size(grad_output, 3, 1, full_output_size[1]);
   check_dim_size(grad_output, 3, 2, full_output_size[2]);
 
-<<<<<<< HEAD
-  set_output_raw_strided(0, input_size, {}, grad_output.options());
-=======
   set_output(input_size, grad_output.options());
->>>>>>> 8d93f6b4
 }
 
 } // namespace meta
