#pragma once

#include <c10/util/C++17.h>
#include <c10/util/ConstexprCrc.h>
#include <c10/util/IdWrapper.h>
#include <c10/util/string_view.h>
#include <cinttypes>
#include <functional>

namespace c10 {
namespace util {

#if (defined(_MSC_VER) && defined(__CUDACC__)) || (!defined(__clang__) && !defined(_MSC_VER) && defined(__GNUC__) && __GNUC__ < 9)
// GCC<9 has issues with our implementation for constexpr typenames.
// So does nvcc on Windows.
// Any version of MSVC or Clang and GCC 9 are fine with it.
// TODO Make it work for more compilers
#define C10_TYPENAME_SUPPORTS_CONSTEXPR 0
#define C10_TYPENAME_CONSTEXPR
#else
#define C10_TYPENAME_SUPPORTS_CONSTEXPR 1
#define C10_TYPENAME_CONSTEXPR constexpr
#endif

struct type_index final : IdWrapper<type_index, uint64_t> {
  constexpr explicit type_index(uint64_t checksum) : IdWrapper(checksum) {}

  // Allow usage in std::map / std::set
  // TODO Disallow this and rather use std::unordered_map/set everywhere
  friend constexpr bool operator<(type_index lhs, type_index rhs) noexcept {
    return lhs.underlyingId() < rhs.underlyingId();
  }

  friend std::ostream& operator<<(std::ostream& stream, type_index typeId) {
    return stream << typeId.underlyingId();
  }
};

namespace detail {

#if !defined(__clang__) && !defined(_MSC_VER) && defined(__GNUC__) && \
    __GNUC__ < 5
// Getting __PRETTY_FUNCTION__ at compile time only works with GCC >= 5
#error "You're running a too old version of GCC. We need GCC 5 or later."
#endif

#if defined(__clang__) && __clang_major__ < 4
// Getting __PRETTY_FUNCTION__ at compile time only works with Clang >= 4
#error "You're running a too old version of Clang. We need Clang 4 or later."
#endif

inline constexpr string_view extract(
    string_view prefix,
    string_view suffix,
    string_view str) {
#if !defined(__CUDA_ARCH__) // CUDA doesn't like std::logic_error in device code
  return (!str.starts_with(prefix) || !str.ends_with(suffix))
      ? (throw std::logic_error("Invalid pattern"), string_view())
      : str.substr(prefix.size(), str.size() - prefix.size() - suffix.size());
#else
  return str.substr(prefix.size(), str.size() - prefix.size() - suffix.size());
#endif
}

template <typename T>
inline C10_TYPENAME_CONSTEXPR c10::string_view fully_qualified_type_name_impl() {
#if defined(_MSC_VER)
  return extract(
      "class c10::basic_string_view<char> __cdecl c10::util::detail::fully_qualified_type_name_impl<",
<<<<<<< HEAD
      ">(void)",
      string_view(__FUNCSIG__, sizeof(__FUNCSIG__) - 1));
=======
      ">(void) noexcept",
      __FUNCSIG__);
>>>>>>> f3c2bcd9
#elif defined(__clang__)
  return extract(
      "c10::string_view c10::util::detail::fully_qualified_type_name_impl() [T = ",
      "]",
      string_view(__PRETTY_FUNCTION__, sizeof(__PRETTY_FUNCTION__) - 1));
#elif defined(__GNUC__)
  return extract(
      "constexpr c10::string_view c10::util::detail::fully_qualified_type_name_impl() [with T = ",
      "; c10::string_view = c10::basic_string_view<char>]",
      string_view(__PRETTY_FUNCTION__, sizeof(__PRETTY_FUNCTION__) - 1));
#endif
}

template <typename T>
inline C10_HOST_CONSTEXPR uint64_t type_index_impl() {
#if !defined(__CUDA_ARCH__)
// Idea: __PRETTY_FUNCTION__ (or __FUNCSIG__ on msvc) contains a qualified name
// of this function, including its template parameter, i.e. including the
// type we want an id for. We use this name and run crc64 on it to get a type
// id.
  return crc64(fully_qualified_type_name_impl<T>()).checksum();
#else
  throw std::logic_error("This should not be called on device code");
#endif
}

} // namespace detail

template <typename T>
inline constexpr type_index get_type_index() noexcept {
#if !defined(__CUDA_ARCH__)
  // To enforce that this is really computed at compile time, we pass the
  // type index through std::integral_constant.
  return type_index{std::integral_constant<
      uint64_t,
      detail::type_index_impl<std::remove_cv_t<std::decay_t<T>>>()>::value};
#else
  // There's nothing in theory preventing us from running this on device code
  // except for nvcc throwing a compiler error if we enable it.
  return (
      abort(),
      type_index(0));
#endif
}

template <typename T>
inline C10_TYPENAME_CONSTEXPR string_view get_fully_qualified_type_name() noexcept {
  constexpr string_view name = detail::fully_qualified_type_name_impl<T>();
  return name;
}
} // namespace util
} // namespace c10

C10_DEFINE_HASH_FOR_IDWRAPPER(c10::util::type_index);<|MERGE_RESOLUTION|>--- conflicted
+++ resolved
@@ -67,13 +67,8 @@
 #if defined(_MSC_VER)
   return extract(
       "class c10::basic_string_view<char> __cdecl c10::util::detail::fully_qualified_type_name_impl<",
-<<<<<<< HEAD
-      ">(void)",
+      ">(void) noexcept",
       string_view(__FUNCSIG__, sizeof(__FUNCSIG__) - 1));
-=======
-      ">(void) noexcept",
-      __FUNCSIG__);
->>>>>>> f3c2bcd9
 #elif defined(__clang__)
   return extract(
       "c10::string_view c10::util::detail::fully_qualified_type_name_impl() [T = ",
