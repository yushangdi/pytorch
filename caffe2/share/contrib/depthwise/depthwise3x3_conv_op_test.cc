#include "caffe2/core/init.h"
#include "caffe2/core/operator.h"
#include "caffe2/core/tensor.h"
#include "caffe2/utils/math.h"
#include "caffe2/utils/proto_utils.h"
#include "gtest/gtest.h"

#include <cmath>
#include <random>

namespace caffe2 {

namespace {

void AddNoiseInput(
    const vector<int64_t>& shape,
    const string& name,
    Workspace* ws) {
  DeviceOption option;
  CPUContext context(option);
  Blob* blob = ws->CreateBlob(name);
  auto* tensor = BlobGetMutableTensor(blob, CPU);
  tensor->Resize(shape);

  math::RandGaussian<float, CPUContext>(
      tensor->size(), 0.0f, 3.0f, tensor->mutable_data<float>(), &context);
  for (auto i = 0; i < tensor->size(); ++i) {
    tensor->mutable_data<float>()[i] =
        std::min(-5.0f, std::max(5.0f, tensor->mutable_data<float>()[i]));
  }
}

inline float relativeError(float a, float b) {
  return std::abs(a - b) / (0.5f * (std::abs(a) + std::abs(b)));
}

void compare(
    int N,
    int inputC,
    int H,
    int W,
    int outputC,
    int kernelH,
    int kernelW,
    int strideH,
    int strideW,
    int padT,
    int padL,
    int padB,
    int padR,
    int group,
    float maxRelErr,
    float absErrForRelErrFailure) {
  LOG(INFO) << "running N " << N << " inputC " << inputC << " H " << H << " W "
            << W << " outputC " << outputC << " kernelH " << kernelH
            << " kernelW " << kernelW << " strideH " << strideH << " strideW "
            << strideW << " padT " << padT << " padL " << padL << " padB "
            << padB << " padR " << padR << " group " << group;

  Workspace ws;

  OperatorDef depthwiseOpDef;
  depthwiseOpDef.set_name("test");
  depthwiseOpDef.set_type("Conv");
  depthwiseOpDef.set_engine("DEPTHWISE_3x3");
  depthwiseOpDef.add_input("X");
  depthwiseOpDef.add_input("W");
  depthwiseOpDef.add_input("B");
  depthwiseOpDef.add_output("Y_depthwise");

  depthwiseOpDef.add_arg()->CopyFrom(MakeArgument("kernel_h", kernelH));
  depthwiseOpDef.add_arg()->CopyFrom(MakeArgument("kernel_w", kernelW));
  depthwiseOpDef.add_arg()->CopyFrom(MakeArgument("stride_h", strideH));
  depthwiseOpDef.add_arg()->CopyFrom(MakeArgument("stride_w", strideW));
  depthwiseOpDef.add_arg()->CopyFrom(MakeArgument("pad_t", padT));
  depthwiseOpDef.add_arg()->CopyFrom(MakeArgument("pad_l", padL));
  depthwiseOpDef.add_arg()->CopyFrom(MakeArgument("pad_b", padB));
  depthwiseOpDef.add_arg()->CopyFrom(MakeArgument("pad_r", padR));
  depthwiseOpDef.add_arg()->CopyFrom(MakeArgument("group", group));

  AddNoiseInput(vector<int64_t>{N, inputC, H, W}, "X", &ws);
  AddNoiseInput(
      vector<int64_t>{outputC, inputC / group, kernelH, kernelW}, "W", &ws);
  AddNoiseInput(vector<int64_t>{outputC}, "B", &ws);

  unique_ptr<OperatorBase> depthwiseOp(CreateOperator(depthwiseOpDef, &ws));
  EXPECT_NE(nullptr, depthwiseOp.get());

  OperatorDef referenceOpDef;
  referenceOpDef.set_name("test");
  referenceOpDef.set_type("Conv");
  referenceOpDef.add_input("X");
  referenceOpDef.add_input("W");
  referenceOpDef.add_input("B");
  referenceOpDef.add_output("Y_reference");

  referenceOpDef.add_arg()->CopyFrom(MakeArgument("kernel_h", kernelH));
  referenceOpDef.add_arg()->CopyFrom(MakeArgument("kernel_w", kernelW));
  referenceOpDef.add_arg()->CopyFrom(MakeArgument("stride_h", strideH));
  referenceOpDef.add_arg()->CopyFrom(MakeArgument("stride_w", strideW));
  referenceOpDef.add_arg()->CopyFrom(MakeArgument("pad_t", padT));
  referenceOpDef.add_arg()->CopyFrom(MakeArgument("pad_l", padL));
  referenceOpDef.add_arg()->CopyFrom(MakeArgument("pad_b", padB));
  referenceOpDef.add_arg()->CopyFrom(MakeArgument("pad_r", padR));
  referenceOpDef.add_arg()->CopyFrom(MakeArgument("group", group));

  unique_ptr<OperatorBase> referenceOp(CreateOperator(referenceOpDef, &ws));
  EXPECT_NE(nullptr, referenceOp.get());

  for (auto i = 0; i < 10; ++i) {
    EXPECT_TRUE(depthwiseOp->Run());
  }
  Blob* depthwiseOutputBlob = ws.GetBlob("Y_depthwise");
  EXPECT_NE(nullptr, depthwiseOutputBlob);
  auto& depthwiseOutput = depthwiseOutputBlob->Get<TensorCPU>();

  for (auto i = 0; i < 10; ++i) {
    EXPECT_TRUE(referenceOp->Run());
  }

  Blob* referenceOutputBlob = ws.GetBlob("Y_reference");
  EXPECT_NE(nullptr, referenceOutputBlob);
  auto& referenceOutput = referenceOutputBlob->Get<TensorCPU>();

  // Compare all output points
  for (int n = 0; n < depthwiseOutput.dim32(0); ++n) {
    for (int c = 0; c < depthwiseOutput.dim32(1); ++c) {
      for (int h = 0; h < depthwiseOutput.dim32(2); ++h) {
        for (int w = 0; w < depthwiseOutput.dim32(3); ++w) {
          int offset = n * depthwiseOutput.dim32(1) * depthwiseOutput.dim32(2) *
                  depthwiseOutput.dim32(3) +
              c * depthwiseOutput.dim32(2) * depthwiseOutput.dim32(3) +
              h * depthwiseOutput.dim32(3) + w;

          auto v1 = depthwiseOutput.data<float>()[offset];
          auto v2 = referenceOutput.data<float>()[offset];

          float relErr = relativeError(v1, v2);
          float absErr = std::abs(v1 - v2);

          // For small values / small difference, the relative error
          // can be huge but the absolute error will be small
          EXPECT_TRUE(
              relErr <= maxRelErr || absErr <= absErrForRelErrFailure)
              << v1 << " " << v2 << " (rel err " << relErr << ") "
              << "(" << n << " " << c << " " << h << " " << w << ") "
              << "running N " << N << " inputC " << inputC << " H " << H
              << " W " << W << " outputC " << outputC << " kernelH " << kernelH
              << " kernelW " << kernelW << " strideH " << strideH << " strideW "
              << strideW << " padT " << padT << " padL " << padL << " padB "
              << padB << " padR " << padR << " group " << group;
        }
      }
    }
  }
}

int randInt(int a, int b) {
  static std::random_device rd;
  static std::mt19937 gen(rd());

  return std::uniform_int_distribution<int>(a, b)(gen);
}

void runConv(
    int kernelH,
    int kernelW,
    int strideH,
    int strideW,
    int group = 1,
    int planesIn = randInt(1, 6),
    int planesOut = randInt(1, 6),
    int n = randInt(1, 2)) {
  int h = randInt(20, 100);
  int w = randInt(20, 100);
  // This pad restriction is imposed by NNPACK
  int padT = std::min(randInt(0, 3), kernelH - 1);
  int padB = std::min(randInt(0, 3), kernelH - 1);
  int padL = std::min(randInt(0, 3), kernelW - 1);
  int padR = std::min(randInt(0, 3), kernelW - 1);

  caffe2::compare(
      n,
      planesIn,
      h,
      w,
      planesOut,
      kernelH,
      kernelW,
      strideH,
      strideW,
      padT,
      padL,
      padB,
      padR,
      group,
      0.05f,
      0.1f);
}

} // unnamed namespace

constexpr size_t kIters = 20;

<<<<<<< HEAD
=======
// NOLINTNEXTLINE(cppcoreguidelines-avoid-non-const-global-variables)
>>>>>>> 078fadaa
TEST(DEPTHWISE3x3, Conv) {
  for (int i = 0; i < kIters; ++i) {
    int channel = 2;
    runConv(3, 3, 1, 1, channel, channel, channel, randInt(1, 2));
  }
}

} // namespace caffe2<|MERGE_RESOLUTION|>--- conflicted
+++ resolved
@@ -202,10 +202,7 @@
 
 constexpr size_t kIters = 20;
 
-<<<<<<< HEAD
-=======
 // NOLINTNEXTLINE(cppcoreguidelines-avoid-non-const-global-variables)
->>>>>>> 078fadaa
 TEST(DEPTHWISE3x3, Conv) {
   for (int i = 0; i < kIters; ++i) {
     int channel = 2;
