# Owner(s): ["oncall: quantization"]

import torch
import torch.nn as nn
import torch.nn.functional as F
import torch.nn.intrinsic.quantized as nniq
import torch.nn.quantized as nnq
from torch.ao.quantization import default_qconfig
from torch.ao.quantization.observer import MinMaxObserver, PerChannelMinMaxObserver
from torch.ao.quantization.quantize_fx import prepare_fx, convert_fx
from torch.ao.quantization.fx._equalize import (
    _InputEqualizationObserver,
    _WeightEqualizationObserver,
    calculate_equalization_scale,
    default_equalization_qconfig,
    _convert_equalization_ref,
    get_layer_sqnr_dict,
    get_equalization_qconfig_dict,
)

from torch.testing._internal.common_quantization import (
    NodeSpec as ns,
    QuantizationTestCase,
    SingleLayerLinearModel,
    TwoLayerLinearModel,
    LinearAddModel,
    SingleLayerFunctionalLinearModel,
    TwoLayerFunctionalLinearModel,
    FunctionalLinearAddModel,
    ConvModel,
    TwoLayerConvModel,
    SingleLayerFunctionalConvModel,
    TwoLayerFunctionalConvModel,
    skipIfNoFBGEMM,
    LinearReluModel,
    LinearReluLinearModel,
    LinearReluAddModel,
    FunctionalLinearReluModel,
    FunctionalLinearReluLinearModel,
    ConvReluModel,
    ConvReluConvModel,
    ConvReluAddModel,
    FunctionalConvReluModel,
    FunctionalConvReluConvModel,
)

# Standard Libraries
import copy
import numpy as np

# Testing utils
from hypothesis import given
from hypothesis import strategies as st


default_qconfig_dict = {"": default_qconfig}

specific_qconfig_dict = {
    "": None,
    "object_type": [(nn.Linear, default_qconfig),
                    (F.linear, default_qconfig),
                    (nn.ReLU, default_qconfig),
                    (F.relu, default_qconfig),
                    (nn.Conv2d, default_qconfig),
                    (F.conv2d, default_qconfig)]
}

default_equalization_qconfig_dict = {
    "": None,
    "object_type": [(nn.Linear, default_equalization_qconfig),
                    (F.linear, default_equalization_qconfig),
                    (nn.ReLU, default_equalization_qconfig),
                    (F.relu, default_equalization_qconfig),
                    (nn.Conv2d, default_equalization_qconfig),
                    (F.conv2d, default_equalization_qconfig)]
}


class TestEqualizeFx(QuantizationTestCase):
    def channel_minmax(self, input, axis=1):
        ''' Finds the min/max of inputs associated with a specific channel
        '''
        size_of_tensor_dim = input.ndim
        axis_list = list(range(size_of_tensor_dim))
        axis_list.remove(axis)
        axis_list.sort(reverse=True)

        mins = input.copy()
        maxs = input.copy()
        for a in axis_list:
            mins = mins.min(a)
            maxs = maxs.max(a)

        return (mins, maxs)

    @given(ndim=st.sampled_from((2, 3, 4, 5)),
           input_qdtype=st.sampled_from((torch.qint8, torch.quint8)),
           input_qscheme=st.sampled_from((torch.per_tensor_affine, torch.per_tensor_symmetric)),
           weight_qdtype=st.sampled_from((torch.qint8, torch.quint8)),
           weight_qscheme=st.sampled_from((torch.per_channel_affine, torch.per_channel_symmetric,
                                           torch.per_channel_affine_float_qparams)))
    def test_input_weight_eq_observer(self, ndim, input_qdtype, input_qscheme, weight_qdtype, weight_qscheme):
        sizes = []
        for _ in range((ndim - 1) * 2):
            sizes.append(np.random.randint(2, 10))

        channel = np.random.randint(1, 10)
        if ndim == 2:
            x = np.random.random(size=(sizes[0], channel))
            w = np.random.random(size=(sizes[1], channel))
        elif ndim == 3:
            x = np.random.random(size=(sizes[0], channel, sizes[1]))
            w = np.random.random(size=(sizes[2], channel, sizes[3]))
        elif ndim == 4:
            x = np.random.random(size=(sizes[0], channel, sizes[1], sizes[2]))
            w = np.random.random(size=(sizes[3], channel, sizes[4], sizes[5]))
        elif ndim == 5:
            x = np.random.random(size=(sizes[0], channel, sizes[1], sizes[2], sizes[3]))
            w = np.random.random(size=(sizes[4], channel, sizes[5], sizes[6], sizes[7]))

        x = (x * 10).round(decimals=2).astype(np.float32)
        w = (w * 10).round(decimals=2).astype(np.float32)

        input_eq_obs = _InputEqualizationObserver(dtype=input_qdtype, qscheme=input_qscheme)
        weight_eq_obs = _WeightEqualizationObserver(dtype=weight_qdtype, qscheme=weight_qscheme)

        ret_x = input_eq_obs(torch.tensor(x))
        ret_w = weight_eq_obs(torch.tensor(w))
        self.assertEqual((ret_x, ret_w), (x, w))

        # Check the min/max input columns are correct
        ref_min_inputs, ref_max_inputs = self.channel_minmax(x)
        min_inputs, max_inputs = input_eq_obs.get_input_minmax()
        self.assertEqual(min_inputs, torch.tensor(ref_min_inputs, dtype=torch.float32))
        self.assertEqual(max_inputs, torch.tensor(ref_max_inputs, dtype=torch.float32))

        # Check the min/max weight columns are correct
        ref_min_weights_col, ref_max_weights_col = self.channel_minmax(w)
        min_weights_col, max_weights_col = weight_eq_obs.get_weight_col_minmax()
        self.assertEqual(min_weights_col, torch.tensor(ref_min_weights_col, dtype=torch.float32))
        self.assertEqual(max_weights_col, torch.tensor(ref_max_weights_col, dtype=torch.float32))

        # Check the equalization scale is correct
        equalization_scale = calculate_equalization_scale(input_eq_obs, weight_eq_obs)
        ref_equalization_scale = np.sqrt((ref_max_weights_col - ref_min_weights_col) /
                                         (ref_max_inputs - ref_min_inputs))
        self.assertEqual(equalization_scale, torch.tensor(ref_equalization_scale, dtype=torch.float32))

        input_eq_obs.set_equalization_scale(equalization_scale)
        weight_eq_obs.set_equalization_scale(equalization_scale)

        # Check the input scale/zero-point values
        min_input_scaled, max_input_scaled = input_eq_obs.calculate_scaled_minmax()
        input_quant_obs = MinMaxObserver(dtype=input_qdtype, qscheme=input_qscheme)
        input_quant_obs.min_val = min_input_scaled
        input_quant_obs.max_val = max_input_scaled
        input_qparams = input_quant_obs.calculate_qparams()

        ref_min_input_scaled = np.min(ref_min_inputs * ref_equalization_scale)
        ref_min_input_scaled = min(0, ref_min_input_scaled)
        ref_max_input_scaled = np.max(ref_max_inputs * ref_equalization_scale)
        ref_max_input_scaled = max(0, ref_max_input_scaled)

        if input_qscheme == torch.per_tensor_symmetric:
            ref_scale = 2 * max(abs(ref_min_input_scaled), ref_max_input_scaled) / 255
            ref_zero_point = 0 if input_qdtype is torch.qint8 else 128
        else:
            ref_scale = (ref_max_input_scaled - ref_min_input_scaled) / 255
            quant_min = -128 if input_qdtype is torch.qint8 else 0
            quant_max = 127 if input_qdtype is torch.qint8 else 255
            ref_zero_point = quant_min - np.round(ref_min_input_scaled / ref_scale)
            np.clip(ref_zero_point, quant_min, quant_max)

        self.assertEqual(input_qparams[0].item(), ref_scale, atol=1e-5, rtol=0)
        self.assertEqual(input_qparams[1].item(), ref_zero_point)

        # During input-weight equalization, we will scale the weights so that
        # the following weight quantized observer will have the correct scaled qparams
        # Check the weight scale/zero-point values of the quantized observer
        weight_quant_obs = PerChannelMinMaxObserver(ch_axis=1, dtype=weight_qdtype, qscheme=weight_qscheme)

        # Scale the weights for input-weight equalization
        new_shape = [1] * w.ndim
        new_shape[1] = w.shape[1]
        ref_w_scaled = w * np.reciprocal(ref_equalization_scale.reshape(tuple(new_shape)))

        w = torch.tensor(w)
        new_shape[1] = w.size(1)
        w_scaled = torch.mul(w, torch.reciprocal(equalization_scale.view(new_shape)))

        self.assertEqual(w_scaled, ref_w_scaled)

        # Call forward on the weight quantization observer
        weight_quant_obs(w_scaled)

        # Check the min/max weight rows are correct
        ref_min_weights_scaled, ref_max_weights_scaled = self.channel_minmax(ref_w_scaled)
        self.assertEqual(weight_quant_obs.min_val, torch.tensor(ref_min_weights_scaled, dtype=torch.float32))
        self.assertEqual(weight_quant_obs.max_val, torch.tensor(ref_max_weights_scaled, dtype=torch.float32))

        weight_qparams = weight_quant_obs.calculate_qparams()

        if weight_qscheme == torch.per_channel_symmetric:
            ref_min_weights_scaled = np.minimum(np.zeros(ref_min_weights_scaled.shape), ref_min_weights_scaled)
            ref_max_weights_scaled = np.maximum(np.zeros(ref_max_weights_scaled.shape), ref_max_weights_scaled)

            ref_scales = 2 * np.maximum(np.abs(ref_min_weights_scaled), ref_max_weights_scaled) / 255
            ref_zero_points = np.zeros_like(
                ref_scales) if weight_qdtype is torch.qint8 else np.ones_like(ref_scales) * 128
        elif weight_qscheme == torch.per_channel_affine_float_qparams:
            ref_scales = (ref_max_weights_scaled - ref_min_weights_scaled) / 255
            ref_scales = np.where(ref_scales > 1e-7, ref_scales, np.ones_like(ref_scales))
            ref_zero_points = -1 * ref_min_weights_scaled / ref_scales
        else:
            ref_min_weights_scaled = np.minimum(np.zeros_like(ref_min_weights_scaled), ref_min_weights_scaled)
            ref_max_weights_scaled = np.maximum(np.zeros_like(ref_max_weights_scaled), ref_max_weights_scaled)

            ref_scales = (ref_max_weights_scaled - ref_min_weights_scaled) / 255
            ref_zero_points = -128 if weight_qdtype is torch.qint8 else 0
            ref_zero_points = ref_zero_points - np.round(ref_min_weights_scaled / ref_scales)

        self.assertEqual(weight_qparams[0], torch.tensor(
            ref_scales, dtype=weight_qparams[0].dtype), rtol=1e-5, atol=0.0001)
        self.assertEqual(weight_qparams[1], torch.tensor(
            ref_zero_points, dtype=weight_qparams[1].dtype), rtol=1e-5, atol=1)

    def test_input_weight_equalization_prepare(self):
        """ Tests that graphs created after prepare_fx is as expected
        """

        single_nn_layer_node_occurrence = {
            ns.call_module(_InputEqualizationObserver): 1,
            ns.call_module(MinMaxObserver): 2,
        }

        two_nn_layer_node_occurrence = {
            ns.call_module(_InputEqualizationObserver): 2,
            ns.call_module(MinMaxObserver): 3,
        }

        single_F_layer_node_occurrence = {
            ns.call_module(_InputEqualizationObserver): 1,
            ns.call_module(_WeightEqualizationObserver): 1,
            ns.call_module(MinMaxObserver): 3,
        }

        two_F_layer_node_occurrence = {
            ns.call_module(_InputEqualizationObserver): 2,
            ns.call_module(_WeightEqualizationObserver): 2,
            ns.call_module(MinMaxObserver): 5,
        }

        fp_F_layer_node_occurrence = {
            ns.call_module(_InputEqualizationObserver): 2,
            ns.call_module(_WeightEqualizationObserver): 2,
            ns.call_module(MinMaxObserver): 6,
        }

        tests = [(SingleLayerLinearModel, single_nn_layer_node_occurrence),
                 (TwoLayerLinearModel, two_nn_layer_node_occurrence),
                 (TwoLayerFunctionalLinearModel, two_F_layer_node_occurrence),
                 (FunctionalLinearAddModel, fp_F_layer_node_occurrence),
                 (LinearReluModel, single_nn_layer_node_occurrence),
                 (LinearReluLinearModel, two_nn_layer_node_occurrence),
                 (FunctionalLinearReluModel, single_F_layer_node_occurrence),
                 (FunctionalLinearReluLinearModel, two_F_layer_node_occurrence),
                 (ConvModel, single_nn_layer_node_occurrence),
                 (TwoLayerConvModel, two_nn_layer_node_occurrence),
                 (TwoLayerFunctionalConvModel, two_F_layer_node_occurrence),
                 (ConvReluModel, single_nn_layer_node_occurrence),
                 (ConvReluConvModel, two_nn_layer_node_occurrence),
                 (FunctionalConvReluModel, single_F_layer_node_occurrence),
                 (FunctionalConvReluConvModel, two_F_layer_node_occurrence)]

        for (M, node_occurrence) in tests:
            m = M().eval()
<<<<<<< HEAD
            prepared = prepare_fx(m, specific_qconfig_dict, equalization_config=default_equalization_qconfig_dict)
=======
            # TODO[quant-example-inputs]: if shape is important we need to define a example_inputs for each test
            # for now we do not need shape so this can be fixed later
            example_inputs = (torch.randn(1, 1, 1, 1),)
            prepared = prepare_fx(
                m,
                specific_qconfig_dict,
                example_inputs=example_inputs,
                equalization_qconfig_dict=default_equalization_qconfig_dict)
>>>>>>> 52b8c32a
            self.checkGraphModuleNodes(prepared, expected_node_occurrence=node_occurrence)

    def test_input_weight_equalization_branching(self):
        """ Tests that graphs containing branches are prepared correctly.
        Specifically, equalization observers should not be inserted in front of
        branches in which both initial layers in the branches plan to be
        quantized.
        """

        # Tests that we do not add an equalization observer due to both initial
        # nodes in the branch containing layers that need to be equalized.
        # Note that this should print out 2 warning messages for not being able
        # to equalize layers linear1 and linear1 because it is part of a branch
        class TestBranchingWithoutEqualizationModel(nn.Module):
            def __init__(self) -> None:
                super().__init__()
                self.linear1 = nn.Linear(5, 5)
                self.linear2 = nn.Linear(5, 5)

            def forward(self, x):
                y = self.linear1(x)
                z = self.linear2(x)
                return torch.add(y, z)

        no_eq_branching_node_occurrence = {
            ns.call_module(_InputEqualizationObserver): 0,
            ns.call_module(MinMaxObserver): 3,
        }

        m = TestBranchingWithoutEqualizationModel().eval()
<<<<<<< HEAD
        prepared = prepare_fx(m, specific_qconfig_dict, equalization_config=default_equalization_qconfig_dict)
=======
        example_inputs = (torch.randn(1, 5),)
        prepared = prepare_fx(
            m, specific_qconfig_dict, example_inputs=example_inputs,
            equalization_qconfig_dict=default_equalization_qconfig_dict)
>>>>>>> 52b8c32a
        self.checkGraphModuleNodes(prepared, expected_node_occurrence=no_eq_branching_node_occurrence)

        # Tests that we will add an equalization observer because there is only
        # one initial node in the branch that needs to be equalized
        class TestBranchingWithEqualizationModel(nn.Module):
            def __init__(self) -> None:
                super().__init__()
                self.linear1 = nn.Linear(5, 5)

            def forward(self, x):
                y = self.linear1(x)
                z = torch.add(x, 5)
                return torch.add(y, z)

        eq_branching_node_occurrence = {
            ns.call_module(_InputEqualizationObserver): 1,
            ns.call_module(MinMaxObserver): 2,
        }

        m = TestBranchingWithEqualizationModel().eval()
<<<<<<< HEAD
        prepared = prepare_fx(m, specific_qconfig_dict, equalization_config=default_equalization_qconfig_dict)
=======
        example_inputs = (torch.randn(1, 5),)
        prepared = prepare_fx(
            m, specific_qconfig_dict, example_inputs=example_inputs,
            equalization_qconfig_dict=default_equalization_qconfig_dict)
>>>>>>> 52b8c32a
        self.checkGraphModuleNodes(prepared, expected_node_occurrence=eq_branching_node_occurrence)

    @skipIfNoFBGEMM
    def test_input_weight_equalization_convert(self):
        """ Tests that the modified model for equalization (before quantization)
        returns the same output as the original model
        """

        tests = [(SingleLayerLinearModel, 2), (LinearAddModel, 2), (TwoLayerLinearModel, 2),
                 (SingleLayerFunctionalLinearModel, 2), (FunctionalLinearAddModel, 2),
                 (TwoLayerFunctionalLinearModel, 2),
                 (LinearReluModel, 2), (LinearReluLinearModel, 2), (LinearReluAddModel, 2),
                 (FunctionalLinearReluModel, 2), (FunctionalLinearReluLinearModel, 2),
                 (ConvModel, 4), (TwoLayerConvModel, 4), (SingleLayerFunctionalConvModel, 4),
                 (TwoLayerFunctionalConvModel, 4),
                 (ConvReluModel, 4), (ConvReluConvModel, 4), (ConvReluAddModel, 4),
                 (FunctionalConvReluModel, 4), (FunctionalConvReluConvModel, 4)]

        for (M, ndim) in tests:
            m = M().eval()

            if ndim == 2:
                x = torch.rand((5, 5))
            elif ndim == 4:
                x = torch.rand((16, 3, 224, 224))

            example_inputs = (x,)
            prepared = prepare_fx(
                copy.deepcopy(m),
                specific_qconfig_dict,
<<<<<<< HEAD
                equalization_config=default_equalization_qconfig_dict
=======
                example_inputs=example_inputs,
                equalization_qconfig_dict=default_equalization_qconfig_dict
>>>>>>> 52b8c32a
            )
            output = prepared(x)

            convert_ref = _convert_equalization_ref(prepared)
            convert_ref_output = convert_ref(x)

<<<<<<< HEAD
            prepared = prepare_fx(m, specific_qconfig_dict, equalization_config=default_equalization_qconfig_dict)
=======
            prepared = prepare_fx(
                m, specific_qconfig_dict,
                example_inputs=example_inputs,
                equalization_qconfig_dict=default_equalization_qconfig_dict)
>>>>>>> 52b8c32a
            prepared(x)
            convert_fx(prepared)  # Check if compile
            self.assertEqual(output, convert_ref_output)

    def calculate_equalization_scale_ref(self, x, w):
        """ Calculates the equalization scale based on the input and weight
        """
        min_inputs = x.min(axis=0)
        max_inputs = x.max(axis=0)

        min_weights_col = w.min(axis=0)
        max_weights_col = w.max(axis=0)

        equalization_scale = np.sqrt((max_weights_col - min_weights_col) /
                                     (max_inputs - min_inputs))
        return equalization_scale

    def get_expected_eq_scales(self, model, x):
        """ For each module in the graph, we want to calculate the equalization
        scale at that point. This only works for models containing single or
        connected linear layers.
        """
        exp_eq_scales = []
        for _, module in model.named_children():
            weight = module.weight.detach().numpy()
            bias = module.bias.detach().numpy()

            eq_scale = self.calculate_equalization_scale_ref(x, weight)
            exp_eq_scales.append(eq_scale)

            x = x @ weight.T + bias

        return exp_eq_scales

    def test_input_weight_equalization_equalization_scales(self):
        """ After applying the equalization functions, check if the equalization
        scales are the expected values
        """

        tests = [SingleLayerLinearModel, TwoLayerLinearModel,
                 SingleLayerFunctionalLinearModel, TwoLayerFunctionalLinearModel]

        x = torch.rand((5, 5))
        for M in tests:
            m = M().eval()
            exp_eq_scales = self.get_expected_eq_scales(m, x.detach().numpy())

<<<<<<< HEAD
            prepared = prepare_fx(m, specific_qconfig_dict, equalization_config=default_equalization_qconfig_dict)
            prepared(x)
=======
            example_inputs = (x,)
            prepared = prepare_fx(
                m, specific_qconfig_dict,
                example_inputs=example_inputs,
                equalization_qconfig_dict=default_equalization_qconfig_dict)
            prepared(*example_inputs)
>>>>>>> 52b8c32a
            convert_ref = _convert_equalization_ref(prepared)
            convert_ref(x)

            counter = 0
            for node in convert_ref.graph.nodes:
                if 'equalization_scale' in node.name and node.op == 'get_attr':
                    self.assertEqual(convert_ref.get_buffer(str(node.target)).reshape(-1), exp_eq_scales[counter])
                    counter += 1

    def get_expected_weights_bias(self, model, x, exp_eq_scales):
        """ For each module in the graph, we want to calculate the expected
        scaled weight and bias values. This only works for models containing
        single or connected linear layers.
        """
        exp_weights = []
        exp_bias = []
        for i, (_, module) in enumerate(model.named_children()):
            weight = module.weight.detach().numpy()
            bias = module.bias.detach().numpy()

            scaled_weight = weight * np.reciprocal(exp_eq_scales[i])
            scaled_bias = bias
            if i + 1 < len(exp_eq_scales):
                scaled_weight = (scaled_weight.T * exp_eq_scales[i + 1]).T
                scaled_bias = (scaled_bias.T * exp_eq_scales[i + 1]).T

            exp_weights.append(scaled_weight)
            exp_bias.append(scaled_bias)

            x = x @ weight.T + bias

        return exp_weights, exp_bias

    def test_input_weight_equalization_weights_bias(self):
        """ After applying the equalization functions check if the weights and
        biases are as expected
        """

        tests = [SingleLayerLinearModel, TwoLayerLinearModel,
                 SingleLayerFunctionalLinearModel, TwoLayerFunctionalLinearModel]

        x = torch.rand((5, 5))
        for M in tests:
            m = M().eval()
            exp_eq_scales = self.get_expected_eq_scales(m, x.detach().numpy())
            exp_weights, exp_bias = self.get_expected_weights_bias(m, x.detach().numpy(), exp_eq_scales)

<<<<<<< HEAD
            prepared = prepare_fx(m, specific_qconfig_dict, equalization_config=default_equalization_qconfig_dict)
=======
            example_inputs = (x,)
            prepared = prepare_fx(
                m, specific_qconfig_dict,
                example_inputs=example_inputs,
                equalization_qconfig_dict=default_equalization_qconfig_dict)
>>>>>>> 52b8c32a
            prepared(x)
            convert_ref = _convert_equalization_ref(prepared)
            convert_ref(x)

            modules = dict(convert_ref.named_modules(remove_duplicate=False))
            counter = 0
            for node in convert_ref.graph.nodes:
                if node.op == 'call_module' and isinstance(modules[str(node.target)], nn.Linear):
                    self.assertEqual(modules[str(node.target)].weight, exp_weights[counter])
                    self.assertEqual(modules[str(node.target)].bias, exp_bias[counter])
                    counter += 1

    def get_expected_inp_act_vals(self, model, x, exp_eq_scales, exp_weights, exp_bias):
        """ For each module in the graph, we want to calculate the expected
        min/max values for every input activation node. This only works for
        models containing only single or connected linear layers.
        """
        x = x * exp_eq_scales[0]

        exp_inp_activation_vals = []
        for i, _ in enumerate(model.named_children()):
            exp_inp_activation_vals.append((x.min(), x.max()))
            x = x @ exp_weights[i].T + exp_bias[i]

        exp_inp_activation_vals.append((x.min(), x.max()))
        return exp_inp_activation_vals

    def get_expected_weight_act_vals(self, exp_weights):
        """ For each module in the graph, we want to calculate the expected
        min/max values for every weight activation node. This is assuming that
        the weight observers are all MinMaxObservers.
        """

        exp_weight_activation_vals = []
        for w in exp_weights:
            exp_weight_activation_vals.append((w.min(), w.max()))

        return exp_weight_activation_vals

    def test_input_weight_equalization_activation_values(self):
        """ After applying the equalization functions check if the input
        observer's min/max values are as expected
        """

        tests = [SingleLayerLinearModel, TwoLayerLinearModel, SingleLayerFunctionalLinearModel]

        x = torch.rand((5, 5))
        torch.manual_seed(0)
        for M in tests:
            m = M().eval()
            exp_eq_scales = self.get_expected_eq_scales(m, x.detach().numpy())
            exp_weights, exp_bias = self.get_expected_weights_bias(m, x.detach().numpy(), exp_eq_scales)
            exp_inp_act_vals = self.get_expected_inp_act_vals(m, x, exp_eq_scales, exp_weights, exp_bias)
            exp_weight_act_vals = self.get_expected_weight_act_vals(exp_weights)

<<<<<<< HEAD
            prepared = prepare_fx(m, specific_qconfig_dict, equalization_config=default_equalization_qconfig_dict)
=======
            example_inputs = (x,)
            prepared = prepare_fx(
                m, specific_qconfig_dict,
                example_inputs=example_inputs,
                equalization_qconfig_dict=default_equalization_qconfig_dict)
>>>>>>> 52b8c32a
            prepared(x)
            convert_ref = _convert_equalization_ref(prepared)
            convert_ref(x)

            modules = dict(convert_ref.named_modules(remove_duplicate=False))
            inp_counter = 0
            weight_counter = 0
            for node in convert_ref.graph.nodes:
                users = list(node.users)
                if node.op == 'call_module' and isinstance(modules[str(node.target)], MinMaxObserver):
                    if len(users) == 1 and users[0].target == torch.nn.functional.linear and users[0].args[1] == node:
                        # Check min/max values of weight activation layers
                        exp_min_val, exp_max_val = exp_weight_act_vals[weight_counter]
                        self.assertEqual(modules[str(node.target)].min_val, exp_min_val)
                        self.assertEqual(modules[str(node.target)].max_val, exp_max_val)
                        weight_counter += 1
                    else:
                        # Check min/max values of input activation layers
                        exp_min_val, exp_max_val = exp_inp_act_vals[inp_counter]
                        self.assertEqual(modules[str(node.target)].min_val, exp_min_val)
                        self.assertEqual(modules[str(node.target)].max_val, exp_max_val)
                        inp_counter += 1


    def check_orig_and_eq_graphs(self, orig_model, eq_model):
        """ Given a non-equalized model and an equalized model, check that the
        graphs are structured in the same way, except the equalized model has
        additional 'equalization_scale' and 'mul' nodes.
        """
        orig_idx = 0
        orig_nodes = list(orig_model.graph.nodes)
        orig_modules = dict(orig_model.named_modules(remove_duplicate=False))

        eq_idx = 0
        eq_nodes = list(eq_model.graph.nodes)
        eq_modules = dict(eq_model.named_modules(remove_duplicate=False))

        while orig_idx < len(orig_nodes) and eq_idx < len(eq_nodes):
            if 'equalization_scale' in eq_nodes[eq_idx].name and 'mul' in eq_nodes[eq_idx + 1].name:
                # Skip the equalization and mul nodes
                eq_idx += 2
                continue
            elif orig_nodes[orig_idx].op != eq_nodes[eq_idx].op:
                return False
            elif orig_nodes[orig_idx].op == 'call_module':
                # Check that the type of call_modules are the same (ex. nn.Linear, MinMaxObserver)
                orig_node = orig_nodes[orig_idx]
                eq_node = eq_nodes[eq_idx]
                if type(orig_modules[orig_node.target]) is not type(eq_modules[eq_node.target]):
                    return False
            elif orig_nodes[orig_idx].op == 'call_function':
                # Check that the call_functions are the same (ex. F.linear)
                orig_node = orig_nodes[orig_idx]
                eq_node = eq_nodes[eq_idx]
                if orig_node.target != eq_node.target:
                    return False

            eq_idx += 1
            orig_idx += 1

        return True

    @skipIfNoFBGEMM
    def test_input_weight_equalization_graphs(self):
        """ Tests that the modified model for equalization has the same graph
        structure as the model without equalization (before and after
        quantization).
        """

        linear_node_list = [
            ns.call_function(torch.mul),
            ns.call_function(torch.quantize_per_tensor),
            ns.call_module(nnq.Linear),
            ns.call_method('dequantize')
        ]

        linearAdd_node_list = [
            ns.call_function(torch.mul),
            ns.call_function(torch.quantize_per_tensor),
            ns.call_module(nnq.Linear),
            ns.call_method('dequantize'),
            ns.call_function(torch.add),
            ns.call_function(torch.mul),
            ns.call_function(torch.quantize_per_tensor),
            ns.call_module(nnq.Linear),
            ns.call_method('dequantize')
        ]

        linear2_node_list = [
            ns.call_function(torch.mul),
            ns.call_function(torch.quantize_per_tensor),
            ns.call_module(nnq.Linear),
            ns.call_module(nnq.Linear),
            ns.call_method('dequantize')
        ]

        functionalLinear_node_list = [
            ns.call_function(torch.mul),
            ns.call_function(torch.quantize_per_tensor),
            ns.call_function(torch.ops.quantized.linear),
            ns.call_method('dequantize')
        ]

        functionalLinearAdd_node_list = [
            ns.call_function(torch.mul),
            ns.call_function(torch.quantize_per_tensor),
            ns.call_function(torch.ops.quantized.linear),
            ns.call_method('dequantize'),
            ns.call_function(torch.add),
            ns.call_function(torch.mul),
            ns.call_function(torch.quantize_per_tensor),
            ns.call_function(torch.ops.quantized.linear),
            ns.call_method('dequantize')
        ]

        functionalLinear2_node_list = [
            ns.call_function(torch.mul),
            ns.call_function(torch.quantize_per_tensor),
            ns.call_function(torch.ops.quantized.linear),
            ns.call_function(torch.ops.quantized.linear),
            ns.call_method('dequantize')
        ]

        linearRelu_node_list = [
            ns.call_function(torch.mul),
            ns.call_function(torch.quantize_per_tensor),
            ns.call_module(nniq.LinearReLU),
            ns.call_method('dequantize')
        ]

        linearReluLinear_node_list = [
            ns.call_function(torch.mul),
            ns.call_function(torch.quantize_per_tensor),
            ns.call_module(nniq.LinearReLU),
            ns.call_module(nnq.Linear),
            ns.call_method('dequantize')
        ]

        functionalLinearRelu_node_list = [
            ns.call_function(torch.mul),
            ns.call_function(torch.quantize_per_tensor),
            ns.call_function(torch.ops.quantized.linear_relu),
            ns.call_method('dequantize')
        ]

        functionalLinearReluLinear_node_list = [
            ns.call_function(torch.mul),
            ns.call_function(torch.quantize_per_tensor),
            ns.call_function(torch.ops.quantized.linear_relu),
            ns.call_function(torch.ops.quantized.linear),
            ns.call_method('dequantize')
        ]

        conv_node_list = [
            ns.call_function(torch.mul),
            ns.call_function(torch.quantize_per_tensor),
            ns.call_module(nnq.Conv2d),
            ns.call_method('dequantize')
        ]

        conv2_node_list = [
            ns.call_function(torch.mul),
            ns.call_function(torch.quantize_per_tensor),
            ns.call_module(nnq.Conv2d),
            ns.call_module(nnq.Conv2d),
            ns.call_method('dequantize')
        ]

        functionalConv_node_list = [
            ns.call_function(torch.mul),
            ns.call_function(torch.quantize_per_tensor),
            ns.call_function(torch.ops.quantized.conv2d),
            ns.call_method('dequantize')
        ]

        functionalConv2_node_list = [
            ns.call_function(torch.mul),
            ns.call_function(torch.quantize_per_tensor),
            ns.call_function(torch.ops.quantized.conv2d),
            ns.call_function(torch.ops.quantized.conv2d),
            ns.call_method('dequantize')
        ]

        convRelu_node_list = [
            ns.call_function(torch.mul),
            ns.call_function(torch.quantize_per_tensor),
            ns.call_module(nniq.ConvReLU2d),
            ns.call_method('dequantize')
        ]

        convReluConv_node_list = [
            ns.call_function(torch.mul),
            ns.call_function(torch.quantize_per_tensor),
            ns.call_module(nniq.ConvReLU2d),
            ns.call_module(nnq.Conv2d),
            ns.call_method('dequantize')
        ]

        functionalConvRelu_node_list = [
            ns.call_function(torch.mul),
            ns.call_function(torch.quantize_per_tensor),
            ns.call_function(torch.ops.quantized.conv2d_relu),
            ns.call_method('dequantize')
        ]

        functionalConvReluConv_node_list = [
            ns.call_function(torch.mul),
            ns.call_function(torch.quantize_per_tensor),
            ns.call_function(torch.ops.quantized.conv2d_relu),
            ns.call_function(torch.ops.quantized.conv2d),
            ns.call_method('dequantize')
        ]

        tests = [(SingleLayerLinearModel, linear_node_list),
                 (LinearAddModel, linearAdd_node_list),
                 (TwoLayerLinearModel, linear2_node_list),
                 (SingleLayerFunctionalLinearModel, functionalLinear_node_list),
                 (FunctionalLinearAddModel, functionalLinearAdd_node_list),
                 (TwoLayerFunctionalLinearModel, functionalLinear2_node_list),
                 (LinearReluModel, linearRelu_node_list),
                 (LinearReluLinearModel, linearReluLinear_node_list),
                 (FunctionalLinearReluModel, functionalLinearRelu_node_list),
                 (FunctionalLinearReluLinearModel, functionalLinearReluLinear_node_list),
                 (ConvModel, conv_node_list),
                 (TwoLayerConvModel, conv2_node_list),
                 (SingleLayerFunctionalConvModel, functionalConv_node_list),
                 (TwoLayerFunctionalConvModel, functionalConv2_node_list),
                 (ConvReluModel, convRelu_node_list),
                 (ConvReluConvModel, convReluConv_node_list),
                 (FunctionalConvReluModel, functionalConvRelu_node_list),
                 (FunctionalConvReluConvModel, functionalConvReluConv_node_list)]

        for (M, node_list) in tests:
            m = M().eval()
<<<<<<< HEAD
            prepared = prepare_fx(m, specific_qconfig_dict, equalization_config=default_equalization_qconfig_dict)
=======
            # TODO[quant-example-inputs]: if shape is important we need to define a example_inputs for each test
            # for now we do not need shape so this can be fixed later
            example_inputs = (torch.randn(1, 1, 1, 1),)
            prepared = prepare_fx(
                m, specific_qconfig_dict,
                example_inputs=example_inputs,
                equalization_qconfig_dict=default_equalization_qconfig_dict)
>>>>>>> 52b8c32a
            equalized_quantized_model = convert_fx(prepared)

            # Check the order of nodes in the graph
            self.checkGraphModuleNodes(equalized_quantized_model, expected_node_list=node_list)

    @skipIfNoFBGEMM
    def test_input_weight_equalization_results(self):
        """ Tests that for small models, the results of quantized models that
        have been equalized are very close to models that have not been equalized.
        """

        tests = [SingleLayerLinearModel, TwoLayerLinearModel, LinearAddModel,
                 SingleLayerFunctionalLinearModel, TwoLayerFunctionalLinearModel]

        x = torch.rand((5, 5))
        for M in tests:
            m = M().eval()

            # No equalization
<<<<<<< HEAD
            prepared = prepare_fx(copy.deepcopy(m), specific_qconfig_dict, equalization_config={})
=======
            example_inputs = (x,)
            prepared = prepare_fx(
                copy.deepcopy(m),
                specific_qconfig_dict,
                example_inputs=example_inputs,
                equalization_qconfig_dict={})
>>>>>>> 52b8c32a
            prepared(x)
            quantized = convert_fx(prepared)  # Check if compile
            quantized_output = quantized(x)

            # With equalization
            prepared = prepare_fx(
                copy.deepcopy(m),
                specific_qconfig_dict,
<<<<<<< HEAD
                equalization_config=default_equalization_qconfig_dict
=======
                example_inputs=example_inputs,
                equalization_qconfig_dict=default_equalization_qconfig_dict
>>>>>>> 52b8c32a
            )
            prepared(x)
            equalized_and_quantized = convert_fx(prepared)  # Check if compile
            equalized_and_quantized_output = equalized_and_quantized(x)
            self.assertEqual(quantized_output, equalized_and_quantized_output, rtol=1e-5, atol=0.1)

    @skipIfNoFBGEMM
    def test_selective_equalization(self):
        """ Tests that we are able to run numeric suite on the equalized model
        and construct a valid equalization_config equalizing only the top
        4 layers with the highest quantization errors.
        """

        torch.manual_seed(1)

        class M(nn.Module):
            def __init__(self):
                super().__init__()
                self.bot = torch.nn.Sequential(torch.nn.Linear(5, 5))
                self.top = torch.nn.Sequential(torch.nn.Linear(5, 5))

            def forward(self, x):
                x = self.bot(x)
                x = torch.add(x, 5)
                x = self.top(x)
                return x

        float_model = M().eval()
        # Hard coded so that the top layer has a higher quantization error
        x = torch.tensor([[0.0642, 0.7824, 0.4255, 0.7106, 0.5957],
                          [0.8373, 0.8851, 0.8229, 0.0212, 0.8987],
                          [0.9077, 0.7538, 0.4530, 0.5772, 0.1376],
                          [0.0690, 0.9002, 0.7998, 0.2768, 0.8985],
                          [0.0282, 0.5068, 0.6725, 0.1829, 0.5480]])

        # Quantize the float model
        example_inputs = (x,)
        prepared_model = prepare_fx(
            copy.deepcopy(float_model),
            specific_qconfig_dict,
            example_inputs=example_inputs
        )
        prepared_model(x)
        quantized_model = convert_fx(copy.deepcopy(prepared_model))

        # Get the SQNR between the float and quantized model
        layer_to_sqnr_dict = get_layer_sqnr_dict(copy.deepcopy(prepared_model), quantized_model, x)

        # Construct the equalization_qconfig_dict equalizing layers with the highest
        # quantization errors
        selective_equalization_qconfig_dict = get_equalization_qconfig_dict(layer_to_sqnr_dict, 1)

        # Create the selectively equalized model
        prepared_model = prepare_fx(
            copy.deepcopy(float_model),
            specific_qconfig_dict,
<<<<<<< HEAD
            equalization_config=selective_equalization_qconfig_dict,
=======
            example_inputs=example_inputs,
            equalization_qconfig_dict=selective_equalization_qconfig_dict,
>>>>>>> 52b8c32a
        )
        prepared_model(x)
        equalized_model = convert_fx(prepared_model)

        node_list = [
            ns.call_function(torch.quantize_per_tensor),
            ns.call_module(nnq.Linear),
            ns.call_method('dequantize'),
            ns.call_function(torch.add),
            ns.call_function(torch.mul),
            ns.call_function(torch.quantize_per_tensor),
            ns.call_module(nnq.Linear),
            ns.call_method('dequantize')
        ]

        # Check the order of nodes in the graph
        self.checkGraphModuleNodes(equalized_model, expected_node_list=node_list)<|MERGE_RESOLUTION|>--- conflicted
+++ resolved
@@ -274,9 +274,6 @@
 
         for (M, node_occurrence) in tests:
             m = M().eval()
-<<<<<<< HEAD
-            prepared = prepare_fx(m, specific_qconfig_dict, equalization_config=default_equalization_qconfig_dict)
-=======
             # TODO[quant-example-inputs]: if shape is important we need to define a example_inputs for each test
             # for now we do not need shape so this can be fixed later
             example_inputs = (torch.randn(1, 1, 1, 1),)
@@ -284,8 +281,7 @@
                 m,
                 specific_qconfig_dict,
                 example_inputs=example_inputs,
-                equalization_qconfig_dict=default_equalization_qconfig_dict)
->>>>>>> 52b8c32a
+                equalization_qconfig=default_equalization_qconfig_dict)
             self.checkGraphModuleNodes(prepared, expected_node_occurrence=node_occurrence)
 
     def test_input_weight_equalization_branching(self):
@@ -316,14 +312,10 @@
         }
 
         m = TestBranchingWithoutEqualizationModel().eval()
-<<<<<<< HEAD
-        prepared = prepare_fx(m, specific_qconfig_dict, equalization_config=default_equalization_qconfig_dict)
-=======
         example_inputs = (torch.randn(1, 5),)
         prepared = prepare_fx(
             m, specific_qconfig_dict, example_inputs=example_inputs,
-            equalization_qconfig_dict=default_equalization_qconfig_dict)
->>>>>>> 52b8c32a
+            equalization_qconfig=default_equalization_qconfig_dict)
         self.checkGraphModuleNodes(prepared, expected_node_occurrence=no_eq_branching_node_occurrence)
 
         # Tests that we will add an equalization observer because there is only
@@ -344,14 +336,10 @@
         }
 
         m = TestBranchingWithEqualizationModel().eval()
-<<<<<<< HEAD
-        prepared = prepare_fx(m, specific_qconfig_dict, equalization_config=default_equalization_qconfig_dict)
-=======
         example_inputs = (torch.randn(1, 5),)
         prepared = prepare_fx(
             m, specific_qconfig_dict, example_inputs=example_inputs,
-            equalization_qconfig_dict=default_equalization_qconfig_dict)
->>>>>>> 52b8c32a
+            equalization_qconfig=default_equalization_qconfig_dict)
         self.checkGraphModuleNodes(prepared, expected_node_occurrence=eq_branching_node_occurrence)
 
     @skipIfNoFBGEMM
@@ -382,26 +370,18 @@
             prepared = prepare_fx(
                 copy.deepcopy(m),
                 specific_qconfig_dict,
-<<<<<<< HEAD
-                equalization_config=default_equalization_qconfig_dict
-=======
                 example_inputs=example_inputs,
-                equalization_qconfig_dict=default_equalization_qconfig_dict
->>>>>>> 52b8c32a
+                equalization_qconfig=default_equalization_qconfig_dict
             )
             output = prepared(x)
 
             convert_ref = _convert_equalization_ref(prepared)
             convert_ref_output = convert_ref(x)
 
-<<<<<<< HEAD
-            prepared = prepare_fx(m, specific_qconfig_dict, equalization_config=default_equalization_qconfig_dict)
-=======
             prepared = prepare_fx(
                 m, specific_qconfig_dict,
                 example_inputs=example_inputs,
-                equalization_qconfig_dict=default_equalization_qconfig_dict)
->>>>>>> 52b8c32a
+                equalization_qconfig=default_equalization_qconfig_dict)
             prepared(x)
             convert_fx(prepared)  # Check if compile
             self.assertEqual(output, convert_ref_output)
@@ -449,17 +429,12 @@
             m = M().eval()
             exp_eq_scales = self.get_expected_eq_scales(m, x.detach().numpy())
 
-<<<<<<< HEAD
-            prepared = prepare_fx(m, specific_qconfig_dict, equalization_config=default_equalization_qconfig_dict)
-            prepared(x)
-=======
             example_inputs = (x,)
             prepared = prepare_fx(
                 m, specific_qconfig_dict,
                 example_inputs=example_inputs,
-                equalization_qconfig_dict=default_equalization_qconfig_dict)
+                equalization_qconfig=default_equalization_qconfig_dict)
             prepared(*example_inputs)
->>>>>>> 52b8c32a
             convert_ref = _convert_equalization_ref(prepared)
             convert_ref(x)
 
@@ -507,15 +482,11 @@
             exp_eq_scales = self.get_expected_eq_scales(m, x.detach().numpy())
             exp_weights, exp_bias = self.get_expected_weights_bias(m, x.detach().numpy(), exp_eq_scales)
 
-<<<<<<< HEAD
-            prepared = prepare_fx(m, specific_qconfig_dict, equalization_config=default_equalization_qconfig_dict)
-=======
             example_inputs = (x,)
             prepared = prepare_fx(
                 m, specific_qconfig_dict,
                 example_inputs=example_inputs,
-                equalization_qconfig_dict=default_equalization_qconfig_dict)
->>>>>>> 52b8c32a
+                equalization_qconfig=default_equalization_qconfig_dict)
             prepared(x)
             convert_ref = _convert_equalization_ref(prepared)
             convert_ref(x)
@@ -571,15 +542,11 @@
             exp_inp_act_vals = self.get_expected_inp_act_vals(m, x, exp_eq_scales, exp_weights, exp_bias)
             exp_weight_act_vals = self.get_expected_weight_act_vals(exp_weights)
 
-<<<<<<< HEAD
-            prepared = prepare_fx(m, specific_qconfig_dict, equalization_config=default_equalization_qconfig_dict)
-=======
             example_inputs = (x,)
             prepared = prepare_fx(
                 m, specific_qconfig_dict,
                 example_inputs=example_inputs,
-                equalization_qconfig_dict=default_equalization_qconfig_dict)
->>>>>>> 52b8c32a
+                equalization_qconfig=default_equalization_qconfig_dict)
             prepared(x)
             convert_ref = _convert_equalization_ref(prepared)
             convert_ref(x)
@@ -814,17 +781,13 @@
 
         for (M, node_list) in tests:
             m = M().eval()
-<<<<<<< HEAD
-            prepared = prepare_fx(m, specific_qconfig_dict, equalization_config=default_equalization_qconfig_dict)
-=======
             # TODO[quant-example-inputs]: if shape is important we need to define a example_inputs for each test
             # for now we do not need shape so this can be fixed later
             example_inputs = (torch.randn(1, 1, 1, 1),)
             prepared = prepare_fx(
                 m, specific_qconfig_dict,
                 example_inputs=example_inputs,
-                equalization_qconfig_dict=default_equalization_qconfig_dict)
->>>>>>> 52b8c32a
+                equalization_qconfig=default_equalization_qconfig_dict)
             equalized_quantized_model = convert_fx(prepared)
 
             # Check the order of nodes in the graph
@@ -844,16 +807,12 @@
             m = M().eval()
 
             # No equalization
-<<<<<<< HEAD
-            prepared = prepare_fx(copy.deepcopy(m), specific_qconfig_dict, equalization_config={})
-=======
             example_inputs = (x,)
             prepared = prepare_fx(
                 copy.deepcopy(m),
                 specific_qconfig_dict,
                 example_inputs=example_inputs,
-                equalization_qconfig_dict={})
->>>>>>> 52b8c32a
+                equalization_qconfig={})
             prepared(x)
             quantized = convert_fx(prepared)  # Check if compile
             quantized_output = quantized(x)
@@ -862,12 +821,8 @@
             prepared = prepare_fx(
                 copy.deepcopy(m),
                 specific_qconfig_dict,
-<<<<<<< HEAD
-                equalization_config=default_equalization_qconfig_dict
-=======
                 example_inputs=example_inputs,
-                equalization_qconfig_dict=default_equalization_qconfig_dict
->>>>>>> 52b8c32a
+                equalization_qconfig=default_equalization_qconfig_dict
             )
             prepared(x)
             equalized_and_quantized = convert_fx(prepared)  # Check if compile
@@ -924,12 +879,8 @@
         prepared_model = prepare_fx(
             copy.deepcopy(float_model),
             specific_qconfig_dict,
-<<<<<<< HEAD
-            equalization_config=selective_equalization_qconfig_dict,
-=======
             example_inputs=example_inputs,
-            equalization_qconfig_dict=selective_equalization_qconfig_dict,
->>>>>>> 52b8c32a
+            equalization_qconfig=selective_equalization_qconfig_dict,
         )
         prepared_model(x)
         equalized_model = convert_fx(prepared_model)
