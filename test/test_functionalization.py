# Owner(s): ["module: codegen"]

import torch
from torch.testing._internal.common_utils import TestCase, run_tests
from torch.testing._internal.logging_tensor import LoggingTensor, LoggingTensorReentrant, capture_logs, log_input
from torch.utils._pytree import tree_map

import logging

def are_aliased(x, y):
    if x._base is None and y._base is None:
        return False
    if x._base is not None and y._base is None:
        return x._base is y
    if x._base is None and y._base is not None:
        return y._base is x
    return x._base is y._base

# Just for testing: a logging tensor that also transforms out-of-place ops into inplace ops.
# That way even if the outer wrapper is functionalized, the inner wrapper will also need functionalization.
class InplaceLoggingTensor(LoggingTensorReentrant):
    @staticmethod
    def __new__(cls, e):
        r = torch.Tensor._make_wrapper_subclass(cls, e.shape, dtype=e.dtype, requires_grad=False)
        r.elem = e
        return r

    __torch_function__ = torch._C._disabled_torch_function_impl

    def __str__(self):
        return f'InplaceLoggingTensor({self.elem})'

    @classmethod
    def __torch_dispatch__(cls, func, types, args=(), kwargs=None):
        def unwrap(e):
            if isinstance(e, InplaceLoggingTensor):
                return e.elem
            else:
                return e

        def wrap(e):
            if isinstance(e, torch.Tensor):
                return InplaceLoggingTensor(e)
            else:
                return e
        f = func
        # this subclass converts all `add()` ops into `add_()` ops
        if f is torch.ops.aten.add.Tensor:
            f = torch.ops.aten.add_.Tensor

        with cls.context():
            rs = tree_map(wrap, f(*tree_map(unwrap, args), **tree_map(unwrap, kwargs)))
        # after running the (potentially transformed) op,
        # log the original op that we saw.
        logging.getLogger("LoggingTensor").info(f"{func.__module__}.{func.__name__}", args, kwargs, rs)
        return rs



class TestFunctionalization(TestCase):

    def get_logs(self, func, inpt, *, reapply_views=False):
        input_clone_logging = LoggingTensor(inpt.clone())
        input_functional_logging = torch._to_functional_tensor(input_clone_logging)

        with capture_logs() as logs:
            log_input("input", input_clone_logging)
            torch._enable_functionalization(reapply_views=reapply_views)
            try:
                func(input_functional_logging)
            finally:
                torch._disable_functionalization()
        return logs

    def assert_functionalization(self, func, inpt, *, reapply_views=False):
        input_clone = inpt.clone()
        input_clone2 = inpt.clone()
        input_functional = torch._to_functional_tensor(input_clone2)

        # Compare outputs (and mutated inputs), with and without functionalization.
        out_ref = func(inpt)

        torch._enable_functionalization(reapply_views=reapply_views)
        try:
            out_functional = func(input_functional)
        finally:
            torch._disable_functionalization()

        self.assertEqual(out_ref.size(), out_functional.size())
        # We need to sync the input tensors first, in case there are any queued mutations left.
        torch._sync(input_functional)
        torch._sync(out_functional)
        self.assertEqual(out_ref, torch._from_functional_tensor(out_functional))
        self.assertEqual(inpt, torch._from_functional_tensor(input_functional))  # input mutations should still occur

    def test_multiple_views_of_same_base(self):
        def f(x):
            y = x.view(-1)
            z = x.view(-1)
            x.add_(1)
            # y should have been updated.
            y2 = y + 1
            # z should have been updated too.
            z2 = z + 1
            return z2
        self.assert_functionalization(f, torch.ones(4))

    def test_simple(self):
        def f(x):
            # simple test: 1 view op, 1 inplace op
            tmp = torch.ones(4, 2)
            y = x.view(4, 2)
            y.add_(tmp)
            z = x * x
            return y
        self.assert_functionalization(f, torch.ones(4, 2))
        logs = self.get_logs(f, torch.ones(4, 2))
        self.assertExpectedInline('\n'.join(logs), """\
$0 = input('input')
$1 = torch._ops.aten.view_copy.default($0, [4, 2])
$2 = torch._ops.aten.add.Tensor($1, tensor([[1., 1.],
        [1., 1.],
        [1., 1.],
        [1., 1.]]))
$3 = torch._ops.aten.view_copy.default($2, [4, 2])
$4 = torch._ops.aten.mul.Tensor($3, $3)""")

    def test_simple_out(self):
        def f(x):
            tmp = torch.ones(4, 2)
            y = x.view(4, 2)
            # the out= tensor will get resized, since it has size=0 to start.
            z = torch.empty(())
            torch.add(y, tmp, out=z)
            w = z * z
            return w
        self.assert_functionalization(f, torch.ones(4, 2))
        logs = self.get_logs(f, torch.ones(4, 2))
        self.assertExpectedInline('\n'.join(logs), """\
$0 = input('input')
$1 = torch._ops.aten.view_copy.default($0, [4, 2])
$2 = torch._ops.aten.add.Tensor($1, tensor([[1., 1.],
        [1., 1.],
        [1., 1.],
        [1., 1.]]))
$3 = torch._ops.aten.mul.Tensor($2, $2)""")

    def test_multi_out(self):
        def f(x):
            # aminmax.out returns a tuple of tensors.
            # functionalization should properly handle the tuple.
            out_min = torch.empty(4)
            out_max = torch.empty(4)
            torch.aminmax(x, dim=0, out=(out_max, out_min))
            return out_max
        self.assert_functionalization(f, torch.arange(8, dtype=torch.float32))
        logs = self.get_logs(f, torch.arange(8, dtype=torch.float32))
        self.assertExpectedInline('\n'.join(logs), """\
$0 = input('input')
$1, $2 = torch._ops.aten.aminmax.default($0, dim=0)""")

    def test_tensor_ctr(self):
        def f(x):
            y = torch.tensor((1, 2, 3))
            z = y.view(-1)
            z.add_(1)
            return y
        self.assert_functionalization(f, torch.arange(3, dtype=torch.float32))
        logs = self.get_logs(f, torch.arange(3, dtype=torch.float32))
        self.assertExpectedInline('\n'.join(logs), """$0 = input('input')""")

    def test_inplace_on_non_view(self):
        def f(x):
            # test for the case where we functionalize an inplace op on the other tensor - not a view.
            # This is worth checking because the tensor will have an empty ViewMeta stack, which needs to be special cased.
            tmp = torch.ones(4, 2)
            y = x.view(4, 2)
            x.add_(tmp)
            return y
        self.assert_functionalization(f, torch.ones(4, 2))
        logs = self.get_logs(f, torch.ones(4, 2))
        self.assertExpectedInline('\n'.join(logs), """\
$0 = input('input')
$1 = torch._ops.aten.view_copy.default($0, [4, 2])
$2 = torch._ops.aten.add.Tensor($0, tensor([[1., 1.],
        [1., 1.],
        [1., 1.],
        [1., 1.]]))""")

    # Some ops that are mutable are neither inplace nor out= ops.
    # They also need special handling.
    def test_mutable_op_not_inplace_or_other(self):
        def f(x):
            return torch._fused_moving_avg_obs_fq_helper(x, x, x, x, x, x, x, 1.0, 1, 1, 0)

        logs = self.get_logs(f, torch.ones(1))
        self.assertExpectedInline('\n'.join(logs), """\
$0 = input('input')
$1, $2, $3, $4, $5, $6 = torch._ops.aten._fused_moving_avg_obs_fq_helper.functional($0, $0, $0, $0, $0, $0, $0, 1.0, 1, 1, 0)""")

    def test_as_strided(self):
        def f(x):
            y = x.as_strided((2,), (2,), 1)
            y.add_(1)
            return x
        self.assert_functionalization(f, torch.ones(9))
        logs = self.get_logs(f, torch.ones(9))
        self.assertExpectedInline('\n'.join(logs), """\
$0 = input('input')
$1 = torch._ops.aten.as_strided_copy.default($0, [2], [2], 1)
$2 = torch._ops.aten.add.Tensor($1, 1)""")

    def test_tensor_list(self):
        def f(x):
            # Test an op with TensorList input
            y = torch.block_diag(x, x)
            return y
        self.assert_functionalization(f, torch.ones(2, 2))
        logs = self.get_logs(f, torch.ones(2, 2))
        self.assertExpectedInline('\n'.join(logs), """\
$0 = input('input')
<<<<<<< HEAD
$1 = torch._ops.aten.block_diag.default([LoggingTensor(tensor([[1., 1.],
        [1., 1.]])), LoggingTensor(tensor([[1., 1.],
        [1., 1.]]))])""")
=======
$1 = torch._ops.aten.expand_copy.default($0, [2, 2])
$2 = torch._ops.aten.slice_scatter.default(tensor([[0., 0., 0., 0.],
        [0., 0., 0., 0.]]), $1, 1, 0, 2)
$3 = torch._ops.aten.slice_scatter.default(tensor([[0., 0., 0., 0.],
        [0., 0., 0., 0.],
        [0., 0., 0., 0.],
        [0., 0., 0., 0.]]), $2, 0, 0, 2)
$4 = torch._ops.aten.slice_copy.Tensor($3, 0, 2, 4)
$5 = torch._ops.aten.slice_copy.Tensor($4, 1, 2, 4)
$6 = torch._ops.aten.expand_copy.default($0, [2, 2])""")
>>>>>>> 483aafb4

    def test_cat(self):
        def f(x):
            out = torch.empty(0)
            torch.cat((x,), out=out)
            return out
        self.assert_functionalization(f, torch.ones(2, 2))
        logs = self.get_logs(f, torch.ones(2, 2))
        self.assertExpectedInline('\n'.join(logs), """\
$0 = input('input')
$1 = torch._ops.aten.cat.default([LoggingTensor(tensor([[1., 1.],
        [1., 1.]]))])""")

    def test_diagonal(self):
        def f(x):
            # test: view ops that take a subset of the original tensor (select/diagonal)
            tmp = torch.ones(2)
            y = x.diagonal()
            y.add_(tmp)
            z = x * x
            return z
        self.assert_functionalization(f, torch.ones(2, 2))
        logs = self.get_logs(f, torch.ones(2, 2))
        self.assertExpectedInline('\n'.join(logs), """\
$0 = input('input')
$1 = torch._ops.aten.diagonal_copy.default($0)
$2 = torch._ops.aten.add.Tensor($1, tensor([1., 1.]))
$3 = torch._ops.aten.diagonal_scatter.default($0, $2)
$4 = torch._ops.aten.mul.Tensor($3, $3)""")

    def test_diagonal_mutated_input(self):
        def f(x):
            # simple test: there are pending updates afterwards, which the test syncs manually
            tmp = torch.ones(2)
            y = x.diagonal()
            y.add_(tmp)
            return x
        x = torch.ones(2, 2)
        self.assert_functionalization(f, x)

    def test_split(self):
        def f(x):
            # test: view ops that return multiple tensors (split)
            tmp = torch.ones(2)
            y1, y2 = x.split(2)
            y3 = y2.diagonal()
            y3.add_(tmp)
            z = x * x
            return y3
        self.assert_functionalization(f, torch.ones(4, 2))
        logs = self.get_logs(f, torch.ones(4, 2))
        self.assertExpectedInline('\n'.join(logs), """\
$0 = input('input')
$1, $2 = torch._ops.aten.split_copy.Tensor($0, 2)
$3 = torch._ops.aten.diagonal_copy.default($2)
$4 = torch._ops.aten.add.Tensor($3, tensor([1., 1.]))
$5, $6 = torch._ops.aten.split_copy.Tensor($0, 2)
$7 = torch._ops.aten.diagonal_scatter.default($6, $4)
$8 = torch._ops.aten.slice_scatter.default($0, $7, 0, 2, 4)
$9 = torch._ops.aten.mul.Tensor($8, $8)""")

    def test_view_inplace(self):
        def f(x):
            # test: view + inplace op (transpose_)
            tmp = torch.ones(4)
            x.transpose_(1, 0)
            y = x[0]
            y.add_(tmp)
            return x
        self.assert_functionalization(f, torch.ones(4, 2))
        logs = self.get_logs(f, torch.ones(4, 2))
        self.assertExpectedInline('\n'.join(logs), """\
$0 = input('input')
$1 = torch._ops.aten.transpose_copy.int($0, 1, 0)
$2 = torch._ops.aten.select_copy.int($1, 0, 0)
$3 = torch._ops.aten.add.Tensor($2, tensor([1., 1., 1., 1.]))""")

    def test_optional_tensor_list(self):
        def f(x):
            # test: an operator that takes in a List[Optional[Tensor]] argument
            # (index_put)
            y = x.view(8)
            indices = torch.arange(4)
            values = torch.arange(4, dtype=y.dtype)
            y.index_put_((indices,), values, accumulate=False)
            return y
        self.assert_functionalization(f, torch.ones(4, 2))
        logs = self.get_logs(f, torch.ones(4, 2))
        self.assertExpectedInline('\n'.join(logs), """\
$0 = input('input')
$1 = torch._ops.aten.view_copy.default($0, [8])
$2 = torch._ops.aten.index_put.default($1, [tensor([0, 1, 2, 3])], tensor([0., 1., 2., 3.]))""")

    def test_scalars(self):
        def f(x):
            # test: the pass can handle scalar inputs properly
            tmp = torch.ones(4, 2)
            y = x.view(4, 2)
            y.add_(1)
            z = 2 * y
            z.div_(1)
            return z
        self.assert_functionalization(f, torch.ones(4, 2))
        logs = self.get_logs(f, torch.ones(4, 2))
        self.assertExpectedInline('\n'.join(logs), """\
$0 = input('input')
$1 = torch._ops.aten.view_copy.default($0, [4, 2])
$2 = torch._ops.aten.add.Tensor($1, 1)
$3 = torch._ops.aten.mul.Tensor($2, 2)
$4 = torch._ops.aten.div.Tensor($3, 1)""")

    def test_metadata_change(self):
        def f(x):
            # ops like ge_() are allowed to change the dtype of the input.
            # functionalization should pick up on that.
            return x.ge_(0)
        self.assert_functionalization(f, torch.ones(4, 2))
        logs = self.get_logs(f, torch.ones(4, 2))
        self.assertExpectedInline('\n'.join(logs), """\
$0 = input('input')
$1 = torch._ops.aten.ge.Scalar($0, 0)
$2 = torch._ops.aten._to_copy.default($1, dtype=6, layout=0)""")

    def test_only_one_view(self):
        def f(x):
            # This tests that we don't have any unnecessary views in the trace.
            # If the input wasn't mutated, we don't need to regenerate it,
            # so there should be a total of 1 op in the output trace.
            return x.view(4, 2)
        logs = self.get_logs(f, torch.ones(4, 2))
        self.assertExpectedInline('\n'.join(logs), """\
$0 = input('input')
$1 = torch._ops.aten.view_copy.default($0, [4, 2])""")

    def test_everything(self):
        def f(x):
            # test: everything
            tmp = torch.ones(2, 2)
            x2 = x + x
            y = x2.view(8)
            z0 = y.reshape(2, 4)
            z1 = z0.transpose(1, 0)
            z1.unsqueeze_(0)
            z1.squeeze_()
            z2, z3 = z1.split(2)
            z2.add_(tmp)
            z4 = z0[0] + z2.reshape(4)
            return z2
        self.assert_functionalization(f, torch.ones(4, 2))
        logs = self.get_logs(f, torch.ones(4, 2))
        self.assertExpectedInline('\n'.join(logs), """\
$0 = input('input')
$1 = torch._ops.aten.add.Tensor($0, $0)
$2 = torch._ops.aten.view_copy.default($1, [8])
$3 = torch._ops.aten._reshape_alias_copy.default($2, [2, 4], [4, 1])
$4 = torch._ops.aten.transpose_copy.int($3, 1, 0)
$5 = torch._ops.aten.view_copy.default($1, [8])
$6 = torch._ops.aten._reshape_alias_copy.default($5, [2, 4], [4, 1])
$7 = torch._ops.aten.transpose_copy.int($6, 1, 0)
$8 = torch._ops.aten.unsqueeze_copy.default($7, 0)
$9 = torch._ops.aten.view_copy.default($1, [8])
$10 = torch._ops.aten._reshape_alias_copy.default($9, [2, 4], [4, 1])
$11 = torch._ops.aten.transpose_copy.int($10, 1, 0)
$12 = torch._ops.aten.unsqueeze_copy.default($11, 0)
$13 = torch._ops.aten.squeeze_copy.default($12)
$14, $15 = torch._ops.aten.split_copy.Tensor($13, 2)
$16 = torch._ops.aten.add.Tensor($14, tensor([[1., 1.],
        [1., 1.]]))
$17 = torch._ops.aten.select_copy.int($3, 0, 0)
$18 = torch._ops.aten.clone.default($16, memory_format=torch.contiguous_format)
$19 = torch._ops.aten._unsafe_view.default($18, [4])
$20 = torch._ops.aten.view_copy.default($1, [8])
$21 = torch._ops.aten._reshape_alias_copy.default($20, [2, 4], [4, 1])
$22 = torch._ops.aten.transpose_copy.int($21, 1, 0)
$23 = torch._ops.aten.unsqueeze_copy.default($22, 0)
$24 = torch._ops.aten.squeeze_copy.default($23)
$25 = torch._ops.aten.slice_scatter.default($24, $16, 0, 0, 2)
$26 = torch._ops.aten.unsqueeze_copy.default($25, 0)
$27 = torch._ops.aten.squeeze_copy.dim($26, 0)
$28 = torch._ops.aten.transpose_copy.int($27, 1, 0)
$29 = torch._ops.aten._reshape_alias_copy.default($28, [8], [1])
$30 = torch._ops.aten.view_copy.default($29, [4, 2])
$31 = torch._ops.aten.view_copy.default($30, [8])
$32 = torch._ops.aten._reshape_alias_copy.default($31, [2, 4], [4, 1])
$33 = torch._ops.aten.select_copy.int($32, 0, 0)
$34 = torch._ops.aten.add.Tensor($33, $19)""")

    def test_reapply_views_simple(self):
        def f(x):
            tmp = torch.ones(4, 2)
            y = x.view(4, 2)
            y.add_(tmp)
            z = x * x
            return y
        self.assert_functionalization(f, torch.ones(4, 2), reapply_views=True)
        logs = self.get_logs(f, torch.ones(4, 2), reapply_views=True)
        self.assertExpectedInline('\n'.join(logs), """\
$0 = input('input')
$1 = torch._ops.aten.view.default($0, [4, 2])
$2 = torch._ops.aten.add.Tensor($1, tensor([[1., 1.],
        [1., 1.],
        [1., 1.],
        [1., 1.]]))
$3 = torch._ops.aten.view.default($2, [4, 2])
$4 = torch._ops.aten.mul.Tensor($3, $3)""")

    def test_aliases_maintained_after_pass_when_reapplying_views(self):
        def f(x):
            tmp = torch.ones(4, 2)
            y = x.view(4, 2)
            z = x.view(4, 2)
            y.add_(tmp)
            return y, z

        input_functional = torch._to_functional_tensor(torch.ones(4, 2))
        torch._enable_functionalization(reapply_views=True)
        try:
            y, z = f(input_functional)
            torch._sync(y)
            torch._sync(z)
        finally:
            torch._disable_functionalization()

        # y and z are aliases inside of the function, and that aliasing relationship should be maintained.
        _y = torch._from_functional_tensor(y)
        _z = torch._from_functional_tensor(z)
        self.assertTrue(are_aliased(_y, _z))

    # copy_() gets its own test, because it is special cased in functionalization.
    # self.copy_(src) decomposes into src.to(self).expand_as(self).
    def test_copy_(self):
        def f(x):
            tmp = torch.zeros(2, 2)
            # NOTE: LoggingTensor isn't a mode, which means that the diagonal call
            # will not be logged. This is fine for testing.
            tmp_slice = tmp.diagonal()
            y = tmp_slice.copy_(x)
            z = y.add_(x)
            return z

        # Test 1: copy_() with same dtype and shape
        # to() is a composite op that noops when the dtype/shape match, so nothing gets logged.
        self.assert_functionalization(f, torch.ones(2))
        logs = self.get_logs(f, torch.ones(2))
        self.assertExpectedInline('\n'.join(logs), """\
$0 = input('input')
$1 = torch._ops.aten.expand_copy.default($0, [2])
$2 = torch._ops.aten.add.Tensor($1, $0)""")

        # Test 2: copy_() with same dtype, different shape
        self.assert_functionalization(f, torch.ones(1))
        logs = self.get_logs(f, torch.ones(1))
        self.assertExpectedInline('\n'.join(logs), """\
$0 = input('input')
$1 = torch._ops.aten.expand_copy.default($0, [2])
$2 = torch._ops.aten.add.Tensor($1, $0)""")

        # Test 3: copy_() with different dtype, same shape
        self.assert_functionalization(f, torch.ones(2, dtype=torch.long))
        logs = self.get_logs(f, torch.ones(2, dtype=torch.long))
        self.assertExpectedInline('\n'.join(logs), """\
$0 = input('input')
$1 = torch._ops.aten._to_copy.default($0, dtype=torch.float32, layout=torch.strided, device=device(type='cpu'), pin_memory=False)
$2 = torch._ops.aten.expand_copy.default($1, [2])
$3 = torch._ops.aten.add.Tensor($2, $0)""")

        # Test 4: copy_() with different dtype, different shape
        self.assert_functionalization(f, torch.ones(1, dtype=torch.long))
        logs = self.get_logs(f, torch.ones(1, dtype=torch.long))
        self.assertExpectedInline('\n'.join(logs), """\
$0 = input('input')
$1 = torch._ops.aten._to_copy.default($0, dtype=torch.float32, layout=torch.strided, device=device(type='cpu'), pin_memory=False)
$2 = torch._ops.aten.expand_copy.default($1, [2])
$3 = torch._ops.aten.add.Tensor($2, $0)""")

    def test_fill_(self):
        def f(x):
            y = x + x
            z = y.diagonal()
            z.fill_(0)
            return y

        self.assert_functionalization(f, torch.ones(2, 2))
        logs = self.get_logs(f, torch.ones(2, 2))
        self.assertExpectedInline('\n'.join(logs), """\
$0 = input('input')
$1 = torch._ops.aten.add.Tensor($0, $0)
$2 = torch._ops.aten.diagonal_copy.default($1)
$3 = torch._ops.aten.fill.Scalar($2, 0)""")

    def test_nested_functions_propagate_updates(self):
        def g(x):
            # Create a view of x
            y = x[0]
            y.add_(1)
            # The view, y, gets deallocated at the end of this function

        def f(x):
            # Calling g(x) should mutate x
            g(x)
            # We expect x to be synced here, even though the alias created in g() has been deallocated!
            y = x + x
            return y

        self.assert_functionalization(f, torch.ones(2, 2))

    def test_mixed_wrappers_valid(self):
        def f(x, y):
            z = x + y
            z.add_(1)
            return z

        x1_not_functional = LoggingTensor(torch.ones(4))
        x2_functional = torch._to_functional_tensor(LoggingTensor(torch.ones(4)))

        with capture_logs() as logs:
            y = f(x1_not_functional, x2_functional)

        # Make sure that functionalization ran the "+" kernel
        # with a functional + non-functional tensor, and wrapped the output appropriately.
        self.assertExpectedInline('\n'.join(logs), """\
$2 = torch._ops.aten.add.Tensor($0, $1)
$3 = torch._ops.aten.add.Tensor($2, 1)""")

    def test_mixed_wrappers_invalid(self):
        x1_not_functional = torch.ones(4)
        x2_functional = torch._to_functional_tensor(torch.ones(4))

        # When dealing with mixed functional + nonfunctional tensors,
        # normal_tensor.add_(functional_tensor) is not valid
        # because normal_tensor would need to be "promoted" to a functional tensor.
        with self.assertRaises(RuntimeError):
            x1_not_functional.add_(x2_functional)

    # This tests the behavior of functionalization with multiple layers of wrapped tensor subclasses.
    def test_multiple_levels_of_wrapping(self):
        def f(x):
            # call an inplace op and have it get logged twice (by the outer + inner wrapper)
            x.add_(1)

        # Test 1: both the inner and outer wrapper are "functionalized"
        x_inner_and_outer_functional = torch._to_functional_tensor(
            InplaceLoggingTensor(torch._to_functional_tensor(LoggingTensor(torch.ones(4)))))

        with capture_logs() as logs:
            f(x_inner_and_outer_functional)

        # Since both wrappers were unctionalized, they both log "add"
        self.assertExpectedInline('\n'.join(logs), """\
$1 = torch._ops.aten.add.Tensor($0, 1)
$3 = torch._ops.aten.add.Tensor($2, 1)""")

        # Test 2: only the inner wrapper is "functionalized"
        x_only_inner_functional = InplaceLoggingTensor(torch._to_functional_tensor(LoggingTensor(torch.ones(4))))

        with capture_logs() as logs:
            f(x_only_inner_functional)

        # Since only the inner wrapper is functionalized, then the inner (first) log is functionalized
        self.assertExpectedInline('\n'.join(logs), """\
$1 = torch._ops.aten.add.Tensor($0, 1)
$3 = torch._ops.aten.add_.Tensor($2, 1)""")

        # Test 3: only the inner wrapper is "functionalized"
        x_only_outer_functional = torch._to_functional_tensor(InplaceLoggingTensor(LoggingTensor(torch.ones(4))))

        with capture_logs() as logs:
            f(x_only_outer_functional)

        # Only the outer add_ is functionalized
        # Since only the outer wrapper is functionalized, then the outer (second) log is functionalized
        self.assertExpectedInline('\n'.join(logs), """\
$1 = torch._ops.aten.add_.Tensor($0, 1)
$3 = torch._ops.aten.add.Tensor($2, 1)""")

if __name__ == '__main__':
    run_tests()<|MERGE_RESOLUTION|>--- conflicted
+++ resolved
@@ -219,22 +219,9 @@
         logs = self.get_logs(f, torch.ones(2, 2))
         self.assertExpectedInline('\n'.join(logs), """\
 $0 = input('input')
-<<<<<<< HEAD
 $1 = torch._ops.aten.block_diag.default([LoggingTensor(tensor([[1., 1.],
         [1., 1.]])), LoggingTensor(tensor([[1., 1.],
         [1., 1.]]))])""")
-=======
-$1 = torch._ops.aten.expand_copy.default($0, [2, 2])
-$2 = torch._ops.aten.slice_scatter.default(tensor([[0., 0., 0., 0.],
-        [0., 0., 0., 0.]]), $1, 1, 0, 2)
-$3 = torch._ops.aten.slice_scatter.default(tensor([[0., 0., 0., 0.],
-        [0., 0., 0., 0.],
-        [0., 0., 0., 0.],
-        [0., 0., 0., 0.]]), $2, 0, 0, 2)
-$4 = torch._ops.aten.slice_copy.Tensor($3, 0, 2, 4)
-$5 = torch._ops.aten.slice_copy.Tensor($4, 1, 2, 4)
-$6 = torch._ops.aten.expand_copy.default($0, [2, 2])""")
->>>>>>> 483aafb4
 
     def test_cat(self):
         def f(x):
