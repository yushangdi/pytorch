--- conflicted
+++ resolved
@@ -1215,46 +1215,6 @@
     )
 
 
-<<<<<<< HEAD
-@register_decomposition(torch.ops.aten.addr)
-@out_wrapper
-@elementwise_type_promotion_wrapper(
-    type_promoting_args=("self", "vec1", "vec2"),
-    type_promotion_kind=ELEMENTWISE_TYPE_PROMOTION_KIND.NO_OPMATH,
-)
-def addr(
-    self: TensorLikeType,
-    vec1: TensorLikeType,
-    vec2: TensorLikeType,
-    beta: NumberType = 1,
-    alpha: NumberType = 1,
-) -> TensorLikeType:
-    check(
-        vec1.ndim == 1,
-        lambda: f"addr: Expected 1-D argument vec1, but got {vec1.ndim}-D",
-    )
-    check(
-        vec2.ndim == 1,
-        lambda: f"addr: Expected 1-D argument vec2, but got {vec2.ndim}-D",
-    )
-    self = self.expand(vec1.shape[0], vec2.shape[0])
-    check(
-        self.ndim == 2, lambda: f"2D tensor expected, got {self.ndim}D tensor for input"
-    )
-    check(
-        self.shape[0] == vec1.shape[0] and self.shape[1] == vec2.shape[0],
-        lambda: f"size mismatch, input: {self.shape}, v1: {vec1.shape}, v2: {vec2.shape}",
-    )
-    if utils.is_boolean_dtype(self.dtype):
-        # TODO: get rid of torch.tensor?  The trouble is that logical_and
-        # doesn't accept boolean input
-        return torch.logical_or(
-            self if beta else torch.full_like(self, False),
-            torch.outer(vec1, vec2) if alpha else torch.full_like(self, False),
-        )
-    else:
-        return beta * self + alpha * torch.outer(vec1, vec2)
-=======
 def _set_correction(
     unbiased: Optional[bool] = None,
     correction: Optional[int] = None,
@@ -1392,7 +1352,46 @@
     v = var(a, dim, unbiased, keepdim, correction=correction)
     m = mean(a, dim, keepdim)
     return v, m
->>>>>>> febefbcb
+
+
+@register_decomposition(torch.ops.aten.addr)
+@out_wrapper
+@elementwise_type_promotion_wrapper(
+    type_promoting_args=("self", "vec1", "vec2"),
+    type_promotion_kind=ELEMENTWISE_TYPE_PROMOTION_KIND.NO_OPMATH,
+)
+def addr(
+    self: TensorLikeType,
+    vec1: TensorLikeType,
+    vec2: TensorLikeType,
+    beta: NumberType = 1,
+    alpha: NumberType = 1,
+) -> TensorLikeType:
+    check(
+        vec1.ndim == 1,
+        lambda: f"addr: Expected 1-D argument vec1, but got {vec1.ndim}-D",
+    )
+    check(
+        vec2.ndim == 1,
+        lambda: f"addr: Expected 1-D argument vec2, but got {vec2.ndim}-D",
+    )
+    self = self.expand(vec1.shape[0], vec2.shape[0])
+    check(
+        self.ndim == 2, lambda: f"2D tensor expected, got {self.ndim}D tensor for input"
+    )
+    check(
+        self.shape[0] == vec1.shape[0] and self.shape[1] == vec2.shape[0],
+        lambda: f"size mismatch, input: {self.shape}, v1: {vec1.shape}, v2: {vec2.shape}",
+    )
+    if utils.is_boolean_dtype(self.dtype):
+        # TODO: get rid of torch.tensor?  The trouble is that logical_and
+        # doesn't accept boolean input
+        return torch.logical_or(
+            self if beta else torch.full_like(self, False),
+            torch.outer(vec1, vec2) if alpha else torch.full_like(self, False),
+        )
+    else:
+        return beta * self + alpha * torch.outer(vec1, vec2)
 
 
 def as_strided(
