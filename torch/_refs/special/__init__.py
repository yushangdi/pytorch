--- conflicted
+++ resolved
@@ -9,10 +9,7 @@
 from torch._prims.wrappers import out_wrapper, elementwise_type_promotion_wrapper
 from torch._refs import _make_elementwise_unary_reference
 from torch._decomp import register_decomposition
-<<<<<<< HEAD
-=======
 
->>>>>>> 793ee6b7
 
 __all__ = [
     "i0e",
@@ -38,19 +35,10 @@
     type_promoting_args=("self",),
     type_promotion_kind=utils.ELEMENTWISE_TYPE_PROMOTION_KIND.INT_TO_FLOAT,
 )
-<<<<<<< HEAD
-def logit(self: Tensor, eps: Optional[float] = None) -> Tensor:
-=======
 def logit(self: TensorLikeType, eps: Optional[float] = None) -> TensorLikeType:
->>>>>>> 793ee6b7
     if eps is None:
         eps = -1.0
     lo = eps
     hi = 1 - eps
-<<<<<<< HEAD
-    self = torch.clamp(self, lo, hi)
-    return (self / (1 - self)).log()
-=======
     self = refs.clamp(self, lo, hi)
-    return refs.log(refs.true_divide(self, refs.sub(1, self)))
->>>>>>> 793ee6b7
+    return refs.log(refs.true_divide(self, refs.sub(1, self)))