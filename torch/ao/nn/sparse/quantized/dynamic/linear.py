--- conflicted
+++ resolved
@@ -34,11 +34,7 @@
                                                 scale=1, zero_point=0, dtype=torch.qint8)
         self._packed_params = linear.LinearPackedParams(row_block_size=row_block_size,
                                                         col_block_size=col_block_size,
-<<<<<<< HEAD
-                                                        dtype=torch.qint8)
-=======
                                                         dtype=dtype)
->>>>>>> 54bc6fa8
         self._packed_params.set_weight_bias(qweight, bias, row_block_size, col_block_size)
 
     def _get_name(self):
