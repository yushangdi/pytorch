--- conflicted
+++ resolved
@@ -359,12 +359,8 @@
 
 def prepare_fx(
     model: torch.nn.Module,
-<<<<<<< HEAD
     qconfig_mapping: Union[QConfigMapping, Dict[str, Any]],
-=======
-    qconfig_dict: Any,
     example_inputs: Tuple[Any, ...],
->>>>>>> 52b8c32a
     prepare_custom_config_dict: Optional[Dict[str, Any]] = None,
     equalization_config: Optional[Union[QConfigMapping, Dict[str, Any]]] = None,
     backend_config_dict: Optional[Dict[str, Any]] = None,
@@ -372,9 +368,9 @@
     r""" Prepare a model for post training static quantization
 
     Args:
-      * `model`: torch.nn.Module model, must be in eval mode
-
-      * `qconfig_mapping`: mapping from model ops to qconfigs::
+      * `model` (required): torch.nn.Module model, must be in eval mode
+
+      * `qconfig_mapping` (required): mapping from model ops to qconfigs::
 
           qconfig_mapping = QConfigMapping() \
               .set_global(global_qconfig) \
@@ -386,6 +382,8 @@
               .set_module_name("module1", qconfig1) \
               .set_module_name("module2", qconfig2) \
               .set_module_name_object_type_order("module3", torch.nn.functional.linear, 0, qconfig3)
+
+      * `example_inputs`: (required) Example inputs for forward function of the model
 
       * `prepare_custom_config_dict`: customization configuration dictionary for quantization tool::
 
@@ -446,15 +444,7 @@
             "preserved_attributes": ["preserved_attr"],
           }
 
-<<<<<<< HEAD
       * `equalization_config`: config for specifying how to perform equalization on the model
-=======
-      * `example_inputs`: (required) Example inputs for forward function of the model
-      * `equalization_qconfig_dict`: equalization_qconfig_dict is a dictionary
-        with a similar structure as qconfig_dict except it will contain
-        configurations specific to equalization techniques such as input-weight
-        equalization.
->>>>>>> 52b8c32a
 
       * `backend_config_dict`: a dictionary that specifies how operators are quantized
          in a backend, this includes how the operaetors are observed,
@@ -479,14 +469,9 @@
                 for image, target in data_loader:
                     model(image)
 
-<<<<<<< HEAD
         qconfig_mapping = QConfigMapping().set_global(qconfig)
-        prepared_model = prepare_fx(float_model, qconfig_mapping)
-=======
-        qconfig_dict = {"": qconfig}
         example_inputs = (torch.randn(1, 3, 224, 224),)
-        prepared_model = prepare_fx(float_model, qconfig_dict, example_inputs=example_inputs)
->>>>>>> 52b8c32a
+        prepared_model = prepare_fx(float_model, qconfig_mapping, example_inputs)
         # Run calibration
         calibrate(prepared_model, sample_inference_data)
     """
@@ -504,12 +489,8 @@
 
 def prepare_qat_fx(
     model: torch.nn.Module,
-<<<<<<< HEAD
     qconfig_mapping: Union[QConfigMapping, Dict[str, Any]],
-=======
-    qconfig_dict: Any,
     example_inputs: Tuple[Any, ...],
->>>>>>> 52b8c32a
     prepare_custom_config_dict: Optional[Dict[str, Any]] = None,
     backend_config_dict: Optional[Dict[str, Any]] = None,
 ) -> ObservedGraphModule:
@@ -517,12 +498,8 @@
 
     Args:
       * `model`: torch.nn.Module model, must be in train mode
-<<<<<<< HEAD
       * `qconfig_mapping`: see :func:`~torch.ao.quantization.prepare_fx`
-=======
-      * `qconfig_dict`: see :func:`~torch.ao.quantization.prepare_fx`
       * `example_inputs`: see :func:`~torch.ao.quantization.prepare_fx`
->>>>>>> 52b8c32a
       * `prepare_custom_config_dict`: see :func:`~torch.ao.quantization.prepare_fx`
       * `backend_config_dict`: see :func:`~torch.ao.quantization.prepare_fx`
 
