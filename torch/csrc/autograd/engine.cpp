#include <torch/csrc/autograd/engine.h>

#include <torch/csrc/autograd/autograd.h>
#include <torch/csrc/autograd/function.h>
#include <torch/csrc/autograd/functions/basic_ops.h>
#include <torch/csrc/autograd/grad_mode.h>
#include <torch/csrc/autograd/anomaly_mode.h>
#include <torch/csrc/autograd/variable.h>
#include <torch/csrc/utils/memory.h>

#include <ATen/DeviceGuard.h>
#include <ATen/ExpandUtils.h>
#include <ATen/Parallel.h>
#include <ATen/detail/CUDAHooksInterface.h>

#include <c10/util/Exception.h>
#include <c10/core/Stream.h>
#include <c10/core/Event.h>
#include <c10/core/DeviceGuard.h>
#include <c10/util/irange.h>
#include <c10/util/Optional.h>
#include <c10/util/ThreadLocal.h>
#include <c10/core/StreamGuard.h>

#include <atomic>
#include <chrono>
#include <condition_variable>
#include <cstdint>
#include <functional>
#include <iostream>
#include <memory>
#include <mutex>
#include <set>
#include <string>
#include <thread>
#include <unordered_set>
#include <typeinfo>
#include <sstream>
#include <queue>
#include <TH/TH.h>

namespace torch { namespace autograd {

namespace {
// NOLINTNEXTLINE(cppcoreguidelines-avoid-non-const-global-variables)
static bool in_bad_autograd_fork =
    false; // True for children forked after engine's thread pool init

// Called in the forked child if engine's thread pool has already been
// initialized
static void forked_autograd_child() { in_bad_autograd_fork = true; }

// Should be called before unsafe for forks (thread pool) calls
static void track_bad_autograd_forks() {
#ifndef WIN32
  static std::once_flag flag;
  std::call_once(
      flag, [&] { pthread_atfork(nullptr, nullptr, forked_autograd_child); });
#endif
}
}

// Threads spawned by the engine are assigned a 'worker_device' specifying
// what device they process work for. This variable is initialized at:
// 1. thread creation time for CUDA, XLA device threads, as they are
//    spinning threads waiting for works on their device.
// 2. before the graph task execution for CPU threads, as for each
//    backward call we use the caller thread to drive engine execution.
// This is used when handling reentrant backwards calls;
// See Note [Reentrant backwards]
// NOLINTNEXTLINE(cppcoreguidelines-avoid-non-const-global-variables)
static thread_local int worker_device = NO_DEVICE;

// This variable is true if ALL invocations in the stack of re-entrant engine
// invocations are imperative backwards. This special variable is needed for the
// gradient checkpointing feature only.
// NOLINTNEXTLINE(cppcoreguidelines-avoid-non-const-global-variables)
static thread_local bool checkpoint_valid = true;

// Number of nested reentrant backwards calls currently on this thread
// NOLINTNEXTLINE(cppcoreguidelines-avoid-non-const-global-variables)
static thread_local int current_depth = 0;

// For all device threads (i.e. CUDA, XLA), total_depth represents the total nested
//   reentrant backwards depths over all device threads.
// For CPU devices, it is the total depth associated with the original backward call.
// NOLINTNEXTLINE(cppcoreguidelines-avoid-non-const-global-variables)
static thread_local int total_depth = 0;

// The current GraphTask being executed by this thread. This helps
// queue_callback() to find the target GraphTask to append final callbacks.
// NOLINTNEXTLINE(cppcoreguidelines-avoid-non-const-global-variables)
C10_DEFINE_TLS_static(std::shared_ptr<GraphTask>, tls_current_graph_task);
#define current_graph_task (tls_current_graph_task.get())

// Every autograd worker thread is associated with a ready queue, which specifies
// the stream of work of this thread to do. This shared_ptr is a thread_local
// pointer to each thread's ready_queue, and it should be initialized via the
// Engine::init_local_ready_queue() call in each corresponding thread before execution.
//
// The CUDA, XLA threads are shared among all invocations of backwards via
// device_ready_queues_, while CPU threads are dedicated to processing CPU work for
// the backward they invoked. So any given graph task maintains its own cpu_ready_queue_
// where you should send work for it to be done
//
// For reentrant backward calls, if we spawn new thread from the current thread
// because we reached the maximum depth, the new thread will just reuse the same
// ReadyQueue with the parent thread for performance improvement.
// see Note [Reentrant backwards] for more details.
// NOLINTNEXTLINE(cppcoreguidelines-avoid-non-const-global-variables)
C10_DEFINE_TLS_static(std::shared_ptr<ReadyQueue>, tls_local_ready_queue);
#define local_ready_queue (tls_local_ready_queue.get())

// Note [Reentrant backwards]
// ~~~~~~~~~~~~~~~~~~~~~~~~~~
// To understand the reentrant backwards problem, we have to notice two
// aspects of how the autograd engine is implemented today:
//
//  1. When you call Engine::execute(), you want to block until
//  differentiation finishes so that you can get the final result variables
//  of the backwards pass.
//
//  2. The engine operates by having a single worker thread per work queue,
//  and every work queue is pinned to a specific device where the
//  operation is executed.
//
// The problem is, suppose that you call backward() inside of a worker
// thread.  By property (1), we're supposed to block until the nested task
// finishes.  However, by property (2), this worker thread is on the
// hook for processing the tasks assigned to it; we better not block,
// because then all of our backward executions (including the one we
// just started) will deadlock!
//
// We maintain a pool of threads waiting for work to do
// When a reentrant backwards call occurs, the current thread blocks
// and a thread from the pool is woken up to complete the blocking tasks and an
// any other tasks that would have been assigned to that worker. If there are no
// threads available, a new thread is spawned. The new thread will continue
// processing tasks from the same ReadyQueue as the parent worker
//
// When the GraphTask is finished, the parent worker thread that is waiting on
// the task is notified and the current thread returns to the pool.

// Note [Streaming backwards]
// ~~~~~~~~~~~~~~~~~~~~~~~~~~
// On CUDA devices the autograd engine's device operations are run on the
// same stream that ran them in forward. This requires automatically
// syncing the streams so that function A finishes producing its
// output before function B consumes it.
//
// This synchronization occurs when outputs are placed into input buffers.
// The functions corresponding to input buffer positions have metadata
// recording their streams from forward, and during backward this
// data is used to sync the producer's stream with the consumer's.
//
// When a CUDA function is run either all its inputs were accumulated on the
// stream used to run the function OR the inputs are on different devices
// and the function is responsible for properly acquiring them.
//
// User-facing stream semantics of a backward() (or torch.autograd.grad())
// call with respect to surrounding ops are the same as for any other call.
// See "Stream semantics of backward passes" on
// https://pytorch.org/docs/stable/notes/cuda.html
//
// Internally, backward() runs ops (including leaf nodes) on side threads.
// And streams are thread local. So GraphTask achieves the above semantics by
//  1. remembering the current and default streams on all active CUDA devices
//     in the user-facing thread (aka, the thread that called execute() to
//     launch the GraphTask)
//  2. remembering the "leaf streams" (streams each backward leaf node ran on)
//  3. during exec_post_processing, for each leaf stream, sync the remembered
//     current and default streams (on the leaf stream's device) with that
//     leaf stream.
//
// Syncing default streams (as well as current streams) with leaf streams is
// done for temporary BC, and is more conservative than the usage guidance
// (https://pytorch.org/docs/stable/notes/cuda.html) requires.
// TODO: change 1, 2, 3 to sync only current streams with leaf streams.

int NodeTask::getReentrantDepth() const {
  std::shared_ptr<GraphTask> graph_task = base_.lock();
  if (graph_task) {
    return graph_task->reentrant_depth_;
  } else {
    // The graph task is no longer valid indicating an error. As a result, we
    // try to move this to the front of the queue to ensure the autograd
    // engine threads pick up this error soon.
    return std::numeric_limits<int>::max();
  }
}

CheckpointValidGuard::CheckpointValidGuard(const std::shared_ptr<const GraphTask>& graph_task) {
  prev_checkpoint_valid_state = checkpoint_valid;
  checkpoint_valid = graph_task->can_checkpoint() && prev_checkpoint_valid_state;
}

CheckpointValidGuard::~CheckpointValidGuard() {
  checkpoint_valid = prev_checkpoint_valid_state;
}

auto ReadyQueue::push(NodeTask item, bool incrementOutstandingTasks) -> void {
  {
    // Lock mutex for writing to heap_
    std::lock_guard<std::mutex> lock(mutex_);
    if (incrementOutstandingTasks) {
      std::shared_ptr<GraphTask> graph_task = item.base_.lock();
      TORCH_INTERNAL_ASSERT(graph_task, "GraphTask is no longer valid!");
      ++graph_task->outstanding_tasks_;
    }
    heap_.push(std::move(item));
  }
  not_empty_.notify_one();
}

auto ReadyQueue::pushShutdownTask() -> void {
  {
    std::lock_guard<std::mutex> lock(mutex_);
    heap_.push(NodeTask({}, nullptr, InputBuffer(0), true));
  }
  not_empty_.notify_one();
}

size_t ReadyQueue::size() const {
  // Lock mutex for accesses to heap_
  std::unique_lock<std::mutex> lock(mutex_);
  return heap_.size();
}

auto ReadyQueue::pop() -> NodeTask {
  // Lock mutex for accesses to heap_
  std::unique_lock<std::mutex> lock(mutex_);
  not_empty_.wait(lock, [this]{ return !heap_.empty(); });
  // NOLINTNEXTLINE(cppcoreguidelines-pro-type-const-cast)
  auto task = std::move(const_cast<NodeTask&>(heap_.top())); heap_.pop();
  return task;
}

bool ReadyQueue::empty() const {
  // Lock mutex for accesses to heap_
  std::unique_lock<std::mutex> lock(mutex_);
  return heap_.empty();
}

Engine::Engine() : max_recursion_depth_(MAX_DEPTH), non_reentrant_device_thread_count_(0) {}

Engine::~Engine() {
  stop();
}

// Send shutdown tasks to all device_ready_queues_ if no backward tasks are running
// Even though readyQueue should be empty, shutdown tasks have the highest priority
void Engine::stop() {
  if (stopped_) {
    return;
  }
  stopped_ = true;
  // Under some conditions, autograd threads can hang on shutdown
  // Do not wait for them to shutdown indefinitely but rely on timeout
  auto wait_duration_str = getenv("TORCH_AUTOGRAD_SHUTDOWN_WAIT_LIMIT");
  if (!wait_duration_str) {
    wait_duration_str = "10.0";
  }
  auto wait_duration = std::atof(wait_duration_str);
  bool noBackward = true;
  for (auto& queue: device_ready_queues_) {
    noBackward =  noBackward && queue->empty();
  }
  if (noBackward && wait_duration > 0.0f) {
    for (auto& queue : device_ready_queues_) {
     queue->pushShutdownTask();
    }
    // Do not wait for termination of global threads on Windows
    // Because CRT terminates DLL threads before calling
    // global object destructors
#if !defined(_WIN32) || defined(C10_USE_MSVC_STATIC_RUNTIME)

    using namespace std::chrono_literals;
    // Set a deadline for how long it is OK to wait device threads to shutdown
    auto wait_deadline = std::chrono::steady_clock::now() + wait_duration * 1.0s;
    std::unique_lock<std::mutex> lk(non_reentrant_device_thread_mutex_);
    while(non_reentrant_device_thread_count_.load() != 0) {
      if (non_reentrant_device_thread_condvar_.wait_until(lk, wait_deadline) == std::cv_status::timeout) {
        break;
      }
    }
#endif
  }
  // Otherwise threads are leaked
}

void Engine::release_workers() {
  std::unique_lock<std::mutex> lk(non_reentrant_device_thread_mutex_);
  non_reentrant_device_thread_count_.store(0);
  non_reentrant_device_thread_condvar_.notify_one();
}

void Engine::increment_non_reentrant_thread_count() {
  std::unique_lock<std::mutex> lk(non_reentrant_device_thread_mutex_);
  non_reentrant_device_thread_count_.fetch_add(1);
  non_reentrant_device_thread_condvar_.notify_one();
}

void Engine::decrement_non_reentrant_thread_count() {
  std::unique_lock<std::mutex> lk(non_reentrant_device_thread_mutex_);
  non_reentrant_device_thread_count_.fetch_sub(1);
  non_reentrant_device_thread_condvar_.notify_one();
}

void Engine::thread_init(int device, const std::shared_ptr<ReadyQueue>& ready_queue, bool should_increment) {
  if (should_increment) {
    increment_non_reentrant_thread_count();
  }

  at::init_num_threads();

  // Note [Allocating GPUs to autograd threads]
  // ~~~~~~~~~~~~~~~~~~~~~~~~~~~~~~~~~~~~~~~~~~
  // What's our strategy here?  Originally, the autograd engine was written
  // with only CUDA in mind.  We allocate one thread to handle all CPU
  // operations, and a thread per CUDA device.
  //
  // But what if we have OTHER devices?  There are two plausible
  // strategies:
  //
  //  - We can allocate threads equal to max(num_cuda_devices, num_xla_devices,
  //    ...) and colocate cuda device 0 with xla device 0
  //  - We can allocate threads equal to sum(num_cuda_devices, num_xla_devices,
  //    ...) keeping everyone separate.
  //
  // We don't have any good reason to prefer one or the other, so we've
  // arbitrarily picked to colocate devices.  Maybe the other approach is
  // better.
  set_device(device);

  // initialize each device thread's thread local ready queue with the ready queue
  // that is created before the thread initialization
  init_local_ready_queue(ready_queue);

  std::shared_ptr<GraphTask> graph_task = nullptr;
  thread_main(graph_task);
  if (should_increment) {
    // Decrement the count during shutdown if we incremented earlier.
    decrement_non_reentrant_thread_count();
  }
}

GraphTaskGuard::GraphTaskGuard(std::shared_ptr<GraphTask> graph_task) {
  last_graph_task_ = std::move(current_graph_task);
  current_graph_task = std::move(graph_task);
}
GraphTaskGuard::~GraphTaskGuard() {
  restore_current_graph_task();
}

void GraphTaskGuard::restore_current_graph_task() {
  current_graph_task = std::move(last_graph_task_);
}

// NOTE: graph_tasks do not necessarily form a stack. Imagine this
// case:
//
//    +----> Eval1
//  Root
//    +----> Eval2
//
// Once Root is executed, both Eval1 and Eval2 are added to the ready queue.
// Next, Eval1 is run and this causes the worker to enter thread_main again.
// Then, it pops the next task from the queue, but at this point it is Eval2.
// It enters thread_main once again, but now with graph_task of Eval2, which is
// completely unrelated to that of Eval1 (it's not a recursive call).
// It's all ok and is handled right now, but it should be accounted for
// in case this code is to be changed.
//
// thread_main is used by:
// 1). autograd threads for devices (i.e. CUDA, XLA)
// 2). the caller/owning thread of the backward call on CPU (sync mode)
// 3). Renetrant backward that invoked by either 1) or 2)
// The exit conditions are different for the above three cases.
// For 1), we are spinning on running the thread_main on device autograd
//         threads throughout the Engine lifetime, thread_main will get
//         terminated during Engine destruction by pushing shutdown tasks
// For 2), the owning thread of the backward call drives the thread_main
//         synchronously until the graph_task of that owning thread is
//         completed and exit the thread_main to continue executing the
//         result of caller's code.
// For 3), the reentrant backward that invokes
//         thread_main, either from 1) or 2), will not spin and will exit as
//         long as graph_task is completed and notify the owning thread as
//         needed.
auto Engine::thread_main(const std::shared_ptr<GraphTask>& graph_task) -> void {
  // When graph_task is nullptr, this is a long running thread that processes
  // tasks (ex: device threads). When graph_task is non-null (ex: reentrant
  // backwards, user thread), this function is expected to exit once that
  // graph_task complete.

  // local_ready_queue should already been initialized when we get into thread_main
  TORCH_INTERNAL_ASSERT(local_ready_queue != nullptr);
  while (graph_task == nullptr || !graph_task->future_result_->completed()) {
    // local_graph_task represents the graph_task we retrieve from the queue.
    // The outer graph_task represents the overall graph_task we need to execute
    // for reentrant execution.
    std::shared_ptr<GraphTask> local_graph_task;
    {
      // Scope this block of execution since NodeTask is not needed after this
      // block and can be deallocated (release any references to grad tensors
      // as part of inputs_).
      NodeTask task = local_ready_queue->pop();
      // This will only work if the worker is running a non backward task
      // TODO Needs to be fixed this to work in all cases
      if (task.isShutdownTask_) {
        C10_LOG_API_USAGE_ONCE("torch.autograd.thread_shutdown");
        break;
      }

      if (!(local_graph_task = task.base_.lock())) {
        // GraphTask for function is no longer valid, skipping further
        // execution.
        continue;
      }

      if (task.fn_ && !local_graph_task->has_error_.load()) {
        AutoGradMode grad_mode(local_graph_task->grad_mode_);
        try {
          // The guard sets the thread_local current_graph_task on construction
          // and restores it on exit. The current_graph_task variable helps
          // queue_callback() to find the target GraphTask to append final
          // callbacks.
          GraphTaskGuard guard(local_graph_task);
          NodeGuard ndguard(task.fn_);
          evaluate_function(local_graph_task, task.fn_.get(), task.inputs_, local_graph_task->cpu_ready_queue_);
        } catch (std::exception& e) {
          thread_on_exception(local_graph_task, task.fn_, e);
        }
      }
    }

    // Decrement the outstanding tasks.
    --local_graph_task->outstanding_tasks_;

    // Check if we've completed execution.
    if (local_graph_task->completed()) {
      local_graph_task->mark_as_completed_and_run_post_processing();

      auto base_owner = local_graph_task->owner_;
      // The current worker thread finish the graph_task, but the owning thread
      // of the graph_task might be sleeping on pop() if it does not have work.
      // So we need to send a dummy function task to the owning thread just to
      // ensure that it's not sleeping, so that we can exit the thread_main.
      // If it has work, it might see that graph_task->outstanding_tasks_ == 0
      // before it gets to the task, but it's a no-op anyway.
      //
      // NB: This is not necessary if the current thread is the owning thread.
      if (worker_device != base_owner) {
        // Synchronize outstanding_tasks_ with queue mutex
        std::atomic_thread_fence(std::memory_order_release);
        ready_queue_by_index(local_graph_task->cpu_ready_queue_, base_owner)
            ->push(NodeTask(local_graph_task, nullptr, InputBuffer(0)));
      }
    }
  }
}

// Reentrant call will re-use the graph_task's owner thread ready_queue for
// queueing tasks (NOTE: this is not true in the async_mode of the engine).
// While we can create separate ready queue for each new reentrant
// thread, but sharing the same cpu_ready_queue with parent thread is a
// performance improvement and cuda thread still have to do the same thing.
void Engine::reentrant_thread_init() {
  at::init_num_threads();
  auto tp_shared = thread_pool_shared_;
  while(true) {
    std::unique_lock<std::mutex> lk(tp_shared->mutex_);
    ++thread_pool_shared_->num_workers_;
    tp_shared->work_.wait(lk, [&tp_shared]{ return !tp_shared->graphtasks_queue_.empty();});
    --thread_pool_shared_->num_workers_;
    auto task = tp_shared->graphtasks_queue_.front();
    tp_shared->graphtasks_queue_.pop();
    lk.unlock();
    std::shared_ptr<GraphTask> graph_task;
    if (!(graph_task = task.lock())) {
      LOG(INFO) << "GraphTask has expired, skipping reentrant execution";
      continue;
    }
    set_device(graph_task->owner_);
    // set the local_ready_queue to the ready queue on the graph_task->owner_ device
    local_ready_queue = ready_queue_by_index(graph_task->cpu_ready_queue_, graph_task->owner_);
    total_depth = graph_task->reentrant_depth_;
    thread_main(graph_task);
  }
}

void Engine::thread_on_exception(
    std::shared_ptr<GraphTask> graph_task,
    const std::shared_ptr<Node>& fn,
    std::exception& e) {
  graph_task->set_exception(std::current_exception(), fn);
}

bool GraphTask::completed() {
  return outstanding_tasks_.load() == 0 ||
      (exit_on_error_ && has_error_.load());
}

void GraphTask::mark_as_completed_and_run_post_processing() {
  // Allow only one thread one attempt to process this logic.
  if (future_completed_.exchange(true)) {
    // Future is already marked complete, or being marked as such.
    // In case the marking complete is only in progress, we add a
    // wait() to guarantee the future is marked complete on exit.
    future_result_->wait();
    return;
  }

  try {
    // Run post processing, before marking the future as complete.
    // Drop lock prior to completing, to avoid holding across callbacks.
    std::unique_lock<std::mutex> lock(mutex_);

    exec_post_processing();
    std::vector<Variable> vars = std::move(captured_vars_);

    // Need to unlock before we call markCompleted to avoid holding locks
    // when the callbacks are called.
    lock.unlock();
    // NOLINTNEXTLINE(performance-move-const-arg)
    future_result_->markCompleted(std::move(vars));
  } catch (std::exception& e) {
    future_result_->setErrorIfNeeded(std::current_exception());
  }
}

void GraphTask::exec_post_processing() {
  if (!not_ready_.empty()) {
    throw std::runtime_error("could not compute gradients for some functions");
  }

  // set the thread_local current_graph_task_ as more callbacks can be installed
  // by existing final callbacks.
  GraphTaskGuard guard(shared_from_this());
  // Lock mutex during each iteration for accessing final_callbacks.size()
  // Unlocking is necessary, because the callback can register
  // more callbacks (or they can be registered from other threads
  // while it's waiting.
  std::unique_lock<std::mutex> cb_lock(final_callbacks_lock_);
  // WARNING: Don't use a range-for loop here because more callbacks may be
  // added in between callback calls, so iterators may become invalidated.
  // NOLINTNEXTLINE(modernize-loop-convert)
<<<<<<< HEAD

  // caller_current_streams_ with nullopt entries removed
  std::vector<c10::Stream> caller_current_streams_filtered;

  // See Note [Streaming backwards].
  // Syncs caller_current_stream with leaf streams, so final_callbacks may use
  // any grad on its device's current stream.
  if (leaf_streams.size() > 0) {
    for (const auto& leaf_stream : leaf_streams) {
      // stash_current_streams() stashed streams for all device IDs that already had a
      // CUDA context before the GraphTask executed. For inactive devices, it stashed
      // a c10::nullopt. I don't expect GraphTask's backward pass ran leaf nodes on
      // any new devices, so the stashed streams should be enough.
      // If leaf_stream.device_index() happens to be for a new device,
      // operator* on the c10::nullopt should throw an error.
      const auto caller_current_stream = *caller_current_streams_[leaf_stream.device_index()];

      if (caller_current_stream != leaf_stream) {
        auto event = c10::Event{c10::DeviceType::CUDA};
        event.record(leaf_stream);
        caller_current_stream.wait(event);
      }
    }

    caller_current_streams_filtered.reserve(caller_current_streams_.size());
    for (const auto& opt_stream : caller_current_streams_) {
      if (opt_stream.has_value()) {
        caller_current_streams_filtered.push_back(*opt_stream);
      }
    }
  }

  {
    // final_callbacks run on the per-device caller_current_streams (the ambient streams
    // surrounding the user's call to backward()). This has two benefits:
    //  1. caller_current_streams have been synced with leaf_streams, so callbacks may
    //     safely access any grad.
    //  2. The callback's results can safely be used on (user-facing) caller_current_streams
    //     after backward().
    c10::MultiStreamGuard g(caller_current_streams_filtered);
    for (size_t i = 0; i < final_callbacks_.size(); ++i) {
      cb_lock.unlock();
      final_callbacks_[i]();
      cb_lock.lock();
    }
=======
  for (const auto i : c10::irange(final_callbacks_.size())) {
    cb_lock.unlock();
    final_callbacks_[i]();
    cb_lock.lock();
>>>>>>> c5bee1ec
  }

  // For temporary BC, syncs default streams with caller_current_streams so callback results are also
  // usable on user-facing default streams after backward()
  for (const auto& caller_current_stream : caller_current_streams_filtered) {
    const auto caller_default_stream = *caller_default_streams_[caller_current_stream.device_index()];

    if (caller_current_stream != caller_default_stream) {
      auto event = c10::Event{c10::DeviceType::CUDA};
      event.record(caller_current_stream);
      caller_default_stream.wait(event);
    }
  }
}

void GraphTask::set_exception_without_signal(const std::shared_ptr<Node>& fn) {
  if (!has_error_.exchange(true)) {
    if (AnomalyMode::is_enabled() && fn) {
      fn->metadata()->print_stack(fn->name());
    }
  }
}

void GraphTask::set_exception(
    std::exception_ptr eptr,
    const std::shared_ptr<Node>& fn) {
  set_exception_without_signal(fn);
  if (!future_completed_.exchange(true)) {
    // NOLINTNEXTLINE(performance-move-const-arg)
    future_result_->setError(std::move(eptr));
  }
}

static variable_list call_pre_hooks(Node& fn, variable_list inputs) {
  for (const auto& hook : fn.pre_hooks()) {
    inputs = (*hook)(inputs);
  }
  return inputs;
}

static variable_list call_post_hooks(Node& fn, variable_list outputs, const variable_list& inputs) {
  for (const auto& hook : fn.post_hooks()) {
    outputs = (*hook)(outputs, inputs);
  }
  return outputs;
}

static bool is_compatible_type(const at::TensorOptions& expected, const at::TensorOptions& actual) {
  // Types are compatible if they exactly match or if the gradient is a sparse
  // version of the expected type.
  return expected.type_equal(actual) || (actual.is_sparse() && expected.device().type() == actual.device().type());
}

void set_device(int device) {
  // NB: We MUST NOT construct the guard for device CPU,
  // as in some settings we compile with cuda, but
  // have lazy stubs for CUDA functionality (so actually
  // attempting to setup a guard(CPU_DEVICE) will cause an
  // error, because it will still query cudaGetDevice).
  //
  // Don't use DeviceGuard here because its destructor may be called before the
  // device is reset. This is fine because the device is thread local.
  if (device != CPU_DEVICE) {
    for(const auto i : c10::irange(static_cast<size_t>(c10::DeviceType::COMPILE_TIME_MAX_DEVICE_TYPES))) {
      auto* impl = c10::impl::device_guard_impl_registry[i].load();
      if (impl && device < impl->deviceCount()) {
        impl->setDevice(at::Device(static_cast<c10::DeviceType>(i), device));
      }
    }
  }
  worker_device = device;
}

void validate_outputs(
    const edge_list& edges,
    variable_list& grads,
    const std::function<std::string(const std::string&)>& format_error) {
  if (grads.size() != edges.size()) {
    std::stringstream ss;
    ss << "invalid number of gradients - expected ";
    ss << edges.size() << ", but got " << grads.size();
    AT_ERROR(format_error(ss.str()));
  }
  for(const auto i : c10::irange(grads.size())) {
    const auto& edge = edges[i];
    if (!edge.is_valid()) continue;

    const auto& metadata = edge.function->input_metadata(edge.input_nr);
    auto& grad = grads[i];
    if (!grad.defined()) {
      // FIXME: TestJit.test_ge_optimized fails this assertion.
      // std::stringstream ss;
      // ss << "undefined gradient at index " << i;
      // AT_ERROR(format_error(ss.str()));
      continue;
    }
    if (!grad.sizes().equals(metadata.shape())) {
      if (!at::is_expandable_to(metadata.shape(), grad.sizes())) {
        std::stringstream ss;
        ss << "invalid gradient at index " << i << " - got ";
        ss << grad.sizes() << " but expected shape compatible with ";
        ss << metadata.shape();
        AT_ERROR(format_error(ss.str()));
      }
      grad = at::sum_to(std::move(grad), metadata.shape());
    }

    bool input_is_complex = isComplexType(c10::typeMetaToScalarType(metadata.options().dtype()));
    bool grad_is_complex = isComplexType(grad.scalar_type());

    TORCH_CHECK(isFloatingType(grad.scalar_type()) || (input_is_complex == grad_is_complex));
    if (c10::typeMetaToScalarType(metadata.options().dtype()) != grad.scalar_type()) {
      grad = grad.to(c10::typeMetaToScalarType(metadata.options().dtype()));
    }
    if (grad.device() != metadata.device() &&
        grad.dim() == 0) {
      grad = grad.to(metadata.device());
    }
    if (!is_compatible_type(metadata.options(), grad.options())) {
       std::stringstream ss;
       ss << "invalid gradient at index " << i << " - expected type ";
       ss << metadata.options() << " but got " << grad.options();
       AT_ERROR(format_error(ss.str()));
    }
    auto grad_device = grad.device();
    if (grad_device != metadata.device()) {
      std::stringstream ss;
      ss << "invalid gradient at index " << i << " - expected device ";
      ss << metadata.device() << " but got " << grad_device;
      AT_ERROR(format_error(ss.str()));
    }
    // We should not build graph for Tensors that are not differentiable
    TORCH_INTERNAL_ASSERT(isDifferentiableType(grad.scalar_type()));
  }
}

static variable_list call_function(
    std::shared_ptr<GraphTask>& graph_task,
    Node* func,
    InputBuffer& inputBuffer) {
  CheckpointValidGuard cpvguard(graph_task);
  auto& fn = *func;
  auto inputs =
      call_pre_hooks(fn, InputBuffer::variables(std::move(inputBuffer)));

  if (!graph_task->keep_graph_) {
    fn.will_release_variables();
  }

  const auto has_post_hooks = !fn.post_hooks().empty();
  variable_list outputs;

  if (has_post_hooks) {
    // In functions/accumulate_grad.cpp, there is some logic to check the
    // conditions under which the incoming gradient can be stolen directly
    // (which elides a deep copy) instead of cloned. One of these conditions
    // is that the incoming gradient's refcount must be 1 (nothing else is
    // referencing the same data).  Stashing inputs_copy here bumps the
    // refcount, so if post hooks are employed, it's actually still ok for
    // accumulate_grad.cpp to steal the gradient if the refcount is 2.
    //
    // "new_grad.use_count() <= 1 + !post_hooks().empty()" in
    // accumulate_grad.cpp accounts for this, but also creates a silent
    // dependency between engine.cpp (ie, this particular engine
    // implementation) and accumulate_grad.cpp.
    //
    // If you change the logic here, make sure it's compatible with
    // accumulate_grad.cpp.
    auto inputs_copy = inputs;
    outputs = fn(std::move(inputs_copy));
  } else {
    outputs = fn(std::move(inputs));
  }

  validate_outputs(fn.next_edges(), outputs, [&](const std::string& msg) {
    std::ostringstream ss;
    ss << "Function "  << fn.name() << " returned an " << msg;
    return ss.str();
  });

  if(has_post_hooks){
    // NOLINTNEXTLINE(bugprone-use-after-move)
    return call_post_hooks(fn, std::move(outputs), inputs);
  }
  return outputs;
}

void Engine::evaluate_function(
    std::shared_ptr<GraphTask>& graph_task,
    Node* func,
    InputBuffer& inputs,
    const std::shared_ptr<ReadyQueue>& cpu_ready_queue) {
  // If exec_info_ is not empty, we have to instrument the execution
  auto& exec_info_ = graph_task->exec_info_;
  if (!exec_info_.empty()) {
    auto& fn_info = exec_info_.at(func);
    if (auto* capture_vec = fn_info.captures_.get()) {
      // Lock mutex for writing to graph_task->captured_vars_.
      std::lock_guard<std::mutex> lock(graph_task->mutex_);
      for (const auto& capture : *capture_vec) {
        auto& captured_grad = graph_task->captured_vars_[capture.output_idx_];
        captured_grad = inputs[capture.input_idx_];
        for (auto& hook : capture.hooks_) {
          captured_grad = (*hook)(captured_grad);
        }
      }
    }
    if (!fn_info.needed_) {
      // Skip execution if we don't need to execute the function.
      return;
    }
  }

  // Set the ThreadLocalState before calling the function.
  // NB: The ThreadLocalStateGuard doesn't set the grad_mode because GraphTask
  // always saves ThreadLocalState without grad_mode.
  at::ThreadLocalStateGuard tls_guard(graph_task->thread_locals_);

  // Switches to a function's CUDA stream (if applicable) before calling it
  const auto opt_parent_stream = (*func).stream(c10::DeviceType::CUDA);
  c10::OptionalStreamGuard parent_stream_guard{opt_parent_stream};

  auto outputs = call_function(graph_task, func, inputs);

  auto& fn = *func;
  if (!graph_task->keep_graph_) {
    fn.release_variables();
  }

  int num_outputs = outputs.size();
  if (num_outputs == 0) { // Note: doesn't acquire the mutex
    // Records leaf stream (if applicable)
    // See Note [Streaming backwards]
    if (opt_parent_stream) {
      std::lock_guard<std::mutex> lock(graph_task->mutex_);
      graph_task->leaf_streams.emplace(*opt_parent_stream);
    }
    return;
  }

  if (AnomalyMode::is_enabled()) {
    AutoGradMode grad_mode(false);
    for (const auto i : c10::irange(num_outputs)) {
      auto& output = outputs[i];
      at::OptionalDeviceGuard guard(device_of(output));
      if (output.defined() && isnan(output).any().item<uint8_t>()) {
        std::stringstream ss;
        ss << "Function '" << fn.name() << "' returned nan values in its " << i << "th output.";
        throw std::runtime_error(ss.str());
      }
    }
  }

  // Lock mutex for the accesses to GraphTask dependencies_, not_ready_ and cpu_ready_queue_ below
  std::lock_guard<std::mutex> lock(graph_task->mutex_);
  for (const auto i : c10::irange(num_outputs)) {
    auto& output = outputs[i];
    const auto& next = fn.next_edge(i);

    if (!next.is_valid()) continue;

    // Check if the next function is ready to be computed
    bool is_ready = false;
    auto& dependencies = graph_task->dependencies_;
    auto it = dependencies.find(next.function.get());

    if (it == dependencies.end()) {
      auto name = next.function->name();
      throw std::runtime_error(std::string("dependency not found for ") + name);
    } else if (--it->second == 0) {
      dependencies.erase(it);
      is_ready = true;
    }

    auto& not_ready = graph_task->not_ready_;
    auto not_ready_it = not_ready.find(next.function.get());
    if (not_ready_it == not_ready.end()) {
      // Skip functions that aren't supposed to be executed
      if (!exec_info_.empty()) {
        auto it = exec_info_.find(next.function.get());
        if (it == exec_info_.end() || !it->second.should_execute()) {
          continue;
        }
      }
      // No buffers have been allocated for the function
      InputBuffer input_buffer(next.function->num_inputs());

      // Accumulates into buffer
      const auto opt_next_stream = next.function->stream(c10::DeviceType::CUDA);
      input_buffer.add(next.input_nr,
                       std::move(output),
                       opt_parent_stream,
                       opt_next_stream);

      if (is_ready) {
        auto queue = ready_queue(cpu_ready_queue, input_buffer.device());
        queue->push(
            NodeTask(graph_task, next.function, std::move(input_buffer)));
      } else {
        not_ready.emplace(next.function.get(), std::move(input_buffer));
      }
    } else {
      // The function already has a buffer
      auto &input_buffer = not_ready_it->second;

      // Accumulates into buffer
      const auto opt_next_stream = next.function->stream(c10::DeviceType::CUDA);
      input_buffer.add(next.input_nr,
                       std::move(output),
                       opt_parent_stream,
                       opt_next_stream);
      if (is_ready) {
        auto queue = ready_queue(cpu_ready_queue, input_buffer.device());
        queue->push(
            NodeTask(graph_task, next.function, std::move(input_buffer)));
        not_ready.erase(not_ready_it);
      }
    }
  }
}

inline static uint64_t compute_min_topological_nr(const edge_list& outputs) {
  // Computes the mininum topological number among all the outputs
  if (outputs.empty()) {
    return 0;
  }
  auto min_topo_nr = std::numeric_limits<uint64_t>::max();
  for (auto & output_edge : outputs) {
    auto topo_nr = output_edge.function.get()->topological_nr();
    min_topo_nr = (min_topo_nr < topo_nr) ? min_topo_nr : topo_nr;
  }
  return min_topo_nr;
}

auto Engine::compute_dependencies(Node* root, GraphTask& task, uint64_t min_topo_nr) -> void {
  // Computes the number of dependencies for each function which requires grad
  std::unordered_set<Node*> seen;
  std::vector<Node*> queue { root };
  bool might_use_cuda = at::globalContext().hasCUDA();
  bool will_use_cuda = false;

  // Queue contains all nodes that will start propagating gradients.
  // We no longer have to expand functions that don't require grad.
  auto& dependencies = task.dependencies_;
  while (!queue.empty()) {
    auto fn = queue.back(); queue.pop_back();
    if (fn->topological_nr() < min_topo_nr) {
      continue;
    }
    if (might_use_cuda && !will_use_cuda) {
      will_use_cuda = fn->stream(c10::DeviceType::CUDA).has_value();
    }
    for (const auto& edge : fn->next_edges()) {
      if (auto next_ptr = edge.function.get()) {
        dependencies[next_ptr] += 1;
        const bool was_inserted = seen.insert(next_ptr).second;
        if (was_inserted) queue.push_back(next_ptr);
      }
    }
  }

  if (might_use_cuda && will_use_cuda) {
    // Collects current and default streams for devices where this process has a context,
    // so GraphTask::exec_post_processing can sync them with leaf_streams.
    task.stash_current_streams();
  }
}

auto Engine::execute(const edge_list& roots,
                     const variable_list& inputs,
                     bool keep_graph,
                     bool create_graph,
                     bool accumulate_grad,
                     const edge_list& outputs) -> variable_list {
  // NOLINTNEXTLINE(cppcoreguidelines-pro-type-const-cast)
  validate_outputs(roots, const_cast<variable_list&>(inputs), [](const std::string& msg) {
    return msg;
  });
  if (accumulate_grad && create_graph) {
    TORCH_WARN_ONCE(
      "Using backward() with create_graph=True will create a reference cycle "
      "between the parameter and its gradient which can cause a memory leak. "
      "We recommend using autograd.grad when creating the graph to avoid this. "
      "If you have to use this function, make sure to reset the .grad fields of "
      "your parameters to None after use to break the cycle and avoid the leak.");
  }
  // A fresh first time Engine::execute call should start on the CPU device, initialize
  // a new thread local ready queue on CPU or reuse the existing one (if there is one
  // allocated already, i.e. consecutive backward calls, re-entrant backward calls),
  // then memoize the local_ready_queue in GraphTask
  init_local_ready_queue();
  bool not_reentrant_backward_call = worker_device == NO_DEVICE;

  auto graph_task = std::make_shared<GraphTask>(
      /* keep_graph */ keep_graph,
      /* create_graph */ create_graph,
      /* depth */ not_reentrant_backward_call ? 0 : total_depth + 1,
      /* cpu_ready_queue */ local_ready_queue);

  // If we receive a single root, skip creating extra root node
  bool skip_dummy_node = roots.size() == 1;
  auto graph_root = skip_dummy_node ?
    roots.at(0).function :
    std::make_shared<GraphRoot>(roots, inputs);

  auto min_topo_nr = compute_min_topological_nr(outputs);
  // Now compute the dependencies for all executable functions
  compute_dependencies(graph_root.get(), *graph_task, min_topo_nr);

  if (!outputs.empty()) {
    graph_task->init_to_execute(*graph_root, outputs, accumulate_grad, min_topo_nr);
  }

  // Queue the root
  if (skip_dummy_node) {
    InputBuffer input_buffer(roots.at(0).function->num_inputs());
    auto input = inputs.at(0);

    const auto input_stream = InputMetadata(input).stream();
    const auto opt_next_stream = roots.at(0).function->stream(c10::DeviceType::CUDA);
    input_buffer.add(roots.at(0).input_nr,
                      std::move(input),
                      input_stream,
                      opt_next_stream);

    execute_with_graph_task(graph_task, graph_root, std::move(input_buffer));
  } else {
    execute_with_graph_task(graph_task, graph_root, InputBuffer(variable_list()));
  }
  // Avoid a refcount bump for the Future, since we check for refcount in
  // DistEngine (see TORCH_INTERNAL_ASSERT(futureGrads.use_count() == 1)
  // in dist_engine.cpp).
  auto& fut = graph_task->future_result_;
  fut->wait();
  return fut->value().toTensorVector();
}

void Engine::initialize_device_threads_pool() {
  track_bad_autograd_forks();
  TORCH_CHECK(!in_bad_autograd_fork,
              "Unable to handle autograd's threading in combination with fork-based multiprocessing. "
              "See https://github.com/pytorch/pytorch/wiki/Autograd-and-Fork");
  std::call_once(start_device_threads_flag_, &Engine::start_device_threads, this);
}

c10::intrusive_ptr<at::ivalue::Future> Engine::execute_with_graph_task(
    const std::shared_ptr<GraphTask>& graph_task,
    std::shared_ptr<Node> graph_root,
    InputBuffer&& input_buffer) {
  initialize_device_threads_pool();
  // Lock mutex for GraphTask.
  std::unique_lock<std::mutex> lock(graph_task->mutex_);

  auto queue = ready_queue(graph_task->cpu_ready_queue_, input_buffer.device());

  // worker_device == NO_DEVICE it's a CPU thread and it's trying to drive the
  // autograd engine with corresponding GraphTask, and its NOT a re-entrant call
  if (worker_device == NO_DEVICE) {
    // We set the worker_device to CPU_DEVICE only if worker_device was previously
    // NO_DEVICE. Setting it to CPU afterwards allow us to detect whether this is
    // a re-entrant call or not.
    set_device(CPU_DEVICE);

    // set the graph_task owner to the current device
    graph_task->owner_ = worker_device;

    // Now that all the non-thread safe fields of the graph_task have been populated,
    // we can enqueue it.
    queue->push(NodeTask(graph_task, std::move(graph_root), std::move(input_buffer)));

    // The owning thread start to drive the engine execution for any CPU task that
    // was just pushed or will be added later from other worker threads
    lock.unlock();
    thread_main(graph_task);
    TORCH_INTERNAL_ASSERT(graph_task->future_result_->completed());
    // reset the worker_device after the completion of the graph_task, this is so
    // that the initial state of the engine remains the same across every backward()
    // or grad() call, we don't need to reset local_ready_queue as we could possibly
    // reuse it for new backward calls.
    worker_device = NO_DEVICE;
  } else {
    // If worker_device is any devices (i.e. CPU, CUDA): this is a re-entrant
    //    backward call from that device.
    graph_task->owner_ = worker_device;

    // Now that all the non-thread safe fields of the graph_task have been populated,
    // we can enqueue it.
    queue->push(NodeTask(graph_task, std::move(graph_root), std::move(input_buffer)));

    if (current_depth >= max_recursion_depth_) {
      // See Note [Reentrant backwards]
      // If reached the max depth, switch to a different thread
      add_thread_pool_task(graph_task);
    } else {
      // Total depth needs to be updated only in this codepath, since it is
      // not used in the block above (when we call add_thread_pool_task).
      // In the codepath above, GraphTask.reentrant_depth_ is used to
      // bootstrap total_depth in the other thread.
      ++total_depth;

      // Get back to work while we wait for our new graph_task to
      // complete!
      ++current_depth;
      lock.unlock();
      thread_main(graph_task);
      --current_depth;
      --total_depth;

      // The graph task should have completed and the associated future should
      // be marked completed as well since 'thread_main' above is a call
      // blocking an autograd engine thread.
      TORCH_INTERNAL_ASSERT(graph_task->future_result_->completed());
    }
  }
  // graph_task_exec_post_processing is done when the Future is marked as
  // completed in mark_as_completed_and_run_post_processing.
  return graph_task->future_result_;
}

// note that when python is present, this base engine will be overriden
// with a PythonEngine. Because this typically happens before get_default_engine
// is called, this base engine will never be created.
Engine& Engine::get_base_engine() {
  static Engine engine;
  return engine;
}

// NOLINTNEXTLINE(cppcoreguidelines-avoid-non-const-global-variables)
std::atomic<EngineStub> engine_stub(Engine::get_base_engine);

void set_default_engine_stub(EngineStub stub) {
  engine_stub.store(stub);
}


Engine& Engine::get_default_engine() {
  return engine_stub.load()();
}

void Engine::queue_callback(std::function<void()> callback) {
  TORCH_CHECK(
      current_graph_task,
      "Final callbacks can only be installed during backward pass.");

  std::lock_guard<std::mutex> lock(current_graph_task->final_callbacks_lock_);
  current_graph_task->final_callbacks_.emplace_back(std::move(callback));
}

bool Engine::is_checkpoint_valid() {
  return checkpoint_valid;
}

void Engine::init_local_ready_queue(std::shared_ptr<ReadyQueue> ready_queue) {
  if (ready_queue) {
    // if ready_queue provided in the caller, use the caller's ready_queue to initialize local_ready_queue
    local_ready_queue = std::move(ready_queue);
  } else if (!local_ready_queue){
    // otherwise if local_ready_queue not allocated, allocate a new ready_queue
    local_ready_queue = std::make_shared<ReadyQueue>();
  }
}

size_t Engine::ready_queue_size(const std::shared_ptr<GraphTask>& graph_task, at::Device device) {
  if (device_ready_queues_.empty()) {
    // The vector device_ready_queues_ is initialized in start_device_threads, but this method
    // can be called before start_device_threads. Adding this check to avoid index
    // out of bound error.
    return 0;
  }
  return ready_queue(graph_task->cpu_ready_queue_, device)->size();
}

// CPU ready queue is per GraphTask, but CUDA device ready queues are shared across all graph tasks
auto Engine::ready_queue(std::shared_ptr<ReadyQueue> cpu_ready_queue, at::Device device) -> std::shared_ptr<ReadyQueue>{
  if (device.type() == at::kCPU || device.type() == at::DeviceType::Meta) {
    // return the cpu ready queue passed in
    TORCH_INTERNAL_ASSERT(cpu_ready_queue);
    return cpu_ready_queue;
  } else {
    // See Note [Allocating GPUs to autograd threads]
    return device_ready_queues_.at(device.index());
  }
}

auto Engine::ready_queue_by_index(std::shared_ptr<ReadyQueue> cpu_ready_queue, int device_index) -> std::shared_ptr<ReadyQueue> {
  if (device_index == CPU_DEVICE) {
    // return the cpu ready queue passed in
    TORCH_INTERNAL_ASSERT(cpu_ready_queue);
    return cpu_ready_queue;
  } else {
    // Static cast is ok here as the number of device should never overflow an int.
    TORCH_INTERNAL_ASSERT(0 <= device_index && device_index < static_cast<int>(device_ready_queues_.size()));
    // See Note [Allocating GPUs to autograd threads]
    // NB: This function would become obsolete if we truly allocated a CPU thread
    // per device, rather than colocate.
    return device_ready_queues_.at(device_index);
  }
}

auto Engine::start_device_threads() -> void {
  // See Note [Allocating GPUs to autograd threads]
  c10::DeviceIndex num_devices = 0;
  for (const auto& impl_atomic : c10::impl::device_guard_impl_registry) {
    auto* impl = impl_atomic.load();
    if (impl) {
      num_devices = std::max(num_devices, impl->deviceCount());
    }
  }

  // allocate one thread for every GPU device (but colocate GPUs of different
  // types), and pre-allocate the device_ready_queues_ to ensure safe reading on it.
  device_ready_queues_ = std::vector<std::shared_ptr<ReadyQueue>>(num_devices);
  for (auto& queue : device_ready_queues_)    {
    // NOLINTNEXTLINE(modernize-make-shared)
    queue.reset(new ReadyQueue());
  }

  thread_pool_shared_ = std::make_shared<ThreadPoolShared>();

  for (const auto i : c10::irange(num_devices)) {
    std::thread t(&Engine::thread_init, this, i, device_ready_queues_[i], true);
    t.detach();
  }
  // Wait for the threads to start
  {
    std::unique_lock<std::mutex> lk(non_reentrant_device_thread_mutex_);
    while(non_reentrant_device_thread_count_.load() != static_cast<uint32_t>(num_devices)) {
      non_reentrant_device_thread_condvar_.wait(lk);
    }
  }
}

void Engine::add_thread_pool_task(const std::weak_ptr<GraphTask>& graph_task) {
  std::unique_lock<std::mutex> lck(thread_pool_shared_->mutex_);
  // There may already be some items on the graphtasks_queue_ added by other
  // threads but not enough workers to get to the new task that will be
  // added
  bool create_thread = (thread_pool_shared_->num_workers_ <= thread_pool_shared_->graphtasks_queue_.size());
  thread_pool_shared_->graphtasks_queue_.push(graph_task);
  // Don't need to be holding the lock while actually creating the thread
  lck.unlock();
  if (create_thread) {
    std::thread t(&Engine::reentrant_thread_init, this);
    t.detach();
  }
  // This works even if new thread is created because wait() will test the
  // predicate before waiting
  thread_pool_shared_->work_.notify_one();
}

// Remembers current and default streams on all devices where a context has been created.
// Only called if Engine::execute detects at least one node runs on a cuda stream.
void GraphTask::stash_current_streams() {
  const auto guard = c10::impl::VirtualGuardImpl{c10::DeviceType::CUDA};
  auto num_gpus = guard.deviceCount();
  caller_current_streams_.resize(num_gpus);
  caller_default_streams_.resize(num_gpus);
  if (num_gpus > 0) {
    for (c10::DeviceIndex idx = 0; idx < num_gpus;  idx++) {
#ifdef __HIP_PLATFORM_HCC__
      // If the build targets ROCM, stash streams for all visible devices unconditionally, to work around
      // https://github.com/pytorch/pytorch/issues/59750.
      // TODO: Remove ROCM-specific behavior when https://github.com/pytorch/pytorch/issues/59750 is fixed.
      if (true) {
#else
      if (at::detail::getCUDAHooks().hasPrimaryContext(idx)) {
#endif
        caller_current_streams_[idx] = guard.getStream({c10::DeviceType::CUDA, idx});
        caller_default_streams_[idx] = guard.getDefaultStream({c10::DeviceType::CUDA, idx});
      } else {
        caller_current_streams_[idx] = c10::nullopt;
        caller_default_streams_[idx] = c10::nullopt;
      }
    }
  }
}

void GraphTask::init_to_execute(Node& graph_root, const edge_list& outputs, bool accumulate_grad, uint64_t min_topo_nr) {
  // Populates exec_info so nodes that should be executed have `exec_info[node].needed_ = true`
  // Only nodes that have a path to any edge in `outputs` should be executed.
  // The code below populates exec_info using recursion, but the actual code does this
  // iteratively. Refer to the numbering to see how the actual code corresponds.
  // A difference to note is that in the iterative version, when you are working with
  // the current Node, you are reponsible to update your parent's is_needed after all your
  // children have been updated.
  //
  // is_needed = {fn: True for fn in outputs}             # (0)
  // seen = {}
  // def compute_is_needed(fn):
  //   for next_edge in fn.next_edges:
  //     child_fn = next_edge.fn
  //     if child_fn in seen and is_needed[child_fn]:     # (1)
  //       is_needed[fn] = true
  //     else:
  //       seen.add(child_fn)
  //       if compute_is_needed(child_fn):
  //         is_needed[fn] = true                         # (2)
  //                                                      # (3) exit for-loop
  //   return is_needed[fn]
  // compute_is_needed(graph_root)
  //
  // NB: you might be wondering why we don't populate `seen` with outputs. We cannot
  // because in the case where two outputs lie on the same path, we still need to explore past
  // the first output or we would miss the nodes that are required to compute the second output.
  int output_idx = 0;
  for (auto & output_edge : outputs) {
    // (0) `is_needed` above corresponds to `exec_info_[fn].needed_`
    Node *output = output_edge.function.get();
    auto & info = exec_info_[output];
    if (accumulate_grad) {
      // if called through `.backward()` we directly set `needed_` for all the outputs to true
      info.needed_ = true;
    } else {
      // otherwise it is `.grad()` and we set exec_info[fn].captures_ instead
      // In terms of populating the rest of exec_info though, you can basically
      // think of this as the same as setting `needed_` is true directly.
      if (!info.captures_) {
        info.captures_ = make_unique<std::vector<ExecInfo::Capture>>();
      }
      info.captures_->emplace_back(output_edge.input_nr, output_idx++);
    }
  }
  captured_vars_.resize(output_idx);

  struct Frame {
    Frame (Node *fn) : fn_(fn), next_next_fn_(0) {}
    Node *fn_;
    size_t next_next_fn_;

    Node* get_next_fn() {
      const auto & next = fn_->next_edges();
      auto num_next = next.size();
      while (next_next_fn_ < num_next) {
        auto fn = next[next_next_fn_++].function.get();
        if (fn) return fn;
      }
      return nullptr;
    }
  };

  auto nodeShouldExecute = [this](Node *fn) {
    auto it = exec_info_.find(fn);
    return it != exec_info_.end() && it->second.should_execute();
  };

  std::vector<Frame> stack;
  std::unordered_set<Node*> seen;
  stack.emplace_back(&graph_root);
  exec_info_.emplace(stack.back().fn_, ExecInfo());

  while (!stack.empty()) {
    auto &frame = stack.back();
    const auto fn = frame.fn_;

    Node *child_fn = nullptr;
    while((child_fn = frame.get_next_fn()) && !seen.emplace(child_fn).second) {
      // (1) next child exists AND has already been seen
      if (nodeShouldExecute(child_fn)) {
        exec_info_[fn].needed_ = true;
      }
    }

    if (child_fn) {
      // (2) next child exists but has not been seen
      if (child_fn->topological_nr() < min_topo_nr) {
        // child created before the first output means this child cannot have
        // an edge to output
        continue;
      }
      stack.emplace_back(child_fn);
    } else {
      // (3) no next child exists for `fn` means its `needed` has already been
      // finalized. pop stack and update parent
      stack.pop_back();
      if (nodeShouldExecute(fn) && !stack.empty()) {
        exec_info_[stack.back().fn_].needed_ = true;
      }
    }
  }
}

}} // namespace torch::autograd<|MERGE_RESOLUTION|>--- conflicted
+++ resolved
@@ -542,10 +542,6 @@
   // more callbacks (or they can be registered from other threads
   // while it's waiting.
   std::unique_lock<std::mutex> cb_lock(final_callbacks_lock_);
-  // WARNING: Don't use a range-for loop here because more callbacks may be
-  // added in between callback calls, so iterators may become invalidated.
-  // NOLINTNEXTLINE(modernize-loop-convert)
-<<<<<<< HEAD
 
   // caller_current_streams_ with nullopt entries removed
   std::vector<c10::Stream> caller_current_streams_filtered;
@@ -586,17 +582,13 @@
     //  2. The callback's results can safely be used on (user-facing) caller_current_streams
     //     after backward().
     c10::MultiStreamGuard g(caller_current_streams_filtered);
-    for (size_t i = 0; i < final_callbacks_.size(); ++i) {
+    // WARNING: Don't use a range-for loop here because more callbacks may be
+    // added in between callback calls, so iterators may become invalidated.
+    for (const auto i : c10::irange(final_callbacks_.size())) {
       cb_lock.unlock();
       final_callbacks_[i]();
       cb_lock.lock();
     }
-=======
-  for (const auto i : c10::irange(final_callbacks_.size())) {
-    cb_lock.unlock();
-    final_callbacks_[i]();
-    cb_lock.lock();
->>>>>>> c5bee1ec
   }
 
   // For temporary BC, syncs default streams with caller_current_streams so callback results are also
