#pragma once

#include <torch/csrc/distributed/rpc/message.h>
#include <torch/csrc/distributed/rpc/request_callback_no_python.h>
#include <torch/csrc/distributed/rpc/rpc_command_base.h>

namespace torch {
namespace distributed {
namespace rpc {

class TORCH_API RequestCallbackImpl : public RequestCallbackNoPython {
 public:
  std::unique_ptr<RpcCommandBase> deserializePythonRpcCommand(
      std::unique_ptr<RpcCommandBase> rpc,
      const MessageType& messageType) const override;

  void processPythonCall(
      RpcCommandBase& rpc,
      const std::function<void(Message)>& markComplete,
      const int64_t messageId,
      const c10::intrusive_ptr<JitFuture>& responseFuture) const override;

  void processScriptCall(
      RpcCommandBase& rpc,
      const std::function<void(Message)>& markComplete,
      const int64_t messageId,
      const c10::intrusive_ptr<JitFuture>& responseFuture) const override;

  TypePtr getScriptRemoteCallType(
      ScriptRemoteCall& scriptRemoteCall) const override;

  void processScriptRemoteCall(
      ScriptRemoteCall& scriptRemoteCall,
      const std::function<void(void)>& postProcessing,
      std::vector<at::IValue>& stack,
      const c10::intrusive_ptr<OwnerRRef>& ownerRRef) const override;

  void processPythonRemoteCall(
      RpcCommandBase& rpc,
      const std::function<void(Message)>& markComplete,
      const int64_t messageId,
<<<<<<< HEAD
      const std::shared_ptr<JitFuture>& responseFuture,
=======
      const c10::intrusive_ptr<JitFuture>& responseFuture,
>>>>>>> ec502873
      std::shared_ptr<LazyStreamContext> ctx) const override;

  void processPythonRRefFetchCall(
      RpcCommandBase& rpc,
      const int64_t messageId,
<<<<<<< HEAD
      const std::shared_ptr<JitFuture>& responseFuture,
=======
      const c10::intrusive_ptr<JitFuture>& responseFuture,
>>>>>>> ec502873
      std::shared_ptr<LazyStreamContext> ctx) const override;

  void handleRRefDelete(c10::intrusive_ptr<RRef>& rref) const override;

  void processRpcWithErrors(
      RpcCommandBase& rpc,
      const MessageType& messageType,
      const int64_t messageId,
<<<<<<< HEAD
      const std::shared_ptr<JitFuture>& responseFuture,
=======
      const c10::intrusive_ptr<JitFuture>& responseFuture,
>>>>>>> ec502873
      std::shared_ptr<LazyStreamContext> ctx) const override;

  bool cudaAvailable() const override;

  void processRRefBackward(
      RpcCommandBase& rpc,
      const int64_t messageId,
      const c10::intrusive_ptr<JitFuture>& responseFuture) const override;
};

} // namespace rpc
} // namespace distributed
} // namespace torch<|MERGE_RESOLUTION|>--- conflicted
+++ resolved
@@ -39,21 +39,13 @@
       RpcCommandBase& rpc,
       const std::function<void(Message)>& markComplete,
       const int64_t messageId,
-<<<<<<< HEAD
-      const std::shared_ptr<JitFuture>& responseFuture,
-=======
       const c10::intrusive_ptr<JitFuture>& responseFuture,
->>>>>>> ec502873
       std::shared_ptr<LazyStreamContext> ctx) const override;
 
   void processPythonRRefFetchCall(
       RpcCommandBase& rpc,
       const int64_t messageId,
-<<<<<<< HEAD
-      const std::shared_ptr<JitFuture>& responseFuture,
-=======
       const c10::intrusive_ptr<JitFuture>& responseFuture,
->>>>>>> ec502873
       std::shared_ptr<LazyStreamContext> ctx) const override;
 
   void handleRRefDelete(c10::intrusive_ptr<RRef>& rref) const override;
@@ -62,11 +54,7 @@
       RpcCommandBase& rpc,
       const MessageType& messageType,
       const int64_t messageId,
-<<<<<<< HEAD
-      const std::shared_ptr<JitFuture>& responseFuture,
-=======
       const c10::intrusive_ptr<JitFuture>& responseFuture,
->>>>>>> ec502873
       std::shared_ptr<LazyStreamContext> ctx) const override;
 
   bool cudaAvailable() const override;
