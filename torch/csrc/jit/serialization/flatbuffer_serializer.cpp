#include <torch/csrc/jit/serialization/callstack_debug_info_serialization.h>
#include <torch/csrc/jit/serialization/flatbuffer_serializer.h>

#include <ATen/ATen.h>
#include <c10/core/CPUAllocator.h>
#include <flatbuffers/flatbuffers.h>
#include <torch/csrc/jit/mobile/code.h>
#include <torch/csrc/jit/mobile/flatbuffer_loader.h>
#include <torch/csrc/jit/passes/inliner.h>
#include <torch/csrc/jit/runtime/instruction.h>
#include <torch/csrc/jit/serialization/export.h>
#include <string>

namespace torch {
namespace jit {

using flatbuffers::FlatBufferBuilder;
using mobile::serialization::CreateArg;
using mobile::serialization::CreateDebugInfo;
using mobile::serialization::CreateDict;
using mobile::serialization::CreateFunctionDirect;
using mobile::serialization::CreateIValue;
using mobile::serialization::CreateList;
using mobile::serialization::CreateMobileDebugInfo;
using mobile::serialization::CreateModule;
using mobile::serialization::CreateObject;
using mobile::serialization::CreateOperator;
using mobile::serialization::CreateTensorMetadataDirect;
using mobile::serialization::CreateTupleDirect;

namespace {

// We will store IValue NONE in index 0 in flatbuffer.
constexpr int kNoneIndex = 0;

class FlatbufferSerializer {
 public:
  FlatbufferSerializer() = default;

  flatbuffers::DetachedBuffer serializeModule(
      const mobile::Module& module,
      bool include_tensor_data_in_flatbuffer,
<<<<<<< HEAD
      bool save_mobile_debug_info);
=======
      const ExtraFilesMap& extra_files = ExtraFilesMap());
>>>>>>> a9b3f941

 private:
  template <typename It>
  std::vector<uint32_t> storeIValuesAndGetIndexes(
      flatbuffers::FlatBufferBuilder& fbb,
      It begin,
      It end) {
    std::vector<uint32_t> indexes;
    for (; begin != end; ++begin) {
      indexes.push_back(storeIValueAndGetIndex(fbb, *begin));
    }
    return indexes;
  }

  flatbuffers::Offset<mobile::serialization::Tuple> tupleToFB(
      flatbuffers::FlatBufferBuilder& fbb,
      const IValue& tuple);

  flatbuffers::Offset<mobile::serialization::List> listToFB(
      flatbuffers::FlatBufferBuilder& fbb,
      const IValue& list);

  flatbuffers::Offset<mobile::serialization::Dict> dictToFB(
      flatbuffers::FlatBufferBuilder& fbb,
      const IValue& list);

  flatbuffers::Offset<mobile::serialization::Object> objectToFB(
      flatbuffers::FlatBufferBuilder& fbb,
      const IValue& ivalue);

  flatbuffers::Offset<mobile::serialization::TensorMetadata> tensorToFB(
      flatbuffers::FlatBufferBuilder& fbb,
      const IValue& ivalue);

  flatbuffers::Offset<mobile::serialization::Function> functionToFB(
      flatbuffers::FlatBufferBuilder& fbb,
      const std::string& qn,
      const mobile::Function& func);

  flatbuffers::Offset<mobile::serialization::IValue> iValueToFB(
      flatbuffers::FlatBufferBuilder& fbb,
      const IValue& ivalue);

  flatbuffers::Offset<jit::mobile::serialization::Schema> CreateFBSchema(
      flatbuffers::FlatBufferBuilder& fbb,
      const std::vector<Argument>& args,
      const std::vector<Argument>& returns,
      c10::TypePrinter type_printer);

  flatbuffers::Offset<mobile::serialization::ObjectType> classTypeToFB(
      flatbuffers::FlatBufferBuilder& fbb,
      ClassTypePtr class_ptr);

  uint32_t storeIValueAndGetIndex(
      flatbuffers::FlatBufferBuilder& fbb,
      const IValue& ivalue);
  uint32_t storeFunctionAndGetIndex(
      flatbuffers::FlatBufferBuilder& fbb,
      const std::string& qn,
      const mobile::Function& function);

  uint32_t storeClassTypeAndGetIndex(
      flatbuffers::FlatBufferBuilder& fbb,
      ClassTypePtr class_type);

  flatbuffers::Offset<flatbuffers::Vector<
      flatbuffers::Offset<mobile::serialization::ExtraFile>>>
  storeExtraFilesAndGetOffset(
      FlatBufferBuilder& fbb,
      const ExtraFilesMap& extra_files);

  uint32_t insertIValue(
      flatbuffers::Offset<mobile::serialization::IValue> ivalue) {
    uint32_t size = ivalue_offsets_.size();
    ivalue_offsets_.push_back(ivalue);
    return size;
  }

  std::vector<at::Tensor> tensor_data_;

  std::unordered_map<const void*, uint32_t> memoized_storage_map_;

  std::vector<flatbuffers::Offset<mobile::serialization::IValue>>
      ivalue_offsets_;
  std::vector<flatbuffers::Offset<mobile::serialization::ObjectType>>
      obj_types_offset_;

  // qualified name to serialized class, type or function
  std::unordered_map<std::string, uint32_t> qn_to_serialized_values_;

  // cache of some ivalues
  struct IValueHash {
    size_t operator()(const IValue& val) const {
      return IValue::hash(val);
    }
  };

  std::unordered_map<IValue, uint32_t, IValueHash> cached_ivalues_;

  const mobile::CompilationUnit* mcu_ = nullptr;

  flatbuffers::Offset<jit::mobile::serialization::MobileDebugInfo>
  mobileDebugInfoToFB(FlatBufferBuilder& fbb, const IValue& mobile_debug_info);

  flatbuffers::Offset<flatbuffers::Vector<
      flatbuffers::Offset<mobile::serialization::MobileDebugInfo>>>
  mobileDebugInfosToFB(FlatBufferBuilder& fbb, c10::IValue debug_info_node);
  flatbuffers::Offset<mobile::serialization::InlinedCallStack>
  serializeInlinedCallStack(
      FlatBufferBuilder& fbb,
      const IValue& inlineCallStack);
};

flatbuffers::Offset<mobile::serialization::InlinedCallStack>
FlatbufferSerializer::serializeInlinedCallStack(
    FlatBufferBuilder& fbb,
    const IValue& inlineCallStack) {
  flatbuffers::Offset<mobile::serialization::InlinedCallStack>
      inlineCallOffset = 0;
  // TODO(@pavithran) check with kimish if this is right
  if (!inlineCallStack.isNone()) {
    // get inline call stack
    const auto& inner = inlineCallStack.toTupleRef().elements();
    std::string module_type_name, instance_name;
    if (!inner[0].isNone()) {
      const auto& names = inner[0].toTupleRef().elements();
      module_type_name = names[0].toStringRef();
      instance_name = names[1].toStringRef();
    }

    inlineCallOffset = mobile::serialization::CreateInlinedCallStack(
        fbb,
        fbb.CreateSharedString(module_type_name),
        fbb.CreateSharedString(instance_name),
        inner[1].toInt(),
        inner[2].isNone()
            ? mobile::serialization::InlinedCallStackUnion::NONE
            : mobile::serialization::InlinedCallStackUnion::InlinedCallStack,
        serializeInlinedCallStack(fbb, inner[2]).Union(),
        fbb.CreateSharedString(inner[3].toStringRef()));
  }
  return inlineCallOffset;
}

flatbuffers::Offset<jit::mobile::serialization::MobileDebugInfo>
FlatbufferSerializer::mobileDebugInfoToFB(
    FlatBufferBuilder& fbb,
    const IValue& mobile_debug_info) {
  const auto& elements = mobile_debug_info.toTupleRef().elements();
  int64_t sr_start = elements[0].toInt();
  int64_t sr_end = elements[1].toInt();
  std::string node_name = elements[2].toStringRef();
  flatbuffers::Offset<mobile::serialization::InlinedCallStack>
      inlineCallOffset = serializeInlinedCallStack(fbb, elements[3]);

  auto offset = mobile::serialization::CreateMobileDebugInfo(
      fbb,
      sr_start,
      sr_end,
      fbb.CreateSharedString(node_name),
      inlineCallOffset);
  return offset;
}

flatbuffers::Offset<flatbuffers::Vector<
    flatbuffers::Offset<mobile::serialization::MobileDebugInfo>>>
FlatbufferSerializer::mobileDebugInfosToFB(
    FlatBufferBuilder& fbb,
    c10::IValue debug_info_node) {
  std::vector<flatbuffers::Offset<mobile::serialization::MobileDebugInfo>> mdis;
  auto tuples = std::move(debug_info_node.toTupleRef()).elements();
  mdis.reserve(tuples.size());
  for (const auto& tuple : tuples) {
    mdis.emplace_back(mobileDebugInfoToFB(fbb, tuple));
  }
  return fbb.CreateVector(mdis);
}

flatbuffers::Offset<jit::mobile::serialization::Schema> FlatbufferSerializer::
    CreateFBSchema(
        flatbuffers::FlatBufferBuilder& fbb,
        const std::vector<Argument>& args,
        const std::vector<Argument>& returns,
        c10::TypePrinter type_printer) {
  std::vector<flatbuffers::Offset<jit::mobile::serialization::Arg>> arg_vec;
  arg_vec.reserve(args.size());
  std::vector<flatbuffers::Offset<jit::mobile::serialization::Arg>> return_vec;
  return_vec.reserve(returns.size());
  for (const auto& arg : args) {
    int index = storeIValueAndGetIndex(fbb, arg.default_value());
    TORCH_INTERNAL_ASSERT(arg.type()->kind() != c10::DynamicType::Kind);
    arg_vec.emplace_back(CreateArg(
        fbb,
        fbb.CreateSharedString(arg.name()),
        fbb.CreateSharedString(arg.type()->annotation_str(type_printer)),
        index));
  }

  for (const auto& ret : returns) {
    int index = storeIValueAndGetIndex(fbb, ret.default_value());
    TORCH_INTERNAL_ASSERT(ret.type()->kind() != c10::DynamicType::Kind);
    return_vec.emplace_back(CreateArg(
        fbb,
        fbb.CreateSharedString(ret.name()),
        fbb.CreateSharedString(ret.type()->annotation_str(type_printer)),
        index));
  }
  return CreateSchema(
      fbb, fbb.CreateVector(arg_vec), fbb.CreateVector(return_vec));
}

flatbuffers::Offset<mobile::serialization::Function> FlatbufferSerializer::
    functionToFB(
        FlatBufferBuilder& fbb,
        const std::string& qn,
        const mobile::Function& func) {
  const auto& code = func.get_code();

  // instructions
  std::vector<mobile::serialization::Instruction> instruction_vector;
  for (const auto& inst : code.instructions_) {
    instruction_vector.emplace_back(inst.op, inst.N, inst.X);
  }

  // operators
  std::vector<flatbuffers::Offset<mobile::serialization::Operator>>
      operator_vector;
  operator_vector.reserve(code.op_names_.size());
  for (int i = 0; i < code.op_names_.size(); ++i) {
    const auto& opname = code.op_names_[i];
    const int op_size = code.operator_input_sizes_[i];
    operator_vector.push_back(CreateOperator(
        fbb,
        fbb.CreateSharedString(opname.name),
        fbb.CreateSharedString(opname.overload_name),
        op_size));
  }

  const auto& constants = code.constants_;

  std::vector<uint32_t> constant_indexes;
  constant_indexes.reserve(constants.size());
  for (const auto& constant : constants) {
    constant_indexes.push_back(storeIValueAndGetIndex(fbb, constant));
  }

  // types
  static const std::string torch_prefix("__torch__");
  static const std::string class_prefix("__torch__.torch.classes");
  std::vector<flatbuffers::Offset<flatbuffers::String>> type_offsets;

  for (const TypePtr& t : code.types_) {
    auto type_str = t->annotation_str();
    TORCH_INTERNAL_ASSERT(t->kind() != c10::DynamicType::Kind);
    if (type_str.find(torch_prefix) == 0) {
      TORCH_CHECK(
          type_str.find(class_prefix) == 0,
          "__torch__ types other than custom c++ classes (__torch__.torch.classes)"
          "are not supported in lite interpreter. ",
          "Workaround: instead of using arbitrary class type (class Foo()), ",
          "define a pytorch class (class Foo(torch.nn.Module)).");
    }

    type_offsets.push_back(fbb.CreateSharedString(type_str));
  }

  // since the register location is embedded into the bytecode, pass the
  // register size
  auto register_size = static_cast<int>(code.register_size_);

  // schema
  auto type_printer = [&](const c10::Type& t) -> c10::optional<std::string> {
    auto namedType = t.cast<c10::NamedType>();
    if (namedType && namedType->name()) {
      return namedType->name().value().qualifiedName();
    }
    return c10::nullopt;
  };

  flatbuffers::Offset<mobile::serialization::Schema> schema_offset = 0;
  uint32_t class_index = 0;
  if (func.hasSchema()) {
    const auto& schema = func.getSchema();
    TORCH_CHECK(
        schema.overload_name().empty(), // @TODO: is this check correct?
        "Overloads are not supported in mobile modules.");
    TORCH_CHECK(
        !schema.is_vararg(),
        "Python *args are not supported in mobile modules.");
    TORCH_CHECK(
        !schema.is_varret(),
        "A variable number of return values is not supported in mobile modules.");
    schema_offset =
        CreateFBSchema(fbb, schema.arguments(), schema.returns(), type_printer);
    auto classtype = schema.arguments()[0].type()->cast<ClassType>();
    class_index = storeClassTypeAndGetIndex(fbb, classtype);
  }

  auto debug_info_offset =
      CreateDebugInfo(fbb, fbb.CreateVector(code.debug_handles_));

  auto function_offset = CreateFunctionDirect(
      fbb,
      qn.c_str(),
      &instruction_vector,
      &operator_vector,
      &constant_indexes,
      &type_offsets,
      register_size,
      schema_offset,
      debug_info_offset,
      class_index);
  return function_offset;
}

flatbuffers::Offset<
    flatbuffers::Vector<flatbuffers::Offset<mobile::serialization::ExtraFile>>>
FlatbufferSerializer::storeExtraFilesAndGetOffset(
    FlatBufferBuilder& fbb,
    const ExtraFilesMap& extra_files) {
  std::vector<flatbuffers::Offset<mobile::serialization::ExtraFile>>
      extra_file_offsets;

  for (const auto& extra_file : extra_files) {
    flatbuffers::Offset<mobile::serialization::ExtraFile> extra_file_offset =
        mobile::serialization::CreateExtraFile(
            fbb,
            fbb.CreateSharedString(extra_file.first),
            fbb.CreateString(extra_file.second));
    extra_file_offsets.emplace_back(extra_file_offset);
  }
  return fbb.CreateVector(extra_file_offsets);
}

flatbuffers::DetachedBuffer FlatbufferSerializer::serializeModule(
    const mobile::Module& module,
    bool include_tensor_data_in_flatbuffer,
<<<<<<< HEAD
    bool save_mobile_debug_info) {
=======
    const ExtraFilesMap& extra_files) {
>>>>>>> a9b3f941
  FlatBufferBuilder fbb;

  mcu_ = &module.compilation_unit();

  // first element is None.
  insertIValue(CreateIValue(fbb, mobile::serialization::IValueUnion::NONE, 0));

  auto methods = module.get_methods();
  std::vector<uint32_t> functions_index;
  functions_index.reserve(methods.size());
  for (const auto& method : methods) {
    auto func_offset = storeFunctionAndGetIndex(
        fbb, method.function().qualname().qualifiedName(), method.function());
    functions_index.push_back(func_offset);
  }

  auto functions_offset = fbb.CreateVector(functions_index);
  uint32_t ivalue_index = storeIValueAndGetIndex(fbb, module._ivalue());

  flatbuffers::Offset<flatbuffers::Vector<
      flatbuffers::Offset<mobile::serialization::StorageData>>>
      storage_data_offset = 0;
  if (include_tensor_data_in_flatbuffer) {
    std::vector<flatbuffers::Offset<mobile::serialization::StorageData>>
        storage_data;
    for (auto td : tensor_data_) {
      if (td.storage().device_type() != DeviceType::CPU) {
        td = at::empty({0}, td.options())
                 .set_(
                     td.storage(),
                     /* storage_offset = */ 0,
                     /* size = */
                     {static_cast<int64_t>(
                         td.storage().nbytes() / td.element_size())},
                     /* stride = */ {1})
                 .cpu();
      }
      fbb.ForceVectorAlignment(
          td.storage().nbytes(), sizeof(uint8_t), FLATBUFFERS_MAX_ALIGNMENT);
      auto storage_offset = mobile::serialization::CreateStorageData(
          fbb,
          fbb.CreateVector(
              reinterpret_cast<const uint8_t*>(td.storage().data()),
              td.storage().nbytes()));
      storage_data.push_back(storage_offset);
    }
    storage_data_offset = fbb.CreateVector(storage_data);
  }
  // TODO(@pavithran) : remove force true
  save_mobile_debug_info = true;
  flatbuffers::Offset<flatbuffers::Vector<
      flatbuffers::Offset<mobile::serialization::MobileDebugInfo>>>
      mobile_debug_infos;
  if (save_mobile_debug_info) {
    const auto& debug_info = module.getDebugTable().getCallStackPtrMap();
    BackendDebugInfoMapType debug_handle_cs_ptr_map(
        debug_info.begin(), debug_info.end());
    auto source_range_tags = module.getSourceRangeTags();
    CallStackDebugInfoPickler cs_debug_info_pickler;
    auto debug_info_node = cs_debug_info_pickler.getMobileDebugInfo(
        debug_handle_cs_ptr_map, source_range_tags);
    mobile_debug_infos = mobileDebugInfosToFB(fbb, debug_info_node);
  }

  auto extra_files_offset = storeExtraFilesAndGetOffset(fbb, extra_files);

  auto mod = CreateModule(
      fbb,
      0, /* version */
      extra_files_offset, /* extra_files */
      functions_offset,
      ivalue_index,
      fbb.CreateVector(ivalue_offsets_),
      tensor_data_.size(),
      storage_data_offset,
      fbb.CreateVector(obj_types_offset_),
      mobile_debug_infos);
  fbb.Finish(mod);
  return fbb.Release();
}

flatbuffers::Offset<mobile::serialization::Tuple> FlatbufferSerializer::
    tupleToFB(flatbuffers::FlatBufferBuilder& fbb, const IValue& tuple) {
  const auto& elements = tuple.toTuple()->elements();
  std::vector<uint32_t> items =
      storeIValuesAndGetIndexes(fbb, elements.begin(), elements.end());
  return CreateTupleDirect(fbb, &items);
}

flatbuffers::Offset<mobile::serialization::List> FlatbufferSerializer::listToFB(
    flatbuffers::FlatBufferBuilder& fbb,
    const IValue& list) {
  const auto& elements = list.toList();
  std::vector<uint32_t> items =
      storeIValuesAndGetIndexes(fbb, elements.begin(), elements.end());
  return CreateList(
      fbb,
      fbb.CreateVector(items),
      fbb.CreateSharedString(list.type<c10::Type>()->annotation_str()));
}

flatbuffers::Offset<mobile::serialization::Dict> FlatbufferSerializer::dictToFB(
    flatbuffers::FlatBufferBuilder& fbb,
    const IValue& ivalue) {
  const auto& dict = ivalue.toGenericDict();
  std::vector<uint32_t> keys;
  std::vector<uint32_t> values;
  keys.reserve(dict.size());
  values.reserve(dict.size());
  for (const auto& entry : dict) {
    int key_index = storeIValueAndGetIndex(fbb, entry.key());
    keys.push_back(key_index);
    int value_index = storeIValueAndGetIndex(fbb, entry.value());
    values.push_back(value_index);
  }
  return CreateDict(
      fbb,
      fbb.CreateVector(keys),
      fbb.CreateVector(values),
      fbb.CreateSharedString(ivalue.type<c10::Type>()->annotation_str()));
}

flatbuffers::Offset<mobile::serialization::ObjectType> FlatbufferSerializer::
    classTypeToFB(FlatBufferBuilder& fbb, ClassTypePtr class_ptr) {
  mobile::serialization::TypeType typetype =
      mobile::serialization::TypeType::UNSET;

  flatbuffers::Offset<
      flatbuffers::Vector<flatbuffers::Offset<flatbuffers::String>>>
      names_offset = 0;
  c10::QualifiedName setstate_name(*class_ptr->name(), "__setstate__");
  const mobile::Function* setstate = mcu_->find_function(setstate_name);
  if (setstate != nullptr) {
    typetype = mobile::serialization::TypeType::CLASS_WITH_SETSTATE;
  } else if (class_ptr->findMethod("__setstate__")) {
    typetype = mobile::serialization::TypeType::CUSTOM_CLASS;
  } else {
    size_t num_attr = class_ptr->numAttributes();
    std::vector<flatbuffers::Offset<flatbuffers::String>> names;
    std::vector<uint32_t> type_index;
    for (size_t i = 0; i < num_attr; ++i) {
      names.push_back(fbb.CreateSharedString(class_ptr->getAttributeName(i)));
    }
    names_offset = fbb.CreateVector(names);
    typetype = mobile::serialization::TypeType::CLASS_WITH_FIELD;
  }

  auto name_offset = fbb.CreateString(class_ptr->name()->qualifiedName());
  return CreateObjectType(fbb, name_offset, typetype, names_offset);
}

uint32_t FlatbufferSerializer::storeFunctionAndGetIndex(
    flatbuffers::FlatBufferBuilder& fbb,
    const std::string& qn,
    const mobile::Function& function) {
  auto iter = qn_to_serialized_values_.find(qn);
  if (iter != qn_to_serialized_values_.end()) {
    return iter->second;
  }

  auto offset = CreateIValue(
      fbb,
      mobile::serialization::IValueUnion::Function,
      functionToFB(fbb, qn, function).Union());

  uint32_t index = insertIValue(offset);
  qn_to_serialized_values_[qn] = index;
  return index;
}

uint32_t FlatbufferSerializer::storeClassTypeAndGetIndex(
    FlatBufferBuilder& fbb,
    ClassTypePtr class_ptr) {
  const auto& type_str = class_ptr->name()->qualifiedName();
  auto iter = qn_to_serialized_values_.find(type_str);
  if (iter != qn_to_serialized_values_.end()) {
    return iter->second;
  }

  auto offset = classTypeToFB(fbb, class_ptr);
  uint32_t res = obj_types_offset_.size();
  obj_types_offset_.push_back(offset);
  qn_to_serialized_values_[type_str] = res;
  return res;
}

flatbuffers::Offset<mobile::serialization::Object> FlatbufferSerializer::
    objectToFB(flatbuffers::FlatBufferBuilder& fbb, const IValue& ivalue) {
  auto obj = ivalue.toObject();
  auto type = obj->type();
  // rename type?
  // check getstate

  // save state as ivalue
  flatbuffers::Offset<flatbuffers::Vector<uint32_t>> attrs = 0;
  uint32_t state_index = 0;
  uint32_t setstate_func_index = 0;
  const auto qn = type->name()->qualifiedName() + ".__setstate__";
  auto getstate = type->findMethod("__getstate__");
  auto setstate = type->findMethod("__setstate__");
  if (getstate && setstate) {
    auto state = (*getstate)({obj});
    state_index = storeIValueAndGetIndex(fbb, state);
    auto func_index = qn_to_serialized_values_.find(qn);
    if (func_index != qn_to_serialized_values_.end()) {
      setstate_func_index = func_index->second;
    }
  } else {
    size_t num_attr = type->numAttributes();
    std::vector<uint32_t> tuple_index;
    for (size_t i = 0; i < num_attr; ++i) {
      tuple_index.push_back(storeIValueAndGetIndex(fbb, obj->getSlot(i)));
    }
    attrs = fbb.CreateVector(tuple_index);
  }

  uint32_t type_index = storeClassTypeAndGetIndex(fbb, type);
  return CreateObject(fbb, type_index, state_index, attrs, setstate_func_index);
}

flatbuffers::Offset<mobile::serialization::TensorMetadata> FlatbufferSerializer::
    FlatbufferSerializer::tensorToFB(
        flatbuffers::FlatBufferBuilder& fbb,
        const IValue& ivalue) {
  auto& tensor = ivalue.toTensor();
  bool quantized = tensor.is_quantized();
  const at::Storage& storage = tensor.storage();

  flatbuffers::Offset<mobile::serialization::QuantizedSchema> qschema_offset =
      0;
  if (quantized) {
    double scale = 0;
    int32_t zero_point = 0;
    flatbuffers::Offset<mobile::serialization::TensorMetadata> scales = 0;
    flatbuffers::Offset<mobile::serialization::TensorMetadata> zero_points = 0;
    int32_t axis = 0;

    switch (tensor.qscheme()) {
      case at::kPerTensorAffine:
        scale = tensor.q_scale();
        zero_point = tensor.q_zero_point();
        break;
      case at::kPerChannelAffineFloatQParams:
      case at::kPerChannelAffine: {
        scales = tensorToFB(fbb, tensor.q_per_channel_scales());
        zero_points = tensorToFB(fbb, tensor.q_per_channel_zero_points());
        axis = tensor.q_per_channel_axis();
      } break;
      default:
        TORCH_CHECK(
            false,
            "Unsupported tensor quantization type in serialization ",
            toString(tensor.qscheme()));
        break;
    }

    qschema_offset = mobile::serialization::CreateQuantizedSchema(
        fbb,
        static_cast<int8_t>(tensor.qscheme()),
        scale,
        zero_point,
        scales,
        zero_points,
        axis);
  }

  void* addr = storage.unsafeGetStorageImpl();
  uint32_t storage_index = 0;
  auto it = memoized_storage_map_.find(addr);
  if (it != memoized_storage_map_.end()) {
    storage_index = it->second;
  } else {
    storage_index = tensor_data_.size();
    memoized_storage_map_[addr] = storage_index;
    tensor_data_.push_back(tensor);
  }

  std::vector<int> sizes{tensor.sizes().begin(), tensor.sizes().end()};
  std::vector<int> strides{tensor.strides().begin(), tensor.strides().end()};

  return CreateTensorMetadataDirect(
      fbb,
      /* storage_location_index */ storage_index,
      /* scalar_type */ static_cast<int8_t>(tensor.scalar_type()),
      /* int32_t storage_offset */ tensor.storage_offset(),
      /* sizes */ &sizes,
      /* strides */ &strides,
      /* bool requires_grad */ tensor.requires_grad(),
      /* qschema */ qschema_offset);
}

uint32_t FlatbufferSerializer::storeIValueAndGetIndex(
    flatbuffers::FlatBufferBuilder& fbb,
    const IValue& ivalue) {
  if (ivalue.isNone()) {
    return kNoneIndex;
  }

  try {
    auto iter = cached_ivalues_.find(ivalue);
    if (iter != cached_ivalues_.end()) {
      return iter->second;
    }
  } catch (const std::runtime_error&) {
    // Threw if ivalue is not hashable
  } catch (const c10::Error&) {
    // Threw if ivalue is don't have proper operator==
  }

  auto offset = iValueToFB(fbb, ivalue);
  uint32_t index = insertIValue(offset);
  try {
    cached_ivalues_[ivalue] = index;
  } catch (const std::runtime_error&) {
  } catch (const c10::Error&) {
  }

  return index;
}

flatbuffers::Offset<mobile::serialization::IValue> FlatbufferSerializer::
    iValueToFB(flatbuffers::FlatBufferBuilder& fbb, const IValue& ivalue) {
  using mobile::serialization::IValueUnion;

  IValueUnion ivalue_type = IValueUnion::NONE;
  flatbuffers::Offset<void> offset = 0;

  if (ivalue.isTensor()) {
    ivalue_type = IValueUnion::TensorMetadata;
    offset = tensorToFB(fbb, ivalue).Union();
  } else if (ivalue.isTuple()) {
    ivalue_type = IValueUnion::Tuple;
    offset = tupleToFB(fbb, ivalue).Union();
  } else if (ivalue.isDouble()) {
    ivalue_type = IValueUnion::Double;
    offset = fbb.CreateStruct(mobile::serialization::Double(ivalue.toDouble()))
                 .Union();
  } else if (ivalue.isComplexDouble()) {
    auto comp = ivalue.toComplexDouble();
    ivalue_type = IValueUnion::ComplexDouble;
    offset = fbb.CreateStruct(mobile::serialization::ComplexDouble(
                                  comp.real(), comp.imag()))
                 .Union();
  } else if (ivalue.isInt()) {
    ivalue_type = IValueUnion::Int;
    offset =
        fbb.CreateStruct(mobile::serialization::Int(ivalue.toInt())).Union();
  } else if (ivalue.isBool()) {
    ivalue_type = IValueUnion::Bool;
    offset =
        fbb.CreateStruct(mobile::serialization::Bool(ivalue.toBool())).Union();
  } else if (ivalue.isString()) {
    ivalue_type = IValueUnion::String;
    offset = mobile::serialization::CreateString(
                 fbb, fbb.CreateSharedString(ivalue.toString()->string()))
                 .Union();
  } else if (ivalue.isGenericDict()) {
    ivalue_type = IValueUnion::Dict;
    offset = dictToFB(fbb, ivalue).Union();
  } else if (ivalue.isNone()) {
    ivalue_type = IValueUnion::NONE;
    offset = 0;
  } else if (ivalue.isIntList()) {
    ivalue_type = IValueUnion::IntList;
    offset = mobile::serialization::CreateIntList(
                 fbb, fbb.CreateVector(ivalue.toIntVector()))
                 .Union();
  } else if (ivalue.isDoubleList()) {
    ivalue_type = IValueUnion::DoubleList;
    offset = mobile::serialization::CreateDoubleList(
                 fbb, fbb.CreateVector(ivalue.toDoubleVector()))
                 .Union();
  } else if (ivalue.isBoolList()) {
    ivalue_type = IValueUnion::BoolList;
    auto boollist = ivalue.toBoolList();
    std::vector<uint8_t> bool_vec(boollist.begin(), boollist.end());
    offset =
        mobile::serialization::CreateBoolListDirect(fbb, &bool_vec).Union();
  } else if (ivalue.isList()) {
    ivalue_type = IValueUnion::List;
    offset = listToFB(fbb, ivalue).Union();
  } else if (ivalue.isObject()) {
    ivalue_type = IValueUnion::Object;
    offset = objectToFB(fbb, ivalue).Union();
  } else if (ivalue.isDevice()) {
    ivalue_type = IValueUnion::Device;
    offset = mobile::serialization::CreateDevice(
                 fbb, fbb.CreateSharedString(ivalue.toDevice().str()))
                 .Union();
  } else if (ivalue.isEnum()) {
    const auto& enum_holder = ivalue.toEnumHolder();
    const auto& qualified_class_name =
        enum_holder->type()->qualifiedClassName();
    uint32_t ival_pos = storeIValueAndGetIndex(fbb, enum_holder->value());
    ivalue_type = IValueUnion::EnumValue;
    offset = mobile::serialization::CreateEnumValue(
                 fbb,
                 fbb.CreateSharedString(qualified_class_name.qualifiedName()),
                 ival_pos)
                 .Union();
  } else {
    AT_ERROR("Invalid IValue type for serialization: ", ivalue.tagKind());
  }
  return CreateIValue(fbb, ivalue_type, offset);
}

} // namespace

void save_mobile_module(
    const mobile::Module& module,
    const std::string& filename,
<<<<<<< HEAD
    const bool save_mobile_debug_info) {
  FlatbufferSerializer fb_serializer;
  auto buffer =
      fb_serializer.serializeModule(module, true, save_mobile_debug_info);
=======
    const ExtraFilesMap& extra_files) {
  FlatbufferSerializer fb_serializer;
  auto buffer = fb_serializer.serializeModule(module, true, extra_files);
>>>>>>> a9b3f941
  std::fstream ofile(filename, std::ios::binary | std::ios::out);
  ofile.write(reinterpret_cast<char*>(buffer.data()), buffer.size());
  ofile.close();
}

flatbuffers::DetachedBuffer save_mobile_module_to_bytes(
    const mobile::Module& module,
<<<<<<< HEAD
    const bool save_mobile_debug_info) {
  FlatbufferSerializer fb_serializer;
  return fb_serializer.serializeModule(module, true, save_mobile_debug_info);
=======
    const ExtraFilesMap& extra_files) {
  FlatbufferSerializer fb_serializer;
  return fb_serializer.serializeModule(
      module,
      /*include_tensor_data_in_flatbuffer*/ true,
      extra_files);
>>>>>>> a9b3f941
}

} // namespace jit
} // namespace torch<|MERGE_RESOLUTION|>--- conflicted
+++ resolved
@@ -40,11 +40,8 @@
   flatbuffers::DetachedBuffer serializeModule(
       const mobile::Module& module,
       bool include_tensor_data_in_flatbuffer,
-<<<<<<< HEAD
-      bool save_mobile_debug_info);
-=======
-      const ExtraFilesMap& extra_files = ExtraFilesMap());
->>>>>>> a9b3f941
+      const ExtraFilesMap& extra_files = ExtraFilesMap(),
+      const bool save_mobile_debug_info = false);
 
  private:
   template <typename It>
@@ -173,6 +170,8 @@
       const auto& names = inner[0].toTupleRef().elements();
       module_type_name = names[0].toStringRef();
       instance_name = names[1].toStringRef();
+      std::cout << __FILE_NAME__ << " module_type_name: " << module_type_name
+                << " instance_name: " << instance_name << std::endl;
     }
 
     inlineCallOffset = mobile::serialization::CreateInlinedCallStack(
@@ -197,6 +196,9 @@
   int64_t sr_start = elements[0].toInt();
   int64_t sr_end = elements[1].toInt();
   std::string node_name = elements[2].toStringRef();
+  std::cout << __FILE_NAME__ << " sr_start: " << sr_start
+            << " sr_end: " << sr_end << " node_name: " << node_name
+            << std::endl;
   flatbuffers::Offset<mobile::serialization::InlinedCallStack>
       inlineCallOffset = serializeInlinedCallStack(fbb, elements[3]);
 
@@ -382,11 +384,8 @@
 flatbuffers::DetachedBuffer FlatbufferSerializer::serializeModule(
     const mobile::Module& module,
     bool include_tensor_data_in_flatbuffer,
-<<<<<<< HEAD
-    bool save_mobile_debug_info) {
-=======
-    const ExtraFilesMap& extra_files) {
->>>>>>> a9b3f941
+    const ExtraFilesMap& extra_files,
+    const bool save_mobile_debug_info) {
   FlatBufferBuilder fbb;
 
   mcu_ = &module.compilation_unit();
@@ -435,8 +434,6 @@
     }
     storage_data_offset = fbb.CreateVector(storage_data);
   }
-  // TODO(@pavithran) : remove force true
-  save_mobile_debug_info = true;
   flatbuffers::Offset<flatbuffers::Vector<
       flatbuffers::Offset<mobile::serialization::MobileDebugInfo>>>
       mobile_debug_infos;
@@ -798,16 +795,11 @@
 void save_mobile_module(
     const mobile::Module& module,
     const std::string& filename,
-<<<<<<< HEAD
+    const ExtraFilesMap& extra_files,
     const bool save_mobile_debug_info) {
   FlatbufferSerializer fb_serializer;
-  auto buffer =
-      fb_serializer.serializeModule(module, true, save_mobile_debug_info);
-=======
-    const ExtraFilesMap& extra_files) {
-  FlatbufferSerializer fb_serializer;
-  auto buffer = fb_serializer.serializeModule(module, true, extra_files);
->>>>>>> a9b3f941
+  auto buffer = fb_serializer.serializeModule(
+      module, true, extra_files, save_mobile_debug_info);
   std::fstream ofile(filename, std::ios::binary | std::ios::out);
   ofile.write(reinterpret_cast<char*>(buffer.data()), buffer.size());
   ofile.close();
@@ -815,18 +807,14 @@
 
 flatbuffers::DetachedBuffer save_mobile_module_to_bytes(
     const mobile::Module& module,
-<<<<<<< HEAD
+    const ExtraFilesMap& extra_files,
     const bool save_mobile_debug_info) {
-  FlatbufferSerializer fb_serializer;
-  return fb_serializer.serializeModule(module, true, save_mobile_debug_info);
-=======
-    const ExtraFilesMap& extra_files) {
   FlatbufferSerializer fb_serializer;
   return fb_serializer.serializeModule(
       module,
       /*include_tensor_data_in_flatbuffer*/ true,
-      extra_files);
->>>>>>> a9b3f941
+      extra_files,
+      save_mobile_debug_info);
 }
 
 } // namespace jit
