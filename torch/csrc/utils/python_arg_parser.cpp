#include <torch/csrc/utils/python_arg_parser.h>

#include <torch/csrc/Exceptions.h>
#include <torch/csrc/Layout.h>
#include <torch/csrc/MemoryFormat.h>
#include <torch/csrc/autograd/python_variable.h>
#include <torch/csrc/utils/invalid_arguments.h>
#include <torch/csrc/utils/python_strings.h>
#include <torch/csrc/utils/python_torch_function_mode.h>
#include <torch/csrc/utils/torch_dispatch_mode.h>

#include <ATen/ATen.h>
#include <ATen/PythonTorchFunctionTLS.h>
#include <ATen/TracerMode.h>
#include <c10/util/irange.h>

#include <sstream>
#include <stdexcept>
#include <string>
#include <unordered_map>
#include <vector>

namespace torch {

static std::unordered_map<std::string, ParameterType> type_map = {
  {"Tensor", ParameterType::TENSOR},
  {"Scalar", ParameterType::SCALAR},
  {"int64_t", ParameterType::INT64},
  {"double", ParameterType::DOUBLE},
  {"complex", ParameterType::COMPLEX},
  {"TensorList", ParameterType::TENSOR_LIST},
  {"c10::List<c10::optional<Tensor>>", ParameterType::TENSOR_LIST},
  {"IntArrayRef", ParameterType::INT_LIST},
  {"ArrayRef<double>", ParameterType::FLOAT_LIST},
  {"Generator", ParameterType::GENERATOR},
  {"bool", ParameterType::BOOL},
  {"Storage", ParameterType::STORAGE},
  {"PyObject*", ParameterType::PYOBJECT},
  {"ScalarType", ParameterType::SCALARTYPE},
  {"Layout", ParameterType::LAYOUT},
  {"MemoryFormat", ParameterType::MEMORY_FORMAT},
  {"QScheme", ParameterType::QSCHEME},
  {"Device", ParameterType::DEVICE},
  {"Stream", ParameterType::STREAM},
  {"std::string", ParameterType::STRING},
  {"c10::string_view", ParameterType::STRING},
  {"SymInt", ParameterType::SYM_INT},
  {"Dimname", ParameterType::DIMNAME},
  {"SymIntArrayRef", ParameterType::SYM_INT_LIST},
  {"DimnameList", ParameterType::DIMNAME_LIST},
  {"ScalarList", ParameterType::SCALAR_LIST},
};

// Default arg name translations for compatibility with NumPy.
//
// Example:
// ```python
// t = torch.randn(10,10)
// torch.sum(a=t, axis=0, keepdim=True)
// ```
//
// A vector is necessary, because we might need to try multiple values.
// In particular, NumPy sometimes uses "x" and sometimes "a" for the main input tensor.
// Rather than annotate each function separately with whether it should take "x" or "a",
// just try both.
//
// TODO: Allow individual functions to specify non-default translations:
// For example, `torch.pow` should translate "exponent" to "x2".
static const std::unordered_map<std::string, std::vector<std::string>> numpy_compatibility_arg_names = {
  {"dim", {"axis"}},
  {"keepdim", {"keepdims"}},
  {"input", {"x", "a", "x1"}},
  {"other", {"x2"}},
};

// TODO: remove this. This is a temporary list of functions that allow Python
// numbers to bind to Tensors. Some binary ops have separate Tensor and Scalar
// overloads and binding to the Tensor overload with a number of a different
// type will trigger a type error.
//
// If you modify this, you will need to adjust the blocklist in
// tools/pyi/gen_pyi.py (and add hardcoded signatures for these
// functions.)
static bool should_allow_numbers_as_tensors(const std::string& name) {
  static std::unordered_set<std::string> allowed = {
    "add", "add_", "add_out",
    "div", "div_", "div_out",
    "divide", "divide_", "divide_out", // alias of div
    "mul", "mul_", "mul_out",
    "multiply", "multiply_", "multiply_out", // alias of mul
    "sub", "sub_", "sub_out",
    "subtract", "subtract_", "subtract_out", // alias of sub
    "true_divide", "true_divide_", "true_divide_out",
    "floor_divide", "floor_divide_", "floor_divide_out"
  };
  return allowed.find(name) != allowed.end();
}

// NOLINTNEXTLINE(cppcoreguidelines-pro-type-member-init)
FunctionParameter::FunctionParameter(const std::string& fmt, bool keyword_only)
  : optional(false)
  , allow_none(false)
  , keyword_only(keyword_only)
  , size(0)
  , default_scalar(0)
{
  auto space = fmt.find(' ');
  if (space == std::string::npos) {
    throw std::runtime_error("FunctionParameter(): missing type: " + fmt);
  }

  auto type_str = fmt.substr(0, space);

  auto question = type_str.find('?');
  if (question != std::string::npos) {
    allow_none = true;
    type_str = type_str.substr(0, question);
  }

  // Parse and remove brackets from type_str
  auto bracket = type_str.find('[');
  if (bracket != std::string::npos) {
    auto size_str = type_str.substr(bracket + 1, type_str.length() - bracket - 2);
    size = atoi(size_str.c_str());
    type_str = type_str.substr(0, bracket);
  }

  auto name_str = fmt.substr(space + 1);
  auto it = type_map.find(type_str);
  if (it == type_map.end()) {
    throw std::runtime_error("FunctionParameter(): invalid type string: " + type_str);
  }
  type_ = it->second;

  auto eq = name_str.find('=');
  if (eq != std::string::npos) {
    name = name_str.substr(0, eq);
    optional = true;
    set_default_str(name_str.substr(eq + 1));
  } else {
    name = name_str;
  }
  python_name = THPUtils_internString(name);
  auto np_compat_it = numpy_compatibility_arg_names.find(name);
  if (np_compat_it != numpy_compatibility_arg_names.end()) {
    for (const auto& str: np_compat_it->second) {
      numpy_python_names.push_back(THPUtils_internString(str));
    }
  }
}

auto handle_torch_function_getter(THPVariable* self, const std::string& property_name) -> PyObject* {
  py::object torch_api = PyObject_FastGetAttrString(THPVariableClass, (char*)property_name.c_str());
  std::string module_name = "torch.Tensor." + property_name;
  return handle_torch_function((PyObject *)self, "__get__", nullptr, nullptr, torch_api.ptr(), module_name);
}

auto handle_torch_function_setter(THPVariable* self, const std::string& property_name, PyObject* value) -> int {
  py::object torch_api = PyObject_FastGetAttrString(THPVariableClass, (char*)property_name.c_str());
  std::string module_name = "torch.Tensor." + property_name;
  if (value != nullptr)
  {
    py::tuple args_ = py::make_tuple(py::handle(value));
    handle_torch_function((PyObject *)self, "__set__", args_.ptr(), nullptr, torch_api.ptr(), module_name);
  }
  else {
    handle_torch_function((PyObject *)self, "__delete__", nullptr, nullptr, torch_api.ptr(), module_name);
  }
  return 0;
}

// Combines self and args into one tuple.
auto combine_self_args(PyObject *self, PyObject *args) -> py::tuple {
  if (args == nullptr) {
    return py::make_tuple(py::handle(self));
  }
  else if (self == nullptr) {
    return py::reinterpret_borrow<py::tuple>(args);
  }

  auto py_args = py::reinterpret_borrow<py::tuple>(args);
  size_t n = py_args.size();
  auto args_ = py::tuple(n + 1);
  args_[0] = py::handle(self);
  for(const auto i : c10::irange(n)) {
    args_[i+1] = py_args[i];
  }
  return args_;
}

// TODO: I'm not sure if I should call this __torch_function__ or
// torch_function.  The former makes it easier to take an existing
// Tensor-like __torch_function__ object and turn it into a mode;
// but in general modes don't have to be Tensor-like (and we will
// improperly accept mode objects as arguments when they shouldn't
// be passed around in this way).
const char* torch_function_mode_name = "__torch_function__";

auto handle_torch_function(PyObject* self, const std::string& func_name, PyObject* args, PyObject* kwargs, PyObject* torch_api, const std::string& module_name) -> PyObject* {
  py::object torch_api_function = PyObject_FastGetAttrString(torch_api, (char*)func_name.c_str());
  TORCH_INTERNAL_ASSERT(torch_api_function.ptr() != nullptr, "torch API function must exist");
  py::tuple args_ = combine_self_args(self, args);
  return handle_torch_function_no_python_arg_parser({py::handle(self)}, args_.ptr(), kwargs, func_name.c_str(), torch_api_function.ptr(), module_name.c_str(), TorchFunctionName::TorchFunction);
}

// Note: [Overloaded args]
// An overloaded arg may be one of the following:
// - an instance of an object that has a __torch_function__ method
// - an instance of an object that has a __torch_dispatch__ classmethod
// - a class type that has a __torch_dispatch__ classmethod
//
// This function returns the type of the arg (if the arg is an instance),
// otherwise, it returns the arg.
static PyObject* get_type_of_overloaded_arg(PyObject* obj_or_type) {
  if (PyType_Check(obj_or_type)) {
    return obj_or_type;
  }
  return (PyObject*)Py_TYPE(obj_or_type);
}

// See Note: [Overloaded args] for what they hold
auto handle_torch_function_no_python_arg_parser(
    at::ArrayRef<py::handle> overloaded_args,
    PyObject* args,
    PyObject* kwargs,
    const char* func_name,
    PyObject* torch_api_function,
    const char* module_name,
    TorchFunctionName torch_function_name) -> PyObject* {
  const char* torch_function_name_str = nullptr;
  switch (torch_function_name) {
    case TorchFunctionName::TorchFunction:
      torch_function_name_str = "__torch_function__";
      break;
    case TorchFunctionName::TorchDispatch:
      torch_function_name_str = "__torch_dispatch__";
      break;
    default:
      TORCH_INTERNAL_ASSERT(0, static_cast<int>(torch_function_name));
  }
  // overloaded_args already all have unique types
  // nb: modes don't go in the overloaded types list, as they are not
  // necessarily types
  std::vector<py::object> overloaded_types;
  overloaded_types.reserve(overloaded_args.size());
  for (auto &arg : overloaded_args) {
    overloaded_types.push_back(py::reinterpret_borrow<py::object>(get_type_of_overloaded_arg(arg.ptr())));
  }
  py::tuple py_types = py::cast(overloaded_types);
  py::object ret;
  PyObject* mode_obj = nullptr;
  const bool is_torch_function = torch_function_name == TorchFunctionName::TorchFunction;
  const auto& maybe_mode = is_torch_function ? at::impl::PythonTorchFunctionTLS::get_mode() : at::impl::TorchDispatchModeTLS::get_state();
  if (maybe_mode) {
    mode_obj = maybe_mode->ptr(getPyInterpreter());
    TORCH_INTERNAL_ASSERT(py_types.ptr() != nullptr);
    TORCH_INTERNAL_ASSERT(args != nullptr);
    // Disable mode on the inside; this makes for a more user-friendly
    // experience if you try to, e.g., print your tensors.
    at::optional<torch::overrides::no_torch_function_mode> tf_g;
    at::optional<torch_dispatch_mode::StashTorchDispatchModeGuard> td_g;
    if (is_torch_function) {
      tf_g.emplace();
    } else{
      td_g.emplace();
    }
    // Blegh.  This accidentally works in PyObject_CallFunctionObjArgs below
    // because the nullptr terminates the argument list ick ick ick.
    if (kwargs == nullptr) {
      ret = py::reinterpret_steal<py::object>(PyObject_CallMethod(
          mode_obj, torch_function_name_str, "OOO", torch_api_function, py_types.ptr(), args));
    } else {
      ret = py::reinterpret_steal<py::object>(PyObject_CallMethod(
          mode_obj,
          torch_function_name_str,
          "OOOO",
          torch_api_function,
          py_types.ptr(),
          args,
          kwargs));
    }
    if (ret.ptr() == nullptr) {
      throw python_error();
    }
  }
  if (ret.ptr() == nullptr || ret.ptr() == Py_NotImplemented) {
    for (auto& arg : overloaded_args) {
      // NOLINTNEXTLINE(clang-diagnostic-writable-strings)
      py::object torch_function =
          PyObject_FastGetAttrString(arg.ptr(), torch_function_name_str);

      // See https://github.com/pytorch/pytorch/issues/63767
      if (PyObject_FastGetAttrString(torch_function.ptr(), "__self__").is(arg) &&
          torch_function.ptr() != torch::disabled_torch_function_impl()) {
<<<<<<< HEAD
        TORCH_WARN_ONCE("Defining your `__torch_function__` as a plain method is deprecated and ",
                   "will be an error in future, please define it as a classmethod.");
=======
        TORCH_WARN("Defining your `", torch_function_name_str, "` as a plain method is deprecated ",
                   "and will be an error in future, please define it as a classmethod.");
>>>>>>> aa578d8b
      }

      ret = py::reinterpret_steal<py::object>(PyObject_CallFunctionObjArgs(
          torch_function.ptr(),
          torch_api_function,
          py_types.ptr(),
          args,
          kwargs,
          NULL));
      if (ret.ptr() != Py_NotImplemented) {
        // Return the reference to the result. This also covers the case where
        // ret is NULL and __torch_function__/__torch_dispatch raised an
        // exception, which we throw below
        break;
      }
    }
  }
  if (ret.ptr() == nullptr) {
    // if an exception occurred in a user's implementation of
    // __torch_function__, throw it
    throw python_error();
  }
  else if (ret.ptr() == Py_NotImplemented) {
    // all __torch_function__ implementations in overloaded_args
    // returned NotImplemented, so we raise a TypeError.
    std::stringstream ss;
    ss << "no implementation found for '" << module_name << "." << func_name
       << "' on types that implement " << torch_function_name_str << ": [";
    for (auto &arg : overloaded_args) {
      ss << py::repr(get_type_of_overloaded_arg(arg.ptr()));
      if (!arg.is(overloaded_args.back())) {
        ss << ", ";
      }
    }
    ss << "]";
    if (mode_obj) {
      // Note [Paranoid check mode is same]
      // ~~~~~~~~~~~~~~~~~~~~~~~~~~~~~~~~~~
      // If a user forcibly changes the mode in a non-lexical way
      // in the inner context, the mode could be invalid here.  So just be
      // a bit safe, it doesn't cost us anything since this is error reporting
      const auto& maybe_mode = at::impl::PythonTorchFunctionTLS::get_mode();
      TORCH_INTERNAL_ASSERT(mode_obj == maybe_mode->ptr(getPyInterpreter()));
      ss << " nor was it found on the currently active mode "
         << py::repr(mode_obj);
    }
    const std::string& tmp = ss.str();
    PyErr_SetString(PyExc_TypeError, tmp.c_str());
    throw python_error();
  }
  return ret.release().ptr();
}

auto handle_torch_function(PythonArgs &r, PyObject* self, PyObject* args, PyObject* kwargs, PyObject* torch_api, const char* module_name, const char* func_name_override) -> PyObject* {
  py::object torch_api_function = PyObject_FastGetAttrString(
    torch_api,
    (char*)(
      func_name_override ? func_name_override : r.get_func_name().c_str()
    )
  );
  TORCH_INTERNAL_ASSERT(torch_api_function.ptr() != nullptr, "torch API function must exist");
  py::object ret;
  py::tuple args_ = combine_self_args(self, args);
  // overloaded_args already all have unique types
  std::vector<py::object> overloaded_types;
  overloaded_types.reserve(r.signature.overloaded_args.size());
  for (auto &arg : r.signature.overloaded_args) {
    overloaded_types.push_back(py::reinterpret_borrow<py::object>((PyObject *) Py_TYPE(arg.ptr())));
  }
  py::tuple py_types = py::cast(overloaded_types);
  return handle_torch_function_no_python_arg_parser(r.signature.overloaded_args, args_.ptr(), kwargs, r.get_func_name().c_str(), torch_api_function.ptr(), module_name);
}

auto handle_torch_function(PythonArgs &r, PyObject* args, PyObject* kwargs, PyObject* torch_api, const char* module_name, const char* func_name_override) -> PyObject*
{
  return handle_torch_function(r, nullptr, args, kwargs, torch_api, module_name, func_name_override);
}

auto handle_torch_function_indexing(PyObject* self, PyObject* index, PyObject* val) -> PyObject* {
  const char *func_name = (val == nullptr) ? "__getitem__" : "__setitem__";
  py::object index_tup;
  if (PyTuple_Check(index)) {
    index_tup = py::reinterpret_borrow<py::object>(index);
  }
  else {
    index_tup = py::make_tuple(py::handle(index));
  }
  std::vector<py::handle> overridable_args;
  is_tensor_and_append_overloaded(self, &overridable_args);
  auto  size = PyTuple_GET_SIZE(index_tup.ptr());
  for (auto i : c10::irange(size)) {
    auto *obj = PyTuple_GetItem(index_tup.ptr(), i);
    is_tensor_and_append_overloaded(obj, &overridable_args);
  }
  if (val != nullptr) {
    is_tensor_and_append_overloaded(val, &overridable_args);
  }
  py::object func = PyObject_FastGetAttrString(THPVariableClass, (char *)func_name);
  py::object args = (val == nullptr) ? py::make_tuple(py::handle(self), py::handle(index)) : py::make_tuple(py::handle(self), py::handle(index), py::handle(val));
  return handle_torch_function_no_python_arg_parser(overridable_args, args.ptr(), nullptr, func_name, func.ptr(), "torch.Tensor");
}

/*
 *  obj has a __torch_function__ implementation and may either be a
 *  subclass of Tensor or a Tensor-like duck type. We may need to
 *  append this object to the overloaded_args vector, which tracks all
 *  of the arguments with distinct __torch_function__ implementations
 *  we've seen so far.
 *
 *  If this is the first argument we've seen with __torch_function__
 *  defined, we unconditionally add obj to the overloaded_args vector.
 *
 *  If we've already seen arguments with __torch_function__ defined,
 *  then we first need to check if obj is the same type as any of the
 *  entries in overloaded_args.  If so, we can ignore obj since we
 *  already have an entry in overloaded_args with the same
 *  __torch_function__ implementation.
 *
 *  If it's a different type, we then need to check if it's a subclass
 *  of one of the types we've already seen. If so, we need to insert an
 *  entry in overloaded_args for this type with higher precedence than
 *  the superclass.
 *
 *  See torch._overrides._get_overloaded_types_and_args for the equivalent
 *  function in the Python __torch_function__ implementation.
 *
 *  The precedence-determining algorithm implemented in this function is
 *  described in NEP-0018:
 *  https://numpy.org/neps/nep-0018-array-function-protocol.html
 *
 *  'overloaded_args' is a raw pointer to a vector of pybind11 handles
 *  that have distinct __torch_function__ implementations, in order of calling
 *  precedence.
 *
 *  'obj' is an object to check for a __torch_function__ implementation
 *
 * If changing this file in a way that can affect the __torch_function__
 * overhead, please report the benchmarks in 'benchmarks/overrides_benchmark'.
 * See the instructions in the 'README.md' in that directory.
 *
 */

static void append_overloaded_arg(std::vector<py::handle>* overloaded_args, PyObject* obj, bool obj_is_type) {
  bool class_not_seen_yet = true;
  PyObject* obj_type = obj_is_type ? obj : (PyObject*)Py_TYPE(obj);
  for (auto &arg : *overloaded_args) {
    if (obj_type == get_type_of_overloaded_arg(arg.ptr())) {
      // obj is the same type as another parameter we've seen in a prior
      // iteration of the loop over parameters so we already have an entry
      // with the proper __torch_function__ implementation to call, so skip
      // this parameter
      class_not_seen_yet = false;
      break;
    }
  }
  if (class_not_seen_yet) {
    int arg_index = overloaded_args->size();
    for(const auto j : c10::irange(arg_index)) {
      if (PyObject_IsSubclass(obj_type, (PyObject*)(get_type_of_overloaded_arg((*overloaded_args)[j].ptr())))) {
        // obj is a subclass of another object we've seen already so its
        // __torch_function__ should be called first, therefore we
        // insert it into overloaded_args before the superclass
        arg_index = j;
        break;
      }
    }
    // add object to overloaded_args. If it's a subclass of another class
    // we've already seen it will be inserted before the superclass,
    // otherwise it will be inserted at the end of the array
    overloaded_args->insert(overloaded_args->begin() + arg_index, obj);
  }
}

void append_overloaded_tensor(std::vector<py::handle>* overloaded_args, PyObject* obj) {
  append_overloaded_arg(overloaded_args, obj, /*obj_is_type*/false);
}

void append_overloaded_type(std::vector<py::handle>* overloaded_args, PyObject* obj) {
  append_overloaded_arg(overloaded_args, obj, /*obj_is_type*/true);
}

bool is_tensor_and_append_overloaded(PyObject* obj, std::vector<py::handle>* overloaded_args) {
  if (THPVariable_CheckExact(obj)) {
    // torch.Tensor instances (not subclasses, except for Parameter)
    return true;
  }

  if (check_has_torch_function(obj, /*ignore_mode*/ true)) {
    // tensor subclasses and unrelated objects with __torch_function__
    append_overloaded_tensor(overloaded_args, obj);
    return true;
  } else if (THPVariable_Check(obj)) {
    // tensor subclasses without __torch_function__
    return true;
  }

  return false;
}

bool is_scalar_list(PyObject* obj) {
  auto tuple = six::isTuple(obj);
  if (!(tuple || PyList_Check(obj))) {
    return false;
  }
  // NOLINTNEXTLINE(bugprone-branch-clone)
  const auto size = tuple ? PyTuple_GET_SIZE(obj) : PyList_GET_SIZE(obj);
  for (const auto idx : c10::irange(size)) {
    PyObject* iobj = tuple ? PyTuple_GET_ITEM(obj, idx) : PyList_GET_ITEM(obj, idx);
    if (!THPUtils_checkScalar(iobj)) {
      return false;
    }
  }
  return true;
}

bool is_tensor_list_and_append_overloaded(PyObject* obj, std::vector<py::handle>* overloaded_args, int argnum, bool throw_error) {
  auto tuple = six::isTuple(obj);
  if (!(tuple || PyList_Check(obj))) {
    return false;
  }
  // NOLINTNEXTLINE(bugprone-branch-clone)
const   auto size = tuple ? PyTuple_GET_SIZE(obj) : PyList_GET_SIZE(obj);
  for (long idx = 0; idx < size; idx++) {
    PyObject* iobj = tuple ? PyTuple_GET_ITEM(obj, idx) : PyList_GET_ITEM(obj, idx);
    if (!is_tensor_and_append_overloaded(iobj, overloaded_args)) {
      if (throw_error) {
        throw TypeError("expected Tensor as element %d in argument %d, but got %s",
            static_cast<int>(idx), argnum, Py_TYPE(iobj)->tp_name);
      }
      return false;
    }
  }
  return true;
}

bool is_float_or_complex_list(PyObject* obj) {
  auto tuple = six::isTuple(obj);
  if (!(tuple || PyList_Check(obj))) {
    return false;
  }

  // NOLINTNEXTLINE(bugprone-branch-clone)
  const auto size = tuple ? PyTuple_GET_SIZE(obj) : PyList_GET_SIZE(obj);
  if (size > 0) {
    PyObject* iobj = tuple ? PyTuple_GET_ITEM(obj, 0) : PyList_GET_ITEM(obj, 0);
    if (!THPUtils_checkDouble(iobj) && !PyComplex_Check(iobj)) {
      return false;
    }
  }

  return true;
}

static bool is_int_list_(PyObject* obj, int broadcast_size) {
  if (PyTuple_Check(obj) || PyList_Check(obj)) {
    if (PySequence_Size(obj) == 0) {
      return true;
    }
    auto item = py::reinterpret_steal<py::object>(
        PySequence_GetItem(obj, 0));
    if (THPUtils_checkIndex(item.ptr())) {
      return true;
    }
    // NOTE: JIT tracer allows arbitrary scalar tensors to act as ints
    // in an intlist argument. Even float or complex scalar tensors.
    return (
        jit::tracer::isTracing() &&
        THPVariable_Check(item.ptr()) &&
        THPVariable_Unpack(item.ptr()).sizes() == c10::IntArrayRef{});
  }
  // if a size is specified (e.g. IntArrayRef[2]) we also allow passing a single int
  return broadcast_size > 0 && THPUtils_checkLong(obj);
}

static bool is_int_list(PyObject* obj, int broadcast_size) {
  return is_int_list_(obj, broadcast_size);
}

static bool is_int_or_symint(PyObject* obj) {
  if (THPUtils_checkLong(obj)) {
      return true;
  }

  // TODO: test if it's the Python binding for SymbolicIntNode
  return false;
}

static bool is_int_or_symint_list(PyObject* obj, int broadcast_size) {
  // TODO: add a check for SymbolicIntNode
  return is_int_list_(obj, broadcast_size);
}

// argnum is needed for raising the TypeError, it's used in the error message.
auto FunctionParameter::check(PyObject* obj, std::vector<py::handle> &overloaded_args, int argnum) -> bool
{
  switch (type_) {
    case ParameterType::TENSOR: {
      if (is_tensor_and_append_overloaded(obj, &overloaded_args)) {
        return true;
      }
      return allow_numbers_as_tensors && THPUtils_checkScalar(obj);
    }
    case ParameterType::SCALAR:
    case ParameterType::COMPLEX:
      if (PyComplex_Check(obj)) {
        return true;
      }
      // fallthrough
    case ParameterType::DOUBLE: {
      if (THPUtils_checkDouble(obj)) {
        return true;
      }
      if (THPVariable_Check(obj)) {
        const auto& var = THPVariable_Unpack(obj);
        return !var.requires_grad() && var.dim() == 0;
      }
      return false;
    }
    case ParameterType::INT64: {
      if (THPUtils_checkLong(obj)) {
        return true;
      }
      if (THPVariable_Check(obj)) {
        const auto& var = THPVariable_Unpack(obj);
        return at::isIntegralType(var.scalar_type(), /*includeBool=*/false) && !var.requires_grad() && var.dim() == 0;
      }
      return false;
    }
    case ParameterType::DIMNAME: return THPUtils_checkDimname(obj);
    case ParameterType::DIMNAME_LIST: {
      if (THPUtils_checkDimnameList(obj)) {
        return true;
      }
      // if a size is specified (e.g. DimnameList[1]) we also allow passing a single Dimname
      return size == 1 && THPUtils_checkDimname(obj);
    }
    case ParameterType::TENSOR_LIST: {
      return is_tensor_list_and_append_overloaded(obj, &overloaded_args, argnum, true /* throw_error */);
    }
    case ParameterType::INT_LIST: return is_int_list(obj, size);
    case ParameterType::FLOAT_LIST: return is_float_or_complex_list(obj);
    case ParameterType::GENERATOR: return THPGenerator_Check(obj);
    case ParameterType::BOOL: return PyBool_Check(obj);
    case ParameterType::STORAGE: return isStorage(obj);
    case ParameterType::PYOBJECT: return true;
    case ParameterType::SCALARTYPE: return THPDtype_Check(obj) || THPPythonScalarType_Check(obj);
    case ParameterType::LAYOUT: return THPLayout_Check(obj);
    case ParameterType::MEMORY_FORMAT: return THPMemoryFormat_Check(obj);
    case ParameterType::QSCHEME: return THPQScheme_Check(obj);
    case ParameterType::DEVICE:
      return THPUtils_checkLong(obj) || THPUtils_checkString(obj) || THPDevice_Check(obj);
    case ParameterType::STREAM:
      return THPStream_Check(obj);
    case ParameterType::STRING: return THPUtils_checkString(obj);
    default: throw std::runtime_error("unknown parameter type");
    case ParameterType::SCALAR_LIST: {
      return is_scalar_list(obj);
    }
    case ParameterType::SYM_INT: {
      return is_int_or_symint(obj);
    }
    case ParameterType::SYM_INT_LIST: {
      return is_int_or_symint_list(obj, size);
    }
  }
}

std::string FunctionParameter::type_name() const {
  switch (type_) {
    case ParameterType::TENSOR: return "Tensor";
    case ParameterType::SCALAR: return "Number";
    case ParameterType::INT64: return "int";
    case ParameterType::SYM_INT: return "SymInt";
    case ParameterType::DOUBLE: return "float";
    case ParameterType::COMPLEX: return "complex";
    case ParameterType::TENSOR_LIST: return "tuple of Tensors";
    case ParameterType::INT_LIST: return "tuple of ints";
    case ParameterType::FLOAT_LIST: return "tuple of floats";
    case ParameterType::GENERATOR: return "torch.Generator";
    case ParameterType::BOOL: return "bool";
    case ParameterType::STORAGE: return "torch.Storage";
    case ParameterType::PYOBJECT: return "object";
    case ParameterType::SCALARTYPE: return "torch.dtype";
    case ParameterType::LAYOUT: return "torch.layout";
    case ParameterType::MEMORY_FORMAT: return "torch.memory_format";
    case ParameterType::QSCHEME: return "torch.qscheme";
    case ParameterType::DEVICE: return "torch.device";
    case ParameterType::STRING: return "str";
    case ParameterType::DIMNAME: return "name";
    case ParameterType::DIMNAME_LIST: return "tuple of names";
    case ParameterType::SCALAR_LIST: return "tuple of Scalars";
    case ParameterType::SYM_INT_LIST: return "tuple of SymInts";
    default: throw std::runtime_error("unknown parameter type");
  }
}

static inline c10::optional<int64_t> parse_as_integer(const std::string& s) {
  if (s.empty())
    return c10::nullopt;
  // NOLINTNEXTLINE(cppcoreguidelines-init-variables)
  char *str_end;
  long ans = strtol(s.c_str(), &str_end, 0);
  // *str_end == 0 if the entire string was parsed as an integer.
  return (*str_end == 0) ? c10::optional<int64_t>(ans) : c10::nullopt;
}

/*
Parse default value of IntArrayRef declared at native_functions.yaml

There are two kinds of default values:
1. IntArrayRef[2] x=1 (where size=2, value={1,1}
2. IntArrayRef x={1,2,3} (where size=3, value={1,2,3}, note that there cannot be space after comma since native_parse.py uses ', ' to split args)
*/
static inline std::vector<int64_t> parse_intlist_args(const std::string& s, int64_t size) {
  size_t n = s.size();

  if (s.empty()) return std::vector<int64_t>();

  // case 1. s is an int (e.g., s=2)
  if (s[0] != '{') {
    return std::vector<int64_t>(size, std::stol(s));
  }

  // case 2. s is a list of dims (e.g., s={1,2})

  // since already checked left brace '{' above, here only checks right brace '}'
  TORCH_CHECK(s[n - 1] == '}', "Default value of IntArrayRef is missing right brace '}', found ", s[n - 1]);

  auto args = std::vector<int64_t>();
  std::istringstream ss(s.substr(1, s.length() - 2)); // exclude '{' and '}'
  std::string tok;

  while(std::getline(ss, tok, ',')) {
    args.emplace_back(std::stol(tok));
  }
  return args;
}

// Parse a string literal to remove quotes and escape sequences
static std::string parse_string_literal(c10::string_view str) {
  TORCH_CHECK(str.length() >= 2, "String defaults must be quoted");

  if (str.front() == '"') {
    TORCH_CHECK(str.back() == '"',
                "Mismatched quotes in string default: ", str);
  } else {
    TORCH_CHECK(str.front() == '\'' && str.back() == '\'',
                "Invalid quotes in string default: ", str)
  }

  std::string parsed;
  parsed.reserve(str.size());
  for (size_t i = 1; i < str.size() - 1;) {
    if (str[i] != '\\') {
      parsed.push_back(str[i]);
      ++i;
      continue;
    }

    // Handle escape sequences
    TORCH_CHECK(i < str.size() - 2, "String ends with escaped final quote: ", str)
    char c = str[i + 1];
    switch (c) {
      case '\\':
      case '\'':
      case '\"':
        break;
      case 'a':
        c = '\a';
        break;
      case 'b':
        c = '\b';
        break;
      case 'f':
        c = '\f';
        break;
      case 'n':
        c = '\n';
        break;
      case 'v':
        c = '\v';
        break;
      case 't':
        c = '\t';
        break;
      default:
        TORCH_CHECK(false, "Unsupported escape sequence in string default: \\", str[i + 1]);
    }
    parsed.push_back(c);
    i += 2;
  }
  return parsed;
}

void FunctionParameter::set_default_str(const std::string& str) {
  if (str == "None") {
    allow_none = true;
  }
  if (type_ == ParameterType::TENSOR) {
    if (str != "None") {
      throw std::runtime_error("default value for Tensor must be none, got: " + str);
    }
  } else if (type_ == ParameterType::INT64) {
    default_int = atol(str.c_str());
  } else if (type_ == ParameterType::BOOL) {
    default_bool = (str == "True" || str == "true");
  } else if (type_ == ParameterType::DOUBLE) {
    default_double = atof(str.c_str());
  } else if (type_ == ParameterType::COMPLEX) {
    default_complex[0] = atof(str.c_str()); // TODO: parse "x + xj"?
    default_complex[1] = 0;
  } else if (type_ == ParameterType::SCALAR) {
    if (str != "None") {
      // we sometimes rely on integer-vs-float values, e.g. with arange.
      const auto as_integer = parse_as_integer(str);
      default_scalar = as_integer.has_value() ? at::Scalar(as_integer.value()) :
                                                at::Scalar(atof(str.c_str()));
    }
  } else if (type_ == ParameterType::INT_LIST) {
    if (str != "None") {
      default_intlist = parse_intlist_args(str, size);
    }
  } else if (type_ == ParameterType::FLOAT_LIST) {
    if (str != "None") {
      throw std::runtime_error("Defaults not supported for float[]");
    }
  } else if (type_ == ParameterType::SCALARTYPE) {
    if (str == "None") {
      default_scalartype = at::ScalarType::Undefined;
    } else if (str == "torch.int64") {
      default_scalartype = at::ScalarType::Long;
    } else {
      throw std::runtime_error("invalid default value for ScalarType: " + str);
    }
  } else if (type_ == ParameterType::LAYOUT) {
    if (str == "None") {
      TORCH_INTERNAL_ASSERT_DEBUG_ONLY(allow_none);
    } else if (str == "torch.strided") {
      default_layout = at::Layout::Strided;
    } else if (str == "torch.sparse_coo") {
      default_layout = at::Layout::Sparse;
    } else {
      throw std::runtime_error("invalid default value for layout: " + str);
    }
  } else if (type_ == ParameterType::DEVICE) {
    if (str != "None") {
      throw std::runtime_error("invalid device: " + str);
    }
  } else if (type_ == ParameterType::STREAM) {
    if (str != "None") {
      throw std::runtime_error("invalid stream: " + str);
    }
  } else if (type_ == ParameterType::STRING) {
    if (str != "None") {
      default_string = parse_string_literal(str);
    }
  }
}

// NOLINTNEXTLINE(cppcoreguidelines-pro-type-member-init)
FunctionSignature::FunctionSignature(const std::string& fmt, int index)
  : min_args(0)
  , max_args(0)
  , max_pos_args(0)
  , index(index)
  , hidden(false)
  , deprecated(false)
{
  auto open_paren = fmt.find('(');
  if (open_paren == std::string::npos) {
    throw std::runtime_error("missing opening parenthesis: " + fmt);
  }
  name = fmt.substr(0, open_paren);

  bool allow_numbers_as_tensors = should_allow_numbers_as_tensors(name);

  auto last_offset = open_paren + 1;
  // NOLINTNEXTLINE(clang-analyzer-deadcode.DeadStores)
  auto next_offset = last_offset;
  bool keyword_only = false;
  bool done = false;
  while (!done) {
    auto offset = fmt.find(", ", last_offset);
    if (offset == std::string::npos) {
      offset = fmt.find(')', last_offset);
      done = true;
      next_offset = offset+ 1;
      // this 'if' happens for an empty parameter list, i.e. fn().
      if (offset == last_offset) {
        last_offset = next_offset;
        break;
      }
    } else {
      next_offset = offset + 2;
    }
    if (offset == std::string::npos) {
      throw std::runtime_error("missing closing parenthesis: " + fmt);
    }
    if (offset == last_offset) {
      throw std::runtime_error("malformed signature: " + fmt);
    }

    auto param_str = fmt.substr(last_offset, offset - last_offset);
    last_offset = next_offset;
    if (param_str == "*") {
      keyword_only = true;
    } else {
      params.emplace_back(param_str, keyword_only);
      params.back().allow_numbers_as_tensors = allow_numbers_as_tensors;
    }
  }

  if (fmt.substr(last_offset) == "|deprecated") {
    hidden = true;
    // TODO: raise warning when parsing deprecated signatures
    deprecated = true;
  } else if (fmt.substr(last_offset) == "|hidden") {
    hidden = true;
  }

  max_args = params.size();

  // count the number of non-optional args
  for (auto& param : params) {
    if (!param.optional) {
      min_args++;
    }
    if (!param.keyword_only) {
      max_pos_args++;
    }
  }
}

std::string FunctionSignature::toString() const {
  // TODO: consider printing more proper schema strings with defaults, optionals, etc.
  std::ostringstream ss;
  bool keyword_already = false;
  ss << "(";
  int i = 0;
  for (auto& param : params) {
    if (i != 0) {
      ss << ", ";
    }
    if (param.keyword_only && !keyword_already) {
      ss << "*, ";
      keyword_already = true;
    }
    ss << param.type_name() << " " << param.name;
    i++;
  }
  ss << ")";
  return ss.str();
}

[[noreturn]]
static void extra_args(const FunctionSignature& signature, Py_ssize_t nargs) {
  const long max_pos_args = signature.max_pos_args;
  const long min_args = signature.min_args;
  const long nargs_ = nargs;
  if (min_args != max_pos_args) {
    throw TypeError("%s() takes from %ld to %ld positional arguments but %ld were given",
        signature.name.c_str(), min_args, max_pos_args, nargs_);
  }
  throw TypeError("%s() takes %ld positional argument%s but %ld %s given",
      signature.name.c_str(),
      max_pos_args, max_pos_args == 1 ? "" : "s",
      nargs_, nargs == 1 ? "was" : "were");
}

[[noreturn]]
static void missing_args(const FunctionSignature& signature, int idx) {
  int num_missing = 0;
  std::stringstream ss;

  auto& params = signature.params;
  for (auto it = params.begin() + idx; it != params.end(); ++it) {
    if (!it->optional) {
      if (num_missing > 0) {
        ss << ", ";
      }
      ss << '"' << it->name << '"';
      num_missing++;
    }
  }

  throw TypeError("%s() missing %d required positional argument%s: %s",
      signature.name.c_str(),
      num_missing,
      num_missing == 1 ? "s" : "",
      ss.str().c_str());
}

static Py_ssize_t find_param(FunctionSignature& signature, PyObject* name) {
  Py_ssize_t i = 0;
  for (auto& param : signature.params) {
    int cmp = PyObject_RichCompareBool(name, param.python_name, Py_EQ);
    if (cmp < 0) {
      throw python_error();
    } else if (cmp) {
      return i;
    }
    i++;
  }
  return -1;
}

[[noreturn]]
static void extra_kwargs(FunctionSignature& signature, PyObject* kwargs, Py_ssize_t num_pos_args) {
  PyObject *key = nullptr;
  PyObject *value  = nullptr;
  Py_ssize_t pos = 0;

  while (PyDict_Next(kwargs, &pos, &key, &value)) {
    if (!THPUtils_checkString(key)) {
      throw TypeError("keywords must be strings");
    }

    auto param_idx = find_param(signature, key);
    if (param_idx < 0) {
      throw TypeError("%s() got an unexpected keyword argument '%s'",
          signature.name.c_str(), THPUtils_unpackString(key).c_str());
    }

    if (param_idx < num_pos_args) {
      throw TypeError("%s() got multiple values for argument '%s'",
          signature.name.c_str(), THPUtils_unpackString(key).c_str());
    }
  }

  // this should never be hit
  throw TypeError("invalid keyword arguments");
}

bool FunctionSignature::parse(PyObject* self, PyObject* args, PyObject* kwargs, PyObject* dst[],  // NOLINT
                              bool raise_exception) {
  size_t nargs = args ? PyTuple_GET_SIZE(args) : 0;
  auto remaining_kwargs = kwargs ? PyDict_Size(kwargs) : 0;
  size_t arg_pos = 0;
  bool allow_varargs_intlist = false;

  // if there is a single positional IntArrayRef argument, i.e. expand(..), view(...),
  // allow a var-args style IntArrayRef, so expand(5,3) behaves as expand((5,3))
  if (max_pos_args == 1 && params[0].type_ == ParameterType::INT_LIST) {
    allow_varargs_intlist = true;
  }

  if (nargs > max_pos_args && !allow_varargs_intlist) {
    if (raise_exception) {
      // foo() takes takes 2 positional arguments but 3 were given
      extra_args(*this, nargs);
    }
    return false;
  }

  if (!overloaded_args.empty()) {
    overloaded_args.clear();
  }

  int i = 0;
  if (self != nullptr && check_has_torch_function(self, /*ignore_mode*/ true)) {
    append_overloaded_tensor(&this->overloaded_args, self);
  }
  for (auto& param : params) {
    PyObject* obj = nullptr;
    bool is_kwd = false;
    if (arg_pos < nargs) {
      // extra positional args given after single positional IntArrayRef arg
      if (param.keyword_only) {
        if (raise_exception) {
          extra_args(*this, nargs);
        }
        return false;
      }
      obj = PyTuple_GET_ITEM(args, arg_pos);
    } else if (kwargs) {
      obj = PyDict_GetItem(kwargs, param.python_name);
      for (PyObject *numpy_name: param.numpy_python_names) {
        if (obj) {
          break;
        }
        obj = PyDict_GetItem(kwargs, numpy_name);
      }
      is_kwd = true;
    }

    if ((!obj && param.optional) || (obj == Py_None && param.allow_none)) {
      dst[i++] = nullptr;
    } else if (!obj) {
      if (raise_exception) {
        // foo() missing 1 required positional argument: "b"
        missing_args(*this, i);
      }
      return false;
    } else if (param.check(obj, this->overloaded_args, i)) {
      dst[i++] = obj;
    // XXX: the Variable check is necessary because sizes become tensors when
    // tracer is enabled. This behavior easily leads to ambiguities, and we
    // should avoid having complex signatures that make use of it...
    } else if (allow_varargs_intlist && arg_pos == 0 && !is_kwd &&
               THPUtils_checkIndex(obj)) {
      // take all positional arguments as this parameter
      // e.g. permute(1, 2, 3) -> permute((1, 2, 3))
      dst[i++] = args;
      arg_pos = nargs;
      continue;
    } else if (raise_exception) {
      if (is_kwd) {
        // foo(): argument 'other' must be str, not int
        throw TypeError("%s(): argument '%s' must be %s, not %s",
            name.c_str(), param.name.c_str(), param.type_name().c_str(),
            Py_TYPE(obj)->tp_name);
      } else {
        // foo(): argument 'other' (position 2) must be str, not int
        throw TypeError("%s(): argument '%s' (position %ld) must be %s, not %s",
            name.c_str(), param.name.c_str(), static_cast<long>(arg_pos + 1),
            param.type_name().c_str(), Py_TYPE(obj)->tp_name);
      }
    } else {
      return false;
    }

    if (!is_kwd) {
      arg_pos++;
    } else if (obj) {
      remaining_kwargs--;
    }
  }

  if (remaining_kwargs > 0) {
    if (raise_exception) {
      // foo() got an unexpected keyword argument "b"
      extra_kwargs(*this, kwargs, nargs);
    }
    return false;
  }
  return true;
}

PythonArgParser::PythonArgParser(std::vector<std::string> fmts, bool traceable)
 : max_args(0)
 , traceable(traceable)
{
  int index = 0;
  for (auto& fmt : fmts) {
    signatures_.emplace_back(fmt, index);
    ++index;
  }
  for (auto& signature : signatures_) {
    if (signature.max_args > max_args) {
      max_args = signature.max_args;
    }
  }
  if (signatures_.size() > 0) {
    function_name = signatures_[0].name;
  }

  // Check deprecated signatures last
  std::stable_partition(signatures_.begin(), signatures_.end(),
    [](const FunctionSignature & sig) {
      return !sig.deprecated;
    });
}

void PythonArgParser::check_deprecated(const FunctionSignature & signature) {
  if (signature.deprecated) {
    auto msg = c10::str(
      "This overload of ", signature.name, " is deprecated:\n\t",
      signature.name, signature.toString());
    auto signatures = get_signatures();
    if (!signatures.empty()) {
      msg += "\nConsider using one of the following signatures instead:";
      for (const auto & sig : signatures) {
        msg += "\n\t";
        msg += signature.name;
        msg += sig;
      }
    }
    TORCH_WARN_ONCE(msg);
  }
}

PythonArgs PythonArgParser::raw_parse(PyObject* self, PyObject* args, PyObject* kwargs, PyObject* parsed_args[]) {  // NOLINT
  if (signatures_.size() == 1) {
    auto& signature = signatures_[0];
    signature.parse(self, args, kwargs, parsed_args, true);
    check_deprecated(signature);
    return PythonArgs(traceable, signature, parsed_args);
  }

  for (auto& signature : signatures_) {
    if (signature.parse(self, args, kwargs, parsed_args, false)) {
      check_deprecated(signature);
      return PythonArgs(traceable, signature, parsed_args);
    }
  }

  print_error(self, args, kwargs, parsed_args);
}


void PythonArgParser::print_error(PyObject* self, PyObject* args, PyObject* kwargs, PyObject* parsed_args[]) {  // NOLINT
  // NOLINTNEXTLINE(clang-analyzer-core.NullDereference)
  size_t num_args = PyTuple_GET_SIZE(args) + (kwargs ? PyDict_Size(kwargs) : 0);
  std::vector<unsigned> plausible_idxs;
  unsigned i = 0;
  for (auto& signature : signatures_) {
    if (num_args >= signature.min_args && num_args <= signature.max_args && !signature.hidden) {
      plausible_idxs.push_back(i);
    }
    i++;
  }

  if (plausible_idxs.size() == 1) {
    auto& signature = signatures_[plausible_idxs[0]];
    signature.parse(self, args, kwargs, parsed_args, true);
  }

  auto options = get_signatures();
  auto msg = torch::format_invalid_args(args, kwargs, function_name + "()", options);
  throw TypeError("%s", msg.c_str());
}

std::vector<std::string> PythonArgParser::get_signatures() const {
  std::vector<std::string> options;
  for (auto& signature : signatures_) {
    if (!signature.hidden) {
      options.push_back(signature.toString());
    }
  }
  return options;
}

at::Tensor PythonArgs::tensor_slow(int i) {
  PyObject* obj = args[i];
  if (!obj) {
    return at::Tensor();
  }
  if (THPVariable_Check(obj)) {
    return THPVariable_Unpack(obj);
  }

  at::Scalar scalar;
  if (PyBool_Check(obj)) {
    scalar = at::Scalar(THPUtils_unpackBool(obj));
  } else if (THPUtils_checkLong(obj)) {
    scalar = at::Scalar(THPUtils_unpackLong(obj));
  } else if (PyComplex_Check(obj)) {
    scalar = at::Scalar(THPUtils_unpackComplexDouble(obj));
  } else if (THPUtils_checkDouble(obj)) {
    scalar = at::Scalar(THPUtils_unpackDouble(obj));
  } else {
    // NB: Are you here because you passed None to a Variable method,
    // and you expected an undefined tensor to be returned?   Don't add
    // a test for Py_None here; instead, you need to mark the argument
    // as *allowing none*; you can do this by writing 'Tensor?' instead
    // of 'Tensor' in the ATen metadata.
    throw TypeError("expected Tensor as argument %d, but got %s", i,
        Py_TYPE(obj)->tp_name);
  }
  at::AutoDispatchBelowADInplaceOrView guard;  // TODO: remove
  at::tracer::impl::NoTracerDispatchMode tracer_guard;

  at::Tensor tensor = scalar_to_tensor(scalar);
  tensor.unsafeGetTensorImpl()->set_wrapped_number(true);
  return tensor;
}

at::Scalar PythonArgs::scalar_slow(int i) {
  if (traceable && jit::tracer::isTracing() && THPVariable_Check(args[i])) {
    auto& var = THPVariable_Unpack(args[i]);
    jit::tracer::ArgumentStash::stashValue(
        signature.params[i].name, idx, var, c10::NumberType::get());
  }

  return scalar_slow(args[i]);
}

at::Scalar PythonArgs::scalar_slow(PyObject* arg) {
  // Zero-dim tensors are converted to Scalars as-is. Note this doesn't currently
  // handle most NumPy scalar types except np.float64.
  if (THPVariable_Check(arg)) {
    return THPVariable_Unpack(arg).item();
  }

  if (THPUtils_checkLong(arg)) {
    return at::Scalar(static_cast<int64_t>(THPUtils_unpackLong(arg)));
  }

  if (PyBool_Check(arg)) {
    return at::Scalar(THPUtils_unpackBool(arg));
  }

  if (PyComplex_Check(arg)) {
    return at::Scalar(THPUtils_unpackComplexDouble(arg));
  }
  return at::Scalar(THPUtils_unpackDouble(arg));
}

} // namespace torch<|MERGE_RESOLUTION|>--- conflicted
+++ resolved
@@ -292,13 +292,8 @@
       // See https://github.com/pytorch/pytorch/issues/63767
       if (PyObject_FastGetAttrString(torch_function.ptr(), "__self__").is(arg) &&
           torch_function.ptr() != torch::disabled_torch_function_impl()) {
-<<<<<<< HEAD
-        TORCH_WARN_ONCE("Defining your `__torch_function__` as a plain method is deprecated and ",
-                   "will be an error in future, please define it as a classmethod.");
-=======
         TORCH_WARN("Defining your `", torch_function_name_str, "` as a plain method is deprecated ",
                    "and will be an error in future, please define it as a classmethod.");
->>>>>>> aa578d8b
       }
 
       ret = py::reinterpret_steal<py::object>(PyObject_CallFunctionObjArgs(
