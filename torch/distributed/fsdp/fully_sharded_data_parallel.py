--- conflicted
+++ resolved
@@ -31,15 +31,11 @@
 import torch.nn.functional as F
 from torch.autograd import Variable
 from torch.distributed import ProcessGroup
-<<<<<<< HEAD
 from torch.distributed._shard.sharding_spec import (
     ChunkShardingSpec,
     EnumerableShardingSpec,
 )
-from torch.distributed._sharded_tensor import (
-=======
 from torch.distributed._shard.sharded_tensor import (
->>>>>>> 5056f627
     Shard,
     ShardedTensor,
     ShardMetadata,
@@ -1223,7 +1219,7 @@
             flattened_param_offsets.append(ParamOffset(begin, end))
 
         (
-            new_shard_begin, 
+            new_shard_begin,
             new_shard_end
         ) = flat_param.get_global_offset_from_param_offsets(flattened_param_offsets)
         # placement is not used, any valid str is acceptable.
@@ -1288,6 +1284,9 @@
                     local_shards, *shape, process_group=self.process_group
                 )
             )
+            sharded_tensor = new_params[-1]
+            tensor = torch.empty(sharded_tensor.shape).cuda() if self.rank == 0 else None
+            sharded_tensor.gather(0, tensor)
         return new_params
 
     def _sharded_post_state_dict_hook(
@@ -1297,11 +1296,23 @@
     ) -> "OrderedDict[str, torch.Tensor]":
         # Reshard the flat param to unflattend, sharded parameters.
         flat_param_key = f"{prefix}{FSDP_WRAPPED_MODULE}.{FLAT_PARAM}"
-        state_dict.pop(flat_param_key)
+        try:
+            state_dict.pop(flat_param_key)
+        except KeyError:
+            assert self.module.flat_param is None, (
+                f"{flat_param_key} is not in state_dict, "
+                "but the flat_param exists (not None)."
+            )
+            _replace_by_prefix(state_dict, prefix + f"{FSDP_WRAPPED_MODULE}.", prefix)
+            return state_dict
+
         flat_param = self.module.flat_param
+        if self.cpu_offload.offload_params:
+            flat_param.data = flat_param.data.to(self.compute_device, non_blocking=True)
         sharded_orig_params = self._reshard_params_to_convex(
             self.module.flat_param.metadata(), flat_param
         )
+        self._use_param_local_shard()
 
         # Return the unflattended, sharded parameters in the state_dict.
         orig_param_keys = []
@@ -1404,11 +1415,12 @@
             StateDictType.LOCAL_STATE_DICT,
             StateDictType.SHARDED_STATE_DICT
         ):
-            if not self.module.flat_param._is_sharded:
-                raise RuntimeError(
-                    "local_state_dict/sharded_state_dict can only be called "
-                    "when parameters are flatten and sharded."
-                )
+            if self.module.flat_param is not None:
+                if not self.module.flat_param._is_sharded:
+                    raise RuntimeError(
+                        "local_state_dict/sharded_state_dict can only be called "
+                        "when parameters are flatten and sharded."
+                    )
             return super().state_dict(*args, **kwargs)
         else:
             raise ValueError(f"Unknown StateDictType {self._state_dict_type}.")
@@ -1478,6 +1490,9 @@
         state_dict: Union[Dict[str, torch.Tensor], "OrderedDict[str, torch.Tensor]"],
         prefix: str,
     ) -> None:
+        _replace_by_prefix(state_dict, prefix, prefix + f"{FSDP_WRAPPED_MODULE}.")
+        if self.module.flat_param is None:
+            return
         if not self.module.flat_param._is_sharded:
             raise RuntimeError(
                 "load_sharded_state_dict can only be called when parameters "
@@ -1490,19 +1505,14 @@
             module_name = module_name.replace(f"{FPW_MODULE}", "")
             if module_name:
                 module_name = f"{module_name}."
-            _key_prefix = prefix.replace(f"{FPW_MODULE}.", "").replace(
-                f"{FSDP_WRAPPED_MODULE}.", ""
-            )
-            key = f"{_key_prefix}{module_name}{param_name}"
+            key = f"{prefix}{FSDP_WRAPPED_MODULE}.{module_name}{param_name}"
             param_keys.append(key)
-            params.append(state_dict[key])
+            params.append(state_dict.pop(key))
         flat_param = self._shuffle_sharded_state_dict(
             params,
             self.module.flat_param.numel(),
             self.module.flat_param.num_padded,
         )
-        for key in param_keys:
-            del state_dict[key]
         state_dict[f"{prefix}_fsdp_wrapped_module.flat_param"] = flat_param
 
     @staticmethod
@@ -1572,7 +1582,7 @@
         elif self._state_dict_type == StateDictType.LOCAL_STATE_DICT:
             return super().load_state_dict(state_dict, *args)
         elif self._state_dict_type == StateDictType.SHARDED_STATE_DICT:
-            return super().load_state_dict(state_dict, strict=False)
+            return super().load_state_dict(state_dict, *args)
         else:
             raise ValueError(f"Unknown StateDictType {self._state_dict_type}.")
 
