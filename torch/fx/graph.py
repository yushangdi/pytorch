from .node import Node, Argument, Target, map_arg

from typing import Callable, Any, List, Dict, Optional, Tuple, Set
import builtins
import torch
import types
import keyword
import re

def _shadows_builtin_name(name: str) -> bool:
    return name in builtins.__dict__ or name in keyword.kwlist

def _is_magic(x: str) -> bool:
    return x.startswith('__') and x.endswith('__')

def snake_case(s: str) -> str:
    return ''.join(['_' + i.lower() if i.isupper() else i for i in s]).lstrip('_')

def _qualified_name(func: Callable[..., Any]) -> str:
    # things like getattr just appear in builtins
    if getattr(builtins, func.__name__, None) is func:
        return func.__name__
    name = func.__name__
    module = _find_module_of_method(func)
    module = module.replace('torch._ops', 'torch.ops')  # WAR for bug in how torch.ops assigns module
    return f'{module}.{name}'

# this is fixed on master, WAR for 1.5
def _find_module_of_method(orig_method: Callable[..., Any]) -> str:
    name = orig_method.__name__
    module = orig_method.__module__
    if module is not None:
        return module
    for guess in [torch, torch.nn.functional]:
        if getattr(guess, name, None) is orig_method:
            return guess.__name__
    raise RuntimeError(f'cannot find module for {orig_method}')

def _format_args(args: Tuple[Argument, ...], kwargs: Dict[str, Argument]) -> str:
    args_s = ', '.join(repr(a) for a in args)
    kwargs_s = ', '.join(f'{k} = {repr(v)}' for k, v in kwargs.items())
    if args_s and kwargs_s:
        return f'{args_s}, {kwargs_s}'
    return args_s or kwargs_s

def _format_target(base: str, target: str) -> str:
    elems = target.split('.')
    r = base
    for e in elems:
        if not e.isidentifier():
            r = f'getattr({r}, "{e}")'
        else:
            r = f'{r}.{e}'
    return r

<<<<<<< HEAD
class _InsertPoint:
    def __init__(self, graph, new_insert):
        self.graph = graph
        self.orig_insert, graph._insert = graph._insert, new_insert
=======
# Borrowed from CPython typing module
# https://github.com/python/cpython/blob/f90dc36c15d7fee0efaf6d39e97be0bdf2683e93/Lib/typing.py#L156
def _type_repr(obj):
    """Return the repr() of an object, special-casing types (internal helper).
    If obj is a type, we return a shorter version than the default
    type.__repr__, based on the module and qualified name, which is
    typically enough to uniquely identify a type.  For everything
    else, we fall back on repr(obj).
    """
    # HACK: In Python 3.6, type aliases from `typing` are instances of `type`, but in
    # later Python versions, type aliases are not instances of `type`!! We want
    # all type aliases to fall through to `repr`, so if we have a type that is
    # in the module typing, don't go down this path.
    if isinstance(obj, type) and obj.__module__ != 'typing':
        if obj.__module__ == 'builtins':
            return obj.__qualname__
        return f'{obj.__module__}.{obj.__qualname__}'
    if obj is ...:
        return('...')
    if isinstance(obj, types.FunctionType):
        return obj.__name__
    return repr(obj)

class insert_before:
    def __init__(self, n : Node):
        self.n = n
>>>>>>> 4cca291e

    def __enter__(self):
        pass

    def __exit__(self, type, value, tb):
        self.graph._insert = self.orig_insert

class _node_list:
    def __init__(self, graph: 'Graph', direction: str = '_next'):
        assert direction in ['_next', '_prev']
        self.graph = graph
        self.direction = direction

    def __len__(self):
        return self.graph._len

    def __iter__(self):
        root, direction = self.graph._root, self.direction
        cur = getattr(root, direction)
        while cur is not root:
            if not cur._erased:
                yield cur
            cur = getattr(cur, direction)

    def __reversed__(self):
        return _node_list(self.graph, '_next' if self.direction == '_prev' else '_prev')

class Graph:
    def __init__(self):
<<<<<<< HEAD
        self._root : Node = Node(self, '', 'root', None, (), {})
=======
        """
        Construct an empty Graph.
        """
        self._nodes : List[Node] = []
>>>>>>> 4cca291e
        self._used_names : Dict[str, int] = {}  # base name -> number
        self._insert = self._root.prepend
        self._len = 0

    @property
    def nodes(self):
        return _node_list(self)

    def graph_copy(self, g : 'Graph', val_map : Dict[Node, Node]) -> Optional[Argument]:
        """
        Append all nodes from graph `g` to this graph. `val_map` should be a dictionary
        that maps nodes in `g` to nodes in `self. `val_map` will be populated with more
        items by this function. Returns the equivalent output value of `g` with
        Nodes switched to refer to nodes in `self`.
        """
        for node in g.nodes:
            if node.op == 'output':
                rv = map_arg(node.args[0], lambda n: val_map[n])
                return rv
            val_map[node] = self.node_copy(node, lambda n : val_map[n])
        return None

    def create_node(self, op: str, target: Target,
                    args: Optional[Tuple[Argument, ...]] = None,
                    kwargs: Optional[Dict[str, Argument]] = None,
                    name: Optional[str] = None,
                    type_expr: Optional[Any] = None) -> Node:
        assert op in ('call_function', 'call_method', 'get_attr', 'call_module', 'placeholder', 'output')
        args = () if args is None else args
        kwargs = {} if kwargs is None else kwargs
        sanitized_name = self._register_name_used(name) if name is not None else self._name(target)
<<<<<<< HEAD
        n = Node(self, sanitized_name, op, target, args, kwargs)
        self._insert(n)
        self._len += 1
=======
        n = Node(self, sanitized_name, op, target, args, kwargs, type_expr)
        if self._insert_point is not None:
            before_idx = self._nodes.index(self._insert_point)
            self._nodes.insert(before_idx, n)
        else:
            self._nodes.append(n)
>>>>>>> 4cca291e
        return n

    def erase_node(self, to_erase : Node):
        """
        Erases the node `to_erase` from the `Graph`. Throws an exception if
        there are still users of that node in the `Graph`.
        """
        if len(to_erase.users) > 0:
            raise RuntimeError(f'Tried to erase Node {to_erase} but it still had {len(to_erase.users)} '
                               f'users in the graph: {to_erase.users}!')

        to_erase._remove_from_list()
        to_erase._erased = True  # iterators may retain handles to erased nodes
        self._len -= 1

    # these can be used to permanently set the insert point: g.insert_before(x)
    # or when used in a with statement, to temporarily change the insert point:
    # with g.insert_before(n):
    #     <do some insertions>
    def inserting_before(self, n: Optional[Node] = None):
        """Set the point at which create_node and companion methods will insert into the graph.
        When used within a 'with' statement, this will temporary set the insert point and
        then restore it when the with statement exits:

            with g.inserting_before(n):
                ... # inserting before node n
            ... # insert point restored to what it was previously
            g.inserting_before(n) #  set the insert point permanently

        Args:
            n (Optional[Node]): The node before which to insert. If None this will insert before
              the beginning of the entire graph.

        Returns:
            A resource manager that will restore the insert point on `__exit__`.
        """
        if n is None:
            return self.insert_after(self._root)
        assert n.graph == self, "Node to insert before is not in graph."
        return _InsertPoint(self, n.prepend)

    def inserting_after(self, n: Optional[Node] = None):
        """Set the point at which create_node and companion methods will insert into the graph.
        When used within a 'with' statement, this will temporary set the insert point and
        then restore it when the with statement exits:

            with g.inserting_after(n):
                ... # inserting after node n
            ... # insert point restored to what it was previously
            g.inserting_after(n) #  set the insert point permanently

        Args:
            n (Optional[Node]): The node before which to insert. If None this will insert after
              the beginning of the entire graph.

        Returns:
            A resource manager that will restore the insert point on `__exit__`.
        """
        if n is None:
            return self.insert_before(self._root)
        assert n.graph == self, "Node to insert after is not in graph."
        return _InsertPoint(self, n.append)

<<<<<<< HEAD
    # sugar for create_node when you know the op
    def placeholder(self, name: str) -> Node:
        return self.create_node('placeholder', name)
=======
    # sugar for above when you know the op
    def placeholder(self, name: str, type_expr: Optional[Any] = None) -> Node:
        return self.create_node('placeholder', name, type_expr=type_expr)
>>>>>>> 4cca291e

    def get_attr(self, name: str, type_expr: Optional[Any] = None) -> Node:
        return self.create_node('get_attr', name, type_expr=type_expr)

    def call_module(self,
                    module_name: str,
                    args: Optional[Tuple[Argument, ...]] = None,
                    kwargs: Optional[Dict[str, Argument]] = None,
                    type_expr: Optional[Any] = None) -> Node:
        return self.create_node('call_module', module_name, args, kwargs, type_expr=type_expr)

    def call_method(self,
                    method_name: str,
                    args: Optional[Tuple[Argument, ...]] = None,
                    kwargs: Optional[Dict[str, Argument]] = None,
                    type_expr: Optional[Any] = None) -> Node:
        return self.create_node('call_method', method_name, args, kwargs, type_expr=type_expr)

    def call_function(self,
                      the_function: Callable[..., Any],
                      args: Optional[Tuple[Argument, ...]] = None,
                      kwargs: Optional[Dict[str, Argument]] = None,
                      type_expr: Optional[Any] = None) -> Node:
        return self.create_node('call_function', the_function, args, kwargs, type_expr=type_expr)

    def node_copy(self, node: Node, arg_transform: Callable[[Node], Argument] = lambda x: x) -> Node:
        """ copy a node from one graph into another. arg_transform needs to transform arguments from the graph of node
            to the graph of self. Example:

            g : torch.fx.Graph = ...
            new_graph = torch.fx.graph()
            value_remap = {}
            for node in g.nodes:
                value_remap[node] = new_graph.node_copy(node, lambda n : value_remap[n])
        """
        args = map_arg(node.args, arg_transform)
        kwargs = map_arg(node.kwargs, arg_transform)
        assert isinstance(args, tuple)
        assert isinstance(kwargs, dict)
        if node.op == "placeholder":
            # Placeholder names are user-visible, so they should be copied as-is without normalizing them.
            name = node.name
        else:
            sanitized_name = node.name
            if '_' in node.name:
                base, maybe_idx = node.name.rsplit('_', 1)
                try:
                    int(maybe_idx)
                    sanitized_name = base
                except ValueError:
                    pass
            name = self._name(sanitized_name)
        return self.create_node(node.op, node.target, args, kwargs, name, node.type)

<<<<<<< HEAD
    def output(self, result: Argument):
        return self.create_node(op='output', target='output', args=(result,))
=======
    def output(self, result: Argument, type_expr: Optional[Any] = None):
        return self.create_node(op='output', target='output', args=(result,), type_expr=type_expr)
>>>>>>> 4cca291e

    def _name(self, target: Target) -> str:
        if callable(target):
            op = target.__name__
        else:
            assert isinstance(target, str)
            op = target
            if _is_magic(op):
                op = op[2:-2]
        op = op.replace('.', '_')
        # delete all characters that are illegal in a Python identifier
        op = re.sub('[^0-9a-zA-Z_]+', '_', op)
        op = snake_case(op)
        if op[0].isdigit():
            op = f'_{op}'

        return self._register_name_used(op)

    def _register_name_used(self, op : str) -> str:
        """
        Even if a user provides us with a name, we must register that that
        name is used to prevent duplication of names from further nodes as
        well as ensure that the name provided does not shadow a builtin.
        """
        if op not in self._used_names:
            self._used_names[op] = 0
            # Avoid shadowing PyTorch and Python builtins.
            if not hasattr(torch, op) and \
               not hasattr(torch.nn.functional, op) and \
               not hasattr(torch.nn, op) and \
               not _shadows_builtin_name(op):
                return op
        i = self._used_names[op] = self._used_names[op] + 1
        return f'{op}_{i}'

    def python_code(self, root_module: str) -> str:
        free_vars: List[str] = []
        modules_used : Set[str] = set()
        body: List[str] = []
<<<<<<< HEAD
        for node in self.nodes:
=======
        maybe_return_annotation : str = ''

        def register_modules_used(qualified_name : str):
            if '.' in qualified_name:
                module_name = qualified_name.split('.', maxsplit=1)[0]
                modules_used.add(module_name)

        def type_repr(o : Any):
            typename = _type_repr(o)
            register_modules_used(typename)
            return typename

        for node in self._nodes:
>>>>>>> 4cca291e
            if node.op == 'placeholder':
                assert isinstance(node.target, str)
                maybe_type_annotation = '' if node.type is None else f' : {type_repr(node.type)}'
                free_vars.append(f'{node.target}{maybe_type_annotation}')
                raw_name = node.target.replace('*', '')
                if raw_name != node.name:
                    body.append(f'{node.name} = {raw_name}\n')
                continue
            elif node.op == 'call_method':
                assert isinstance(node.target, str)
                body.append(
                    f'{node.name} = {_format_target(repr(node.args[0]), node.target)}'
                    f'({_format_args(node.args[1:], node.kwargs)})\n')
                continue
            elif node.op == 'call_function':
                assert callable(node.target)
                # pretty print operators
                if node.target.__module__ == '_operator' and node.target.__name__ in magic_methods:
                    assert isinstance(node.args, tuple)
                    body.append(f'{node.name} = {magic_methods[node.target.__name__].format(*(repr(a) for a in node.args))}\n')
                    continue
                qualified_name = _qualified_name(node.target)
                register_modules_used(qualified_name)
                if qualified_name == 'getattr' and \
                   isinstance(node.args, tuple) and \
                   isinstance(node.args[1], str) and \
                   node.args[1].isidentifier():
                    # pretty print attribute access
                    body.append(f'{node.name} = {_format_target(repr(node.args[0]), node.args[1])}\n')
                    continue
                body.append(f'{node.name} = {qualified_name}({_format_args(node.args, node.kwargs)})\n')
                continue
            elif node.op == 'call_module':
                assert isinstance(node.target, str)
                body.append(f'{node.name} = {_format_target(root_module, node.target)}({_format_args(node.args, node.kwargs)})\n')
                continue
            elif node.op == 'get_attr':
                assert isinstance(node.target, str)
                body.append(f'{node.name} = {_format_target(root_module, node.target)}\n')
                continue
            elif node.op == 'output':
                if node.type is not None:
                    maybe_return_annotation = f" -> {type_repr(node.type)}"
                body.append(f'return {node.args[0]}')
                continue
            raise NotImplementedError(f'node: {node.op} {node.target}')

        import_block = '\n'.join(f'import {name}' for name in sorted(modules_used))

        code = ''.join(body)
        code = '\n'.join('    ' + line for line in code.split('\n')) + '\n'
        fn_code = f"""\
{import_block}
def forward(self, {', '.join(free_vars)}){maybe_return_annotation}:
{code}
"""

        return fn_code

    def __str__(self) -> str:
        placeholder_names : List[str] = []
        # This is a one-element array just so `format_node` can modify the closed
        # over value
        maybe_return_typename : List[str] = ['']

        def format_arg(arg) -> str:
            if isinstance(arg, list):
                items = ', '.join(format_arg(a) for a in arg)
                return f'[{items}]'
            elif isinstance(arg, tuple):
                items = ', '.join(format_arg(a) for a in arg)
                maybe_comma = ',' if len(arg) == 1 else ''
                return f'({items}{maybe_comma})'
            elif isinstance(arg, dict):
                items_str = ', '.join(f'{k}: {format_arg(v)}' for k, v in arg.items())
                return f'{{{items_str}}}'

            if isinstance(arg, Node):
                return '%' + str(arg)
            else:
                return str(arg)

        def format_node(n : Node) -> Optional[str]:
            if n.op == 'placeholder':
                assert isinstance(n.target, str)
                arg_str = n.target
                arg_str += arg_str + f': {_type_repr(n.type)}' if n.type is not None else ''
                placeholder_names.append(arg_str)
                return None
            elif n.op == 'get_attr':
                maybe_typename = f'{_type_repr(n.type)} ' if n.type is not None else ''
                return f'%{n.name} : {maybe_typename}[#users={len(n.users)}] = self.{n.target}'
            elif n.op == 'output':
                if n.type is not None:
                    maybe_return_typename[0] = f' -> {_type_repr(n.type)}'
                return f'return {n.args[0]}'
            else:
                maybe_typename = f'{_type_repr(n.type)} ' if n.type is not None else ''
                return f'%{n.name} : {maybe_typename}[#users={len(n.users)}] = {n.op}[target={n.target}](' \
                       f'args = {format_arg(n.args)}, kwargs = {format_arg(n.kwargs)})'


        node_strs = [format_node(node) for node in self.nodes]
        param_str = ', '.join(placeholder_names)
        s = f'graph({param_str}){maybe_return_typename[0]}:'
        for node_str in node_strs:
            if node_str:
                s += '\n    ' + node_str
        return s

    def lint(self, root : Optional[torch.nn.Module] = None):
        """
        Runs various checks on this Graph to make sure it is well-formed. In
        particular:
            - Checks Nodes have correct ownership (owned by this graph)
            - Checks Nodes appear in topological order
            - If `root` is provided, checks that `target`s exist in `root`
        """

        # Check topo order
        def check_arg(arg : Node, n : Optional[Node] = None) -> None:
            context_str = f' of Node \'{n}\' ' if n else ' '
            if arg.graph is not self:
                raise RuntimeError(f'Argument \'{arg}\'{context_str}does not belong to this Graph, '
                                   f'but was used as an argument! If you are copying nodes from another graph, make '
                                   f'sure to use `arg_transform` on node_copy() to remap values\n{self}')
            if arg not in seen_values:
                raise RuntimeError(f'Argument \'{arg}\'{context_str}was used before it has been '
                                   f'defined! Please check that Nodes in the graph are topologically ordered\n{self}')

        seen_names : Set[str] = set()
        seen_values : Set[Node] = set()
        for node in self.nodes:
            if node.op not in ['placeholder', 'call_method', 'call_module', 'call_function', 'get_attr', 'output']:
                raise RuntimeError(f'Node {node} had unknown opcode {node.op}!')
            if node.graph is not self:
                raise RuntimeError(f'Node \'{node}\' does not belong to this Graph!')
            map_arg(node.args, lambda arg: check_arg(arg, node))
            map_arg(node.kwargs, lambda arg: check_arg(arg, node))
            seen_values.add(node)

            if node.name in seen_names:
                raise RuntimeError(f'Node redefined name {node.name}!')
            seen_names.add(node.name)

        # Check targets are legit
        if root:
            for node in self.nodes:
                if node.op in ['get_attr', 'call_module']:
                    assert isinstance(node.target, str)
                    target_atoms = node.target.split('.')
                    m_itr = root
                    for i, atom in enumerate(target_atoms):
                        m_itr = getattr(m_itr, atom, None)
                        if m_itr is None:
                            seen_qualname = '.'.join(target_atoms[:i])
                            raise RuntimeError(f'Node {node} target {node.target} references nonexistent attribute '
                                               f'{atom} of {seen_qualname}')


reflectable_magic_methods = {
    'add': '{} + {}',
    'sub': '{} - {}',
    'mul': '{} * {}',
    'floordiv': '{} // {}',
    'truediv': '{} / {}',
    'div': '{} / {}',
    'mod': '{} % {}',
    'pow': '{} ** {}',
    'lshift': '{} << {}',
    'rshift': '{} >> {}',
    'and': '{} & {}',
    'or': '{} | {}',
    'xor': '{} ^ {}',
    'getitem': '{}[{}]'
}

magic_methods = dict({
    'eq': '{} == {}',
    'ne': '{} != {}',
    'lt': '{} < {}',
    'gt': '{} > {}',
    'le': '{} <= {}',
    'ge': '{} >= {}',
    'pos': '+{}',
    'neg': '-{}',
    'invert': '~{}'}, **reflectable_magic_methods)<|MERGE_RESOLUTION|>--- conflicted
+++ resolved
@@ -53,12 +53,6 @@
             r = f'{r}.{e}'
     return r
 
-<<<<<<< HEAD
-class _InsertPoint:
-    def __init__(self, graph, new_insert):
-        self.graph = graph
-        self.orig_insert, graph._insert = graph._insert, new_insert
-=======
 # Borrowed from CPython typing module
 # https://github.com/python/cpython/blob/f90dc36c15d7fee0efaf6d39e97be0bdf2683e93/Lib/typing.py#L156
 def _type_repr(obj):
@@ -82,10 +76,10 @@
         return obj.__name__
     return repr(obj)
 
-class insert_before:
-    def __init__(self, n : Node):
-        self.n = n
->>>>>>> 4cca291e
+class _InsertPoint:
+    def __init__(self, graph, new_insert):
+        self.graph = graph
+        self.orig_insert, graph._insert = graph._insert, new_insert
 
     def __enter__(self):
         pass
@@ -115,14 +109,10 @@
 
 class Graph:
     def __init__(self):
-<<<<<<< HEAD
+        """
+        Construct an empty Graph.
+        """
         self._root : Node = Node(self, '', 'root', None, (), {})
-=======
-        """
-        Construct an empty Graph.
-        """
-        self._nodes : List[Node] = []
->>>>>>> 4cca291e
         self._used_names : Dict[str, int] = {}  # base name -> number
         self._insert = self._root.prepend
         self._len = 0
@@ -154,18 +144,9 @@
         args = () if args is None else args
         kwargs = {} if kwargs is None else kwargs
         sanitized_name = self._register_name_used(name) if name is not None else self._name(target)
-<<<<<<< HEAD
-        n = Node(self, sanitized_name, op, target, args, kwargs)
+        n = Node(self, sanitized_name, op, target, args, kwargs, type_expr)
         self._insert(n)
         self._len += 1
-=======
-        n = Node(self, sanitized_name, op, target, args, kwargs, type_expr)
-        if self._insert_point is not None:
-            before_idx = self._nodes.index(self._insert_point)
-            self._nodes.insert(before_idx, n)
-        else:
-            self._nodes.append(n)
->>>>>>> 4cca291e
         return n
 
     def erase_node(self, to_erase : Node):
@@ -229,15 +210,9 @@
         assert n.graph == self, "Node to insert after is not in graph."
         return _InsertPoint(self, n.append)
 
-<<<<<<< HEAD
     # sugar for create_node when you know the op
-    def placeholder(self, name: str) -> Node:
-        return self.create_node('placeholder', name)
-=======
-    # sugar for above when you know the op
     def placeholder(self, name: str, type_expr: Optional[Any] = None) -> Node:
         return self.create_node('placeholder', name, type_expr=type_expr)
->>>>>>> 4cca291e
 
     def get_attr(self, name: str, type_expr: Optional[Any] = None) -> Node:
         return self.create_node('get_attr', name, type_expr=type_expr)
@@ -292,13 +267,8 @@
             name = self._name(sanitized_name)
         return self.create_node(node.op, node.target, args, kwargs, name, node.type)
 
-<<<<<<< HEAD
-    def output(self, result: Argument):
-        return self.create_node(op='output', target='output', args=(result,))
-=======
     def output(self, result: Argument, type_expr: Optional[Any] = None):
         return self.create_node(op='output', target='output', args=(result,), type_expr=type_expr)
->>>>>>> 4cca291e
 
     def _name(self, target: Target) -> str:
         if callable(target):
@@ -338,9 +308,6 @@
         free_vars: List[str] = []
         modules_used : Set[str] = set()
         body: List[str] = []
-<<<<<<< HEAD
-        for node in self.nodes:
-=======
         maybe_return_annotation : str = ''
 
         def register_modules_used(qualified_name : str):
@@ -353,8 +320,7 @@
             register_modules_used(typename)
             return typename
 
-        for node in self._nodes:
->>>>>>> 4cca291e
+        for node in self.nodes:
             if node.op == 'placeholder':
                 assert isinstance(node.target, str)
                 maybe_type_annotation = '' if node.type is None else f' : {type_repr(node.type)}'
