#include <c10d/ProcessGroupMPI.hpp>

#include <limits>
#include <map>

#include <c10/core/DeviceGuard.h>

#if defined(OPEN_MPI) && OPEN_MPI
#include <mpi-ext.h> // Needed for CUDA-aware check
#endif

namespace c10d {

#define MPI_CHECK(cmd)                                                   \
  do {                                                                   \
    int mpiStatus = cmd;                                                 \
    if (mpiStatus != MPI_SUCCESS) {                                      \
      std::string err = "MPI error in: " + std::string(__FILE__) + ":" + \
          std::to_string(__LINE__) +                                     \
          ", with error code: " + std::to_string(mpiStatus);             \
      throw std::runtime_error(err);                                     \
    }                                                                    \
  } while (0)

namespace {

// Op mapping
std::map<ReduceOp, MPI_Op> mpiOp = {
    {ReduceOp::MIN, MPI_MIN},
    {ReduceOp::MAX, MPI_MAX},
    {ReduceOp::SUM, MPI_SUM},
    {ReduceOp::PRODUCT, MPI_PROD},
};
// Type mapping
std::map<at::ScalarType, MPI_Datatype> mpiDatatype = {
    {at::kByte, MPI_UNSIGNED_CHAR},
    {at::kChar, MPI_CHAR},
    {at::kDouble, MPI_DOUBLE},
    {at::kFloat, MPI_FLOAT},
    {at::kInt, MPI_INT},
    {at::kLong, MPI_LONG},
    {at::kShort, MPI_SHORT},
};

// Checking CUDA-aware MPI support, currently we only support CUDA aware
// MPI ops through Open MPI
bool cudaAwareMpiCheck() {
// Run time check
#if defined(MPIX_CUDA_AWARE_SUPPORT)
  if (MPIX_Query_cuda_support() == 1) {
    return true;
  } else {
    return false;
  }
#else // !defined(MPIX_CUDA_AWARE_SUPPORT)
  return false;
#endif // MPIX_CUDA_AWARE_SUPPORT
}

// Checking the input tensor's validity
void checkSingleTensorHelper(const at::Tensor& tensor) {
  if (!tensor.is_contiguous()) {
    throw std::runtime_error("input tensor has to be contiguous");
  }
  if (tensor.is_sparse()) {
    throw std::runtime_error("input tensor has to be dense");
  }
  if (tensor.is_cuda() && !cudaAwareMpiCheck()) {
    throw std::runtime_error(
        "CUDA tensor detected and the MPI used doesn't "
        "have CUDA-aware MPI support");
  }
}

void checkSingleTensor(const std::vector<at::Tensor>& tensors) {
  if (tensors.size() != 1) {
    throw std::runtime_error(
        "MPI process group does not support multi-GPU collectives");
  }
  checkSingleTensorHelper(tensors[0]);
}

void checkSameSizeAndType(
    const at::Tensor& t_in,
    const std::vector<at::Tensor>& tensors) {
  for (const auto& tensor : tensors) {
    if ((tensor.numel() != t_in.numel()) ||
        (tensor.scalar_type() != t_in.scalar_type())) {
      throw std::runtime_error("Tensors are not equal in size or data type");
    }
    checkSingleTensorHelper(tensor);
  }
}

} // namespace

<<<<<<< HEAD
ProcessGroupMPI::AsyncWork::AsyncWork(
    at::Tensor tensor,
    MPI_Request request,
    const char* profilingTitle,
    const c10::optional<std::vector<at::Tensor>>& inputTensors)
    : ProcessGroup::Work(-1, OpType::UNKNOWN, profilingTitle, inputTensors),
      tensor_(std::move(tensor)),
=======
std::vector<at::Tensor> ProcessGroupMPI::WorkMPI::result() {
  return outputTensors_;
}

c10::intrusive_ptr<c10::ivalue::Future> ProcessGroupMPI::WorkMPI::getFuture() {
  return future_;
}

void ProcessGroupMPI::WorkMPI::finishWorkMPIError(std::exception_ptr eptr) {
  future_->setError(eptr);
  finish(eptr);
}

void ProcessGroupMPI::WorkMPI::finishWorkMPI() {
  future_->markCompleted(at::IValue(outputTensors_));
  finish();
}

ProcessGroupMPI::AsyncWork::AsyncWork(
    MPI_Request request,
    std::vector<at::Tensor> outputTensors,
    const char* profilingTitle,
    const c10::optional<std::vector<at::Tensor>>& inputTensors)
    : ProcessGroup::Work(-1, OpType::UNKNOWN, profilingTitle, inputTensors),
      outputTensors_(std::move(outputTensors)),
>>>>>>> 078fadaa
      request_(request) {
  memset(&status_, 0, sizeof(status_));
}

ProcessGroupMPI::AsyncWork::~AsyncWork() {
  if (request_ != MPI_REQUEST_NULL) {
    std::cerr
        << "Attempted destruction of AsyncWork before work has completed, "
        << "terminating the program." << std::endl;
    std::terminate();
  }
}

bool ProcessGroupMPI::AsyncWork::isCompleted() {
  if (request_ == MPI_REQUEST_NULL) {
    return true;
  }

  std::unique_lock<std::mutex> globalLock(pgGlobalMutex_);
  int flag = 0;
  MPI_CHECK(MPI_Test(&request_, &flag, &status_));
  if (request_ != MPI_REQUEST_NULL) {
    return false;
  }

  // request_ == MPI_REQUEST_NULL; the work has completed
  // Populate exception if request was not successful
  if (status_.MPI_ERROR != MPI_SUCCESS) {
    populateException();
  }

  return true;
}

bool ProcessGroupMPI::AsyncWork::isSuccess() const {
  if (request_ != MPI_REQUEST_NULL) {
    throw std::runtime_error(
        "Invalid call to AsyncWork::isSuccess before work has completed");
  }

  return status_.MPI_ERROR == MPI_SUCCESS;
}

int ProcessGroupMPI::AsyncWork::sourceRank() const {
  return status_.MPI_SOURCE;
}

bool ProcessGroupMPI::AsyncWork::wait(std::chrono::milliseconds /* unused */) {
  if (request_ == MPI_REQUEST_NULL) {
    // AsyncWork needs to manually call profiling end callbacks if they are set,
    // since it does not call ProcessGroup::finish().
    if (ProcessGroup::Work::recordFunctionEndCallback_) {
      ProcessGroup::Work::recordFunctionEndCallback_();
      ProcessGroup::Work::recordFunctionEndCallback_ = nullptr;
    }
    return true;
  }

  std::unique_lock<std::mutex> globalLock(pgGlobalMutex_);
  MPI_CHECK(MPI_Wait(&request_, &status_));
  auto ok = (status_.MPI_ERROR == MPI_SUCCESS);

  // AsyncWork needs to manually call profiling end callbacks if they are set,
  // since it does not call ProcessGroup::finish().
  if (ProcessGroup::Work::recordFunctionEndCallback_) {
    ProcessGroup::Work::recordFunctionEndCallback_();
    ProcessGroup::Work::recordFunctionEndCallback_ = nullptr;
  }

  if (!ok) {
    populateException();
    std::rethrow_exception(exception_);
  }
  // Always return true, because abort API is not implemented.
  return true;
}

void ProcessGroupMPI::AsyncWork::abort() {
  TORCH_CHECK(false, "ProcessGroupMPI::AsyncWork::abort not implemented.")
}

std::vector<at::Tensor> ProcessGroupMPI::AsyncWork::result() {
  return outputTensors_;
}

void ProcessGroupMPI::AsyncWork::populateException() {
  std::array<char, MPI_MAX_ERROR_STRING> buf;
  int len = buf.size();
  MPI_CHECK(MPI_Error_string(status_.MPI_ERROR, buf.data(), &len));
  exception_ =
      std::make_exception_ptr(std::runtime_error(std::string(buf.data(), len)));
}

// Static global states
int ProcessGroupMPI::mpiThreadSupport_ = 0;
std::mutex ProcessGroupMPI::pgGlobalMutex_;
// We only want to initialize once
std::once_flag ProcessGroupMPI::onceFlagInitMPI;

void ProcessGroupMPI::mpiExit() {
  std::unique_lock<std::mutex> globalLock(pgGlobalMutex_);
  MPI_CHECK(MPI_Finalize());
}

void ProcessGroupMPI::initMPIOnce() {
  // Initialize MPI environment
  std::call_once(onceFlagInitMPI, []() {
    MPI_CHECK(MPI_Init_thread(
        nullptr, nullptr, MPI_THREAD_SERIALIZED, &mpiThreadSupport_));
    if (mpiThreadSupport_ < MPI_THREAD_SERIALIZED) {
      throw std::runtime_error(
          "Used MPI implementation doesn't have the "
          "minimum level of threading support: "
          "MPI_THREAD_SERIALIZED. This is required by "
          "c10d package");
    }
    if (std::atexit(ProcessGroupMPI::mpiExit)) {
      throw std::runtime_error("Fail to register the MPI exit handler");
    }
  });
}

c10::intrusive_ptr<ProcessGroupMPI> ProcessGroupMPI::createProcessGroupMPI(
    std::vector<int> ranks) {
  // Once initialization
  initMPIOnce();

  MPI_Comm groupComm = MPI_COMM_WORLD;
  int rank = -1;
  int size = -1;

  {
    std::lock_guard<std::mutex> globalLock(pgGlobalMutex_);

    // If no ranks are specified, assume we're creating the root group
    if (!ranks.empty()) {
      MPI_Group worldGroup;
      MPI_Group ranksGroup;
      MPI_CHECK(MPI_Comm_group(MPI_COMM_WORLD, &worldGroup));
      MPI_CHECK(
          MPI_Group_incl(worldGroup, ranks.size(), ranks.data(), &ranksGroup));
      // `MPI_Comm_create` can be flaky in certain cases.
      // See: https://github.com/pytorch/pytorch/issues/53899
      constexpr int kMaxNumRetries = 3;
      bool groupComm_updated = false;
      MPI_Barrier(MPI_COMM_WORLD);
      for (int i = 0; i < kMaxNumRetries; ++i) {
        if (MPI_Comm_create(MPI_COMM_WORLD, ranksGroup, &groupComm)) {
          groupComm_updated = true;
          break;
        }
      }
      MPI_CHECK(groupComm_updated);
      MPI_CHECK(MPI_Group_free(&worldGroup));
      MPI_CHECK(MPI_Group_free(&ranksGroup));
    }

    // Fetch rank and world size for this group (MPI_COMM_WORLD or new)
    if (groupComm != MPI_COMM_NULL) {
      MPI_CHECK(MPI_Comm_rank(groupComm, &rank));
      MPI_CHECK(MPI_Comm_size(groupComm, &size));

      if (rank < 0 || size < 0) {
        throw std::runtime_error("Failed to get the world_size / rank");
      }
    }
  }

  // If this process is not part of the group, we don't construct a
  // process group instance. This is in line with the semantics of the
  // other process group types.
  if (groupComm == MPI_COMM_NULL) {
    return c10::intrusive_ptr<ProcessGroupMPI>();
  }

  return c10::make_intrusive<ProcessGroupMPI>(rank, size, groupComm);
}

ProcessGroupMPI::ProcessGroupMPI(int rank, int size, MPI_Comm pgComm)
    : ProcessGroup(rank, size), stop_(false), pgComm_(pgComm) {
  if (pgComm_ == MPI_COMM_NULL) {
    throw std::runtime_error("pgComm_ must not be MPI_COMM_NULL");
  }

  // Start the worker thread accepting MPI calls
  workerThread_ = std::thread(&ProcessGroupMPI::runLoop, this);
}

ProcessGroupMPI::~ProcessGroupMPI() {
  destroy();
}

void ProcessGroupMPI::destroy() {
  std::unique_lock<std::mutex> lock(pgMutex_);
  queueConsumeCV_.wait(lock, [&] { return queue_.empty(); });

  // Queue is empty, signal stop
  stop_ = true;

  // Release lock to allow threads to terminate
  lock.unlock();
  queueProduceCV_.notify_all();

  // Join the single worker thread
  workerThread_.join();
}

void ProcessGroupMPI::abort() {
  destroy();
  MPI_Abort(pgComm_, EXIT_FAILURE);
}

void ProcessGroupMPI::runLoop() {
  std::unique_lock<std::mutex> lock(pgMutex_);

  while (!stop_) {
    if (queue_.empty()) {
      queueProduceCV_.wait(lock);
      continue;
    }

    auto workTuple = std::move(queue_.front());

    queue_.pop_front();

    auto& workEntry = std::get<0>(workTuple);
    auto& work = std::get<1>(workTuple);

    lock.unlock();
    queueConsumeCV_.notify_one();

    try {
      workEntry->run(workEntry);
      work->finishWorkMPI();
    } catch (...) {
      work->finishWorkMPIError(std::current_exception());
    }

    lock.lock();
  }
}

c10::intrusive_ptr<ProcessGroup::Work> ProcessGroupMPI::enqueue(
    std::unique_ptr<WorkEntry> entry,
    const char* profilingTitle,
    const c10::optional<std::vector<at::Tensor>>& inputTensors) {
<<<<<<< HEAD
  auto work = c10::make_intrusive<WorkMPI>(profilingTitle, inputTensors);
=======
  auto work = c10::make_intrusive<WorkMPI>(entry->dst, profilingTitle, inputTensors);
>>>>>>> 078fadaa
  std::unique_lock<std::mutex> lock(pgMutex_);
  queue_.push_back(std::make_tuple(std::move(entry), work));
  lock.unlock();
  queueProduceCV_.notify_one();
  return work;
}

c10::intrusive_ptr<ProcessGroup::Work> ProcessGroupMPI::broadcast(
    std::vector<at::Tensor>& tensors,
    const BroadcastOptions& opts) {
  checkSingleTensor(tensors);
  std::function<void(std::unique_ptr<WorkEntry>&)> runFunc =
      [opts, this](std::unique_ptr<WorkEntry>& entry) {
        auto data = (entry->src)[0];
        c10::DeviceGuard guard(data.device());
        std::unique_lock<std::mutex> globalLock(pgGlobalMutex_);
        MPI_CHECK(MPI_Bcast(
            data.data_ptr(),
            data.numel(),
            mpiDatatype.at(data.scalar_type()),
            opts.rootRank,
            pgComm_));
      };
<<<<<<< HEAD
  auto entry = std::unique_ptr<WorkEntry>(
      new WorkEntry(&tensors, nullptr, std::move(runFunc)));
=======
  auto entry = std::make_unique<WorkEntry>(&tensors, &tensors, std::move(runFunc));
>>>>>>> 078fadaa
  return enqueue(
      std::move(entry),
      "mpi:broadcast",
      c10::optional<std::vector<at::Tensor>>(tensors));
}

c10::intrusive_ptr<ProcessGroup::Work> ProcessGroupMPI::allreduce(
    std::vector<at::Tensor>& tensors,
    const AllreduceOptions& opts) {
  checkSingleTensor(tensors);

  std::function<void(std::unique_ptr<WorkEntry>&)> runFunc =
      [opts, this](std::unique_ptr<WorkEntry>& entry) {
        auto data = (entry->src)[0];
        c10::DeviceGuard guard(data.device());
        std::unique_lock<std::mutex> globalLock(pgGlobalMutex_);
        MPI_CHECK(MPI_Allreduce(
            MPI_IN_PLACE,
            data.data_ptr(),
            data.numel(),
            mpiDatatype.at(data.scalar_type()),
            mpiOp.at(opts.reduceOp),
            pgComm_));
      };
<<<<<<< HEAD
  auto entry = std::unique_ptr<WorkEntry>(
      new WorkEntry(&tensors, nullptr, std::move(runFunc)));
=======
  auto entry = std::make_unique<WorkEntry>(&tensors, &tensors, std::move(runFunc));
>>>>>>> 078fadaa
  return enqueue(
      std::move(entry),
      "mpi:all_reduce",
      c10::optional<std::vector<at::Tensor>>(tensors));
}

c10::intrusive_ptr<ProcessGroup::Work> ProcessGroupMPI::allreduce_coalesced(
    std::vector<at::Tensor>& tensors,
    const AllreduceCoalescedOptions& opts) {
  throw std::runtime_error(
      "allreduce_coalesced is currently not supported with MPI");
}

c10::intrusive_ptr<ProcessGroup::Work> ProcessGroupMPI::reduce(
    std::vector<at::Tensor>& tensors,
    const ReduceOptions& opts) {
  checkSingleTensor(tensors);

  std::function<void(std::unique_ptr<WorkEntry>&)> runFunc =
      [opts, this](std::unique_ptr<WorkEntry>& entry) {
        auto data = (entry->src)[0];
        auto dataPtr = (entry->src)[0].data_ptr();
        void* sendbuf = (rank_ == opts.rootRank) ? MPI_IN_PLACE : dataPtr;
        void* recvbuf = (rank_ == opts.rootRank) ? dataPtr : nullptr;

        c10::DeviceGuard guard(data.device());
        std::unique_lock<std::mutex> globalLock(pgGlobalMutex_);
        MPI_CHECK(MPI_Reduce(
            sendbuf,
            recvbuf,
            data.numel(),
            mpiDatatype.at(data.scalar_type()),
            mpiOp.at(opts.reduceOp),
            opts.rootRank,
            pgComm_));
      };
<<<<<<< HEAD
  auto entry = std::unique_ptr<WorkEntry>(
      new WorkEntry(&tensors, nullptr, std::move(runFunc)));
=======
  auto entry = std::make_unique<WorkEntry>(&tensors, &tensors, std::move(runFunc));
>>>>>>> 078fadaa
  return enqueue(
      std::move(entry),
      "mpi:reduce",
      c10::optional<std::vector<at::Tensor>>(tensors));
}

c10::intrusive_ptr<ProcessGroup::Work> ProcessGroupMPI::allgather(
    std::vector<std::vector<at::Tensor>>& outputTensors,
    std::vector<at::Tensor>& inputTensors,
    const AllgatherOptions& opts) {
  checkSingleTensor(inputTensors);
  if (outputTensors.size() != 1) {
    throw std::runtime_error(
        "MPI process group only supports a single "
        "tensor op");
  }
  if (static_cast<size_t>(size_) != outputTensors[0].size()) {
    throw std::runtime_error(
        "All gather: number of output tensors should equal "
        "to the world size");
  }

  checkSameSizeAndType(inputTensors[0], outputTensors[0]);

  std::function<void(std::unique_ptr<WorkEntry>&)> runFunc =
      [this](std::unique_ptr<WorkEntry>& entry) {
        auto data = (entry->src)[0];
        std::vector<at::Tensor> outputDataVec = entry->dst;
        auto flatOutputTensor = newLikeFlat(outputDataVec);

        c10::DeviceGuard guard(data.device());
        std::unique_lock<std::mutex> globalLock(pgGlobalMutex_);
        MPI_CHECK(MPI_Allgather(
            data.data_ptr(),
            data.numel(),
            mpiDatatype.at(data.scalar_type()),
            flatOutputTensor.data_ptr(),
            data.numel(),
            mpiDatatype.at(data.scalar_type()),
            pgComm_));

        for (size_t i = 0; i < outputDataVec.size(); ++i) {
          outputDataVec[i].copy_(flatOutputTensor[i]);
        }
      };
<<<<<<< HEAD
  auto entry = std::unique_ptr<WorkEntry>(
      new WorkEntry(&inputTensors, &outputTensors[0], std::move(runFunc)));
=======
  auto entry = std::make_unique<WorkEntry>(
      &inputTensors, &outputTensors[0], std::move(runFunc));
>>>>>>> 078fadaa
  return enqueue(
      std::move(entry),
      "mpi:all_gather",
      c10::optional<std::vector<at::Tensor>>(inputTensors));
}

c10::intrusive_ptr<ProcessGroup::Work> ProcessGroupMPI::allgather_coalesced(
    std::vector<std::vector<at::Tensor>>& /* unused */,
    std::vector<at::Tensor>& /* unused */,
    const AllgatherOptions& /* unused */) {
  throw std::runtime_error(
      "ProcessGroupMPI does not support allgather_coalesced");
}

c10::intrusive_ptr<ProcessGroup::Work> ProcessGroupMPI::gather(
    std::vector<std::vector<at::Tensor>>& outputTensors,
    std::vector<at::Tensor>& inputTensors,
    const GatherOptions& opts) {
  checkSingleTensor(inputTensors);

  if (rank_ != opts.rootRank) {
    if (outputTensors.size() > 0) {
      throw std::runtime_error(
          "Gather: number of output tensors should be 0 "
          "for non-root");
    }
  } else {
    if (outputTensors.size() != 1) {
      throw std::runtime_error("Gather: multi-GPU collective is not supported");
    }
    if (static_cast<size_t>(size_) != outputTensors[0].size()) {
      throw std::runtime_error(
          "Gather: number of output tensors should equal "
          "to the world size");
    }
    checkSameSizeAndType(inputTensors[0], outputTensors[0]);
  }

  std::function<void(std::unique_ptr<WorkEntry>&)> runFunc =
      [opts, this](std::unique_ptr<WorkEntry>& entry) {
        auto data = (entry->src)[0];
        void* recvbuf = nullptr;
        at::Tensor flatOutputTensor;

        std::vector<at::Tensor> dstdata = entry->dst;
        if (rank_ == opts.rootRank) {
          flatOutputTensor = newLikeFlat(dstdata);
          recvbuf = flatOutputTensor.data_ptr();
        }

        c10::DeviceGuard guard(data.device());
        std::unique_lock<std::mutex> globalLock(pgGlobalMutex_);
        MPI_CHECK(MPI_Gather(
            data.data_ptr(),
            data.numel(),
            mpiDatatype.at(data.scalar_type()),
            recvbuf,
            data.numel(),
            mpiDatatype.at(data.scalar_type()),
            opts.rootRank,
            pgComm_));

        if (rank_ == opts.rootRank) {
          const std::vector<at::Tensor>& outputDataVec = entry->dst;
          // copy the flattened output tensors to the outputs
          for (size_t i = 0; i < outputDataVec.size(); ++i) {
            outputDataVec.at(i).copy_(flatOutputTensor[i]);
          }
        }
      };

  if (rank_ == opts.rootRank) {
<<<<<<< HEAD
    auto entry = std::unique_ptr<WorkEntry>(
        new WorkEntry(&inputTensors, &outputTensors[0], std::move(runFunc)));
=======
    auto entry = std::make_unique<WorkEntry>(
        &inputTensors, &outputTensors[0], std::move(runFunc));
>>>>>>> 078fadaa
    return enqueue(
        std::move(entry),
        "mpi:gather",
        c10::optional<std::vector<at::Tensor>>(inputTensors));
  } else {
<<<<<<< HEAD
    auto entry = std::unique_ptr<WorkEntry>(
        new WorkEntry(&inputTensors, nullptr, std::move(runFunc)));
=======
    auto entry = std::make_unique<WorkEntry>(
        &inputTensors, nullptr, std::move(runFunc));
>>>>>>> 078fadaa
    return enqueue(
        std::move(entry),
        "mpi:gather",
        c10::optional<std::vector<at::Tensor>>(inputTensors));
  }
}

c10::intrusive_ptr<ProcessGroup::Work> ProcessGroupMPI::scatter(
    std::vector<at::Tensor>& outputTensors,
    std::vector<std::vector<at::Tensor>>& inputTensors,
    const ScatterOptions& opts) {
  checkSingleTensor(outputTensors);

  if (rank_ != opts.rootRank) {
    if (inputTensors.size() > 0) {
      throw std::runtime_error(
          "Scatter: number of input tensors should be 0 "
          "for non-root");
    }
  } else {
    if (inputTensors.size() != 1) {
      throw std::runtime_error(
          "Scatter: multi-GPU collective is not supported");
    }
    if (static_cast<size_t>(size_) != inputTensors[0].size()) {
      throw std::runtime_error(
          "Scatter: number of input tensors should equal "
          "to the world size");
    }
    checkSameSizeAndType(outputTensors[0], inputTensors[0]);
  }

  std::function<void(std::unique_ptr<WorkEntry>&)> runFunc =
      [opts, this](std::unique_ptr<WorkEntry>& entry) {
        auto data = (entry->dst)[0];
        void* sendbuf = nullptr;
        at::Tensor flatInputTensor;

        if (rank_ == opts.rootRank) {
          std::vector<at::Tensor>& inputDataVec = entry->src;
          flatInputTensor = newLikeFlat(inputDataVec);
          sendbuf = flatInputTensor.data_ptr();

          // copy the input tensors to the flatten large send buffer
          for (size_t i = 0; i < inputDataVec.size(); ++i) {
            flatInputTensor[i].copy_(inputDataVec.at(i));
          }
        }

        c10::DeviceGuard guard(data.device());
        std::unique_lock<std::mutex> globalLock(pgGlobalMutex_);
        MPI_CHECK(MPI_Scatter(
            sendbuf,
            data.numel(),
            mpiDatatype.at(data.scalar_type()),
            data.data_ptr(),
            data.numel(),
            mpiDatatype.at(data.scalar_type()),
            opts.rootRank,
            pgComm_));
      };

  if (rank_ == opts.rootRank) {
<<<<<<< HEAD
    auto entry = std::unique_ptr<WorkEntry>(
        new WorkEntry(&inputTensors[0], &outputTensors, std::move(runFunc)));
=======
    auto entry = std::make_unique<WorkEntry>(
        &inputTensors[0], &outputTensors, std::move(runFunc));
>>>>>>> 078fadaa
    return enqueue(
        std::move(entry),
        "mpi:scatter",
        inputTensors.size() > 0
            ? c10::optional<std::vector<at::Tensor>>(inputTensors[0])
            : c10::nullopt);
  } else {
<<<<<<< HEAD
    auto entry = std::unique_ptr<WorkEntry>(
        new WorkEntry(nullptr, &outputTensors, std::move(runFunc)));
=======
    auto entry = std::make_unique<WorkEntry>(
      nullptr, &outputTensors, std::move(runFunc));
>>>>>>> 078fadaa
    return enqueue(
        std::move(entry),
        "mpi:scatter",
        inputTensors.size() > 0
            ? c10::optional<std::vector<at::Tensor>>(inputTensors[0])
            : c10::nullopt);
  }
}

c10::intrusive_ptr<ProcessGroup::Work> ProcessGroupMPI::reduce_scatter(
    std::vector<at::Tensor>& outputTensors,
    std::vector<std::vector<at::Tensor>>& inputTensors,
    const ReduceScatterOptions& opts) {
  throw std::runtime_error("ProcessGroupMPI does not support reduce_scatter");
}

c10::intrusive_ptr<ProcessGroup::Work> ProcessGroupMPI::alltoall_base(
    at::Tensor& outputTensor,
    at::Tensor& inputTensor,
    std::vector<int64_t>& outputSplitSizes,
    std::vector<int64_t>& inputSplitSizes,
    const AllToAllOptions& opts) {
  checkSingleTensorHelper(inputTensor);
  checkSingleTensorHelper(outputTensor);

  if (outputSplitSizes.size() == 0 && inputSplitSizes.size() == 0) {
    // We can use alltoall
    TORCH_CHECK(
        outputTensor.numel() == inputTensor.numel() &&
            outputTensor.type() == inputTensor.type(),
        "Tensors are not equal in size or data type");
    TORCH_CHECK(
        outputTensor.size(0) % size_ == 0,
        "Tensor's dim 0 does not divide equally across group size");

    std::function<void(std::unique_ptr<WorkEntry>&)> runFunc =
        [opts, this](std::unique_ptr<WorkEntry>& entry) {
          auto srcdata = (entry->src)[0];
          auto dstdata = (entry->dst)[0];
          c10::DeviceGuard guard(srcdata.device());
          std::unique_lock<std::mutex> globalLock(pgGlobalMutex_);
          MPI_CHECK(MPI_Alltoall(
              srcdata.data_ptr(),
              srcdata.numel() / size_,
              mpiDatatype.at(srcdata.scalar_type()),
              dstdata.data_ptr(),
              dstdata.numel() / size_,
              mpiDatatype.at(dstdata.scalar_type()),
              pgComm_));
        };
    std::vector<at::Tensor> inputTensors = {inputTensor};
    std::vector<at::Tensor> outputTensors = {outputTensor};
<<<<<<< HEAD
    auto entry = std::unique_ptr<WorkEntry>(
        new WorkEntry(&inputTensors, &outputTensors, std::move(runFunc)));
=======
    auto entry = std::make_unique<WorkEntry>(
        &inputTensors, &outputTensors, std::move(runFunc));
>>>>>>> 078fadaa
    return enqueue(
        std::move(entry),
        "mpi:all_to_all",
        c10::optional<std::vector<at::Tensor>>(inputTensors));
  } else {
    // Need alltoallv
    c10d::checkSplitSizes(inputSplitSizes, inputTensor, size_);
    c10d::checkSplitSizes(outputSplitSizes, outputTensor, size_);
    std::function<void(std::unique_ptr<WorkEntry>&)> runFunc =
        [opts, this, inputSplitSizes, outputSplitSizes](
            std::unique_ptr<WorkEntry>& entry) {
          auto srcdata = (entry->src)[0];
          auto dstdata = (entry->dst)[0];
          std::vector<int> send_lengths(size_);
          std::vector<int> recv_lengths(size_);
          std::vector<int> send_offsets(size_);
          std::vector<int> recv_offsets(size_);
          c10d::computeLengthsAndOffsets(
              inputSplitSizes, srcdata, &send_lengths, &send_offsets);
          c10d::computeLengthsAndOffsets(
              outputSplitSizes, dstdata, &recv_lengths, &recv_offsets);
          c10::DeviceGuard guard(srcdata.device());
          std::unique_lock<std::mutex> globalLock(pgGlobalMutex_);
          MPI_CHECK(MPI_Alltoallv(
              srcdata.data_ptr(),
              send_lengths.data(),
              send_offsets.data(),
              mpiDatatype.at(srcdata.scalar_type()),
              dstdata.data_ptr(),
              recv_lengths.data(),
              recv_offsets.data(),
              mpiDatatype.at(dstdata.scalar_type()),
              pgComm_));
        };
    std::vector<at::Tensor> inputTensors = {inputTensor};
    std::vector<at::Tensor> outputTensors = {outputTensor};
<<<<<<< HEAD
    auto entry = std::unique_ptr<WorkEntry>(
        new WorkEntry(&inputTensors, &outputTensors, std::move(runFunc)));
=======
    auto entry = std::make_unique<WorkEntry>(
        &inputTensors, &outputTensors, std::move(runFunc));
>>>>>>> 078fadaa
    return enqueue(
        std::move(entry),
        "mpi:all_to_all",
        c10::optional<std::vector<at::Tensor>>(inputTensors));
  }
}

c10::intrusive_ptr<ProcessGroup::Work> ProcessGroupMPI::alltoall(
    std::vector<at::Tensor>& outputTensors,
    std::vector<at::Tensor>& inputTensors,
    const AllToAllOptions& opts) {
  TORCH_CHECK(
      inputTensors.size() == size_,
      "Number of input tensors are not equal to group size");
  TORCH_CHECK(
      outputTensors.size() == size_,
      "Number of output tensors are not equal to group size");
  std::function<void(std::unique_ptr<WorkEntry>&)> runFunc =
      [opts, this](std::unique_ptr<WorkEntry>& entry) {
        std::vector<int> send_lengths(size_);
        std::vector<int> recv_lengths(size_);
        std::vector<int> send_offsets(size_);
        std::vector<int> recv_offsets(size_);
        auto srcdata = entry->src;
        auto dstdata = entry->dst;
        int64_t src_len = c10d::computeLengthsAndOffsets(
            srcdata, &send_lengths, &send_offsets);
        int64_t dst_len = c10d::computeLengthsAndOffsets(
            dstdata, &recv_lengths, &recv_offsets);
        std::vector<int64_t> send_lengthsL(
            send_lengths.begin(), send_lengths.end());
        std::vector<int64_t> recv_lengthsL(
            recv_lengths.begin(), recv_lengths.end());
        at::Tensor srcFlatData = at::empty({src_len}, srcdata[0].options());
        at::Tensor dstFlatData = at::empty({dst_len}, dstdata[0].options());
        auto srcFlatDataSplits =
            srcFlatData.split_with_sizes(c10::IntArrayRef(send_lengthsL), 0);
        for (int i = 0; i < size_; i++) {
          srcFlatDataSplits[i].copy_(srcdata[i].view({-1}));
        }
        c10::DeviceGuard guard1(srcdata[0].device());
        std::unique_lock<std::mutex> globalLock(pgGlobalMutex_);
        MPI_CHECK(MPI_Alltoallv(
            srcFlatData.data_ptr(),
            send_lengths.data(),
            send_offsets.data(),
            mpiDatatype.at(srcdata[0].scalar_type()),
            dstFlatData.data_ptr(),
            recv_lengths.data(),
            recv_offsets.data(),
            mpiDatatype.at(dstdata[0].scalar_type()),
            pgComm_));

        auto dstFlatDataSplits =
            dstFlatData.split_with_sizes(c10::IntArrayRef(recv_lengthsL), 0);
        for (int i = 0; i < size_; i++) {
          dstdata[i].view({-1}).copy_(dstFlatDataSplits[i]);
        }
      };
<<<<<<< HEAD
  auto entry = std::unique_ptr<WorkEntry>(
      new WorkEntry(&inputTensors, &outputTensors, std::move(runFunc)));
=======
  auto entry = std::make_unique<WorkEntry>(
      &inputTensors, &outputTensors, std::move(runFunc));
>>>>>>> 078fadaa
  return enqueue(
      std::move(entry),
      "mpi:all_to_all",
      c10::optional<std::vector<at::Tensor>>(inputTensors));
}

c10::intrusive_ptr<ProcessGroup::Work> ProcessGroupMPI::send(
    std::vector<at::Tensor>& tensors,
    int dstRank,
    int tag) {
  checkSingleTensor(tensors);

  auto& tensor = tensors[0];
  MPI_Request request = MPI_REQUEST_NULL;

  {
    c10::DeviceGuard guard(tensor.device());
    std::unique_lock<std::mutex> globalLock(pgGlobalMutex_);
    MPI_CHECK(MPI_Isend(
        tensor.data_ptr(),
        tensor.numel(),
        mpiDatatype.at(tensor.scalar_type()),
        dstRank,
        tag,
        pgComm_,
        &request));
  }

  return c10::make_intrusive<AsyncWork>(
<<<<<<< HEAD
      tensor,
      request,
=======
      request,
      std::vector<at::Tensor>(),
>>>>>>> 078fadaa
      "mpi:send",
      c10::optional<std::vector<at::Tensor>>(tensors));
}

c10::intrusive_ptr<ProcessGroup::Work> ProcessGroupMPI::recv(
    std::vector<at::Tensor>& tensors,
    int srcRank,
    int tag) {
  checkSingleTensor(tensors);

  auto& tensor = tensors[0];
  MPI_Request request = MPI_REQUEST_NULL;

  {
    c10::DeviceGuard guard(tensor.device());
    std::unique_lock<std::mutex> globalLock(pgGlobalMutex_);
    MPI_CHECK(MPI_Irecv(
        tensor.data_ptr(),
        tensor.numel(),
        mpiDatatype.at(tensor.scalar_type()),
        srcRank,
        tag,
        pgComm_,
        &request));
  }

  return c10::make_intrusive<AsyncWork>(
<<<<<<< HEAD
      tensor,
      request,
=======
      request,
      tensors,
>>>>>>> 078fadaa
      "mpi:recv",
      c10::optional<std::vector<at::Tensor>>(tensors));
}

c10::intrusive_ptr<ProcessGroup::Work> ProcessGroupMPI::recvAnysource(
    std::vector<at::Tensor>& tensors,
    int tag) {
  checkSingleTensor(tensors);

  auto& tensor = tensors[0];
  MPI_Request request = MPI_REQUEST_NULL;

  {
    c10::DeviceGuard guard(tensor.device());
    std::unique_lock<std::mutex> globalLock(pgGlobalMutex_);
    MPI_CHECK(MPI_Irecv(
        tensor.data_ptr(),
        tensor.numel(),
        mpiDatatype.at(tensor.scalar_type()),
        MPI_ANY_SOURCE,
        tag,
        pgComm_,
        &request));
  }

  return c10::make_intrusive<AsyncWork>(
<<<<<<< HEAD
      tensor,
      request,
=======
      request,
      tensors,
>>>>>>> 078fadaa
      "mpi:recvAnySource",
      c10::optional<std::vector<at::Tensor>>(tensors));
}

c10::intrusive_ptr<ProcessGroup::Work> ProcessGroupMPI::barrier(
    const BarrierOptions& opts) {
  std::function<void(std::unique_ptr<WorkEntry>&)> runFunc =
      [this](std::unique_ptr<WorkEntry>& entry) {
        std::unique_lock<std::mutex> globalLock(pgGlobalMutex_);
        MPI_CHECK(MPI_Barrier(pgComm_));
      };
<<<<<<< HEAD
  auto entry = std::unique_ptr<WorkEntry>(
      new WorkEntry(nullptr, nullptr, std::move(runFunc)));
=======
  auto entry = std::make_unique<WorkEntry>(nullptr, nullptr, std::move(runFunc));
>>>>>>> 078fadaa
  return enqueue(std::move(entry), "mpi:barrier", c10::nullopt);
}

c10::intrusive_ptr<ProcessGroup::Work> ProcessGroupMPI::_allgather_base(
    at::Tensor& /*unused */,
    at::Tensor& /*unused */,
    const AllgatherOptions& /*unused */) {
  throw std::runtime_error(
      "no support for _allgather_base in MPI process group");
}

} // namespace c10d<|MERGE_RESOLUTION|>--- conflicted
+++ resolved
@@ -94,15 +94,6 @@
 
 } // namespace
 
-<<<<<<< HEAD
-ProcessGroupMPI::AsyncWork::AsyncWork(
-    at::Tensor tensor,
-    MPI_Request request,
-    const char* profilingTitle,
-    const c10::optional<std::vector<at::Tensor>>& inputTensors)
-    : ProcessGroup::Work(-1, OpType::UNKNOWN, profilingTitle, inputTensors),
-      tensor_(std::move(tensor)),
-=======
 std::vector<at::Tensor> ProcessGroupMPI::WorkMPI::result() {
   return outputTensors_;
 }
@@ -128,7 +119,6 @@
     const c10::optional<std::vector<at::Tensor>>& inputTensors)
     : ProcessGroup::Work(-1, OpType::UNKNOWN, profilingTitle, inputTensors),
       outputTensors_(std::move(outputTensors)),
->>>>>>> 078fadaa
       request_(request) {
   memset(&status_, 0, sizeof(status_));
 }
@@ -375,11 +365,7 @@
     std::unique_ptr<WorkEntry> entry,
     const char* profilingTitle,
     const c10::optional<std::vector<at::Tensor>>& inputTensors) {
-<<<<<<< HEAD
-  auto work = c10::make_intrusive<WorkMPI>(profilingTitle, inputTensors);
-=======
   auto work = c10::make_intrusive<WorkMPI>(entry->dst, profilingTitle, inputTensors);
->>>>>>> 078fadaa
   std::unique_lock<std::mutex> lock(pgMutex_);
   queue_.push_back(std::make_tuple(std::move(entry), work));
   lock.unlock();
@@ -403,12 +389,7 @@
             opts.rootRank,
             pgComm_));
       };
-<<<<<<< HEAD
-  auto entry = std::unique_ptr<WorkEntry>(
-      new WorkEntry(&tensors, nullptr, std::move(runFunc)));
-=======
   auto entry = std::make_unique<WorkEntry>(&tensors, &tensors, std::move(runFunc));
->>>>>>> 078fadaa
   return enqueue(
       std::move(entry),
       "mpi:broadcast",
@@ -433,12 +414,7 @@
             mpiOp.at(opts.reduceOp),
             pgComm_));
       };
-<<<<<<< HEAD
-  auto entry = std::unique_ptr<WorkEntry>(
-      new WorkEntry(&tensors, nullptr, std::move(runFunc)));
-=======
   auto entry = std::make_unique<WorkEntry>(&tensors, &tensors, std::move(runFunc));
->>>>>>> 078fadaa
   return enqueue(
       std::move(entry),
       "mpi:all_reduce",
@@ -475,12 +451,7 @@
             opts.rootRank,
             pgComm_));
       };
-<<<<<<< HEAD
-  auto entry = std::unique_ptr<WorkEntry>(
-      new WorkEntry(&tensors, nullptr, std::move(runFunc)));
-=======
   auto entry = std::make_unique<WorkEntry>(&tensors, &tensors, std::move(runFunc));
->>>>>>> 078fadaa
   return enqueue(
       std::move(entry),
       "mpi:reduce",
@@ -526,13 +497,8 @@
           outputDataVec[i].copy_(flatOutputTensor[i]);
         }
       };
-<<<<<<< HEAD
-  auto entry = std::unique_ptr<WorkEntry>(
-      new WorkEntry(&inputTensors, &outputTensors[0], std::move(runFunc)));
-=======
   auto entry = std::make_unique<WorkEntry>(
       &inputTensors, &outputTensors[0], std::move(runFunc));
->>>>>>> 078fadaa
   return enqueue(
       std::move(entry),
       "mpi:all_gather",
@@ -605,25 +571,15 @@
       };
 
   if (rank_ == opts.rootRank) {
-<<<<<<< HEAD
-    auto entry = std::unique_ptr<WorkEntry>(
-        new WorkEntry(&inputTensors, &outputTensors[0], std::move(runFunc)));
-=======
     auto entry = std::make_unique<WorkEntry>(
         &inputTensors, &outputTensors[0], std::move(runFunc));
->>>>>>> 078fadaa
     return enqueue(
         std::move(entry),
         "mpi:gather",
         c10::optional<std::vector<at::Tensor>>(inputTensors));
   } else {
-<<<<<<< HEAD
-    auto entry = std::unique_ptr<WorkEntry>(
-        new WorkEntry(&inputTensors, nullptr, std::move(runFunc)));
-=======
     auto entry = std::make_unique<WorkEntry>(
         &inputTensors, nullptr, std::move(runFunc));
->>>>>>> 078fadaa
     return enqueue(
         std::move(entry),
         "mpi:gather",
@@ -687,13 +643,8 @@
       };
 
   if (rank_ == opts.rootRank) {
-<<<<<<< HEAD
-    auto entry = std::unique_ptr<WorkEntry>(
-        new WorkEntry(&inputTensors[0], &outputTensors, std::move(runFunc)));
-=======
     auto entry = std::make_unique<WorkEntry>(
         &inputTensors[0], &outputTensors, std::move(runFunc));
->>>>>>> 078fadaa
     return enqueue(
         std::move(entry),
         "mpi:scatter",
@@ -701,13 +652,8 @@
             ? c10::optional<std::vector<at::Tensor>>(inputTensors[0])
             : c10::nullopt);
   } else {
-<<<<<<< HEAD
-    auto entry = std::unique_ptr<WorkEntry>(
-        new WorkEntry(nullptr, &outputTensors, std::move(runFunc)));
-=======
     auto entry = std::make_unique<WorkEntry>(
       nullptr, &outputTensors, std::move(runFunc));
->>>>>>> 078fadaa
     return enqueue(
         std::move(entry),
         "mpi:scatter",
@@ -760,13 +706,8 @@
         };
     std::vector<at::Tensor> inputTensors = {inputTensor};
     std::vector<at::Tensor> outputTensors = {outputTensor};
-<<<<<<< HEAD
-    auto entry = std::unique_ptr<WorkEntry>(
-        new WorkEntry(&inputTensors, &outputTensors, std::move(runFunc)));
-=======
     auto entry = std::make_unique<WorkEntry>(
         &inputTensors, &outputTensors, std::move(runFunc));
->>>>>>> 078fadaa
     return enqueue(
         std::move(entry),
         "mpi:all_to_all",
@@ -803,13 +744,8 @@
         };
     std::vector<at::Tensor> inputTensors = {inputTensor};
     std::vector<at::Tensor> outputTensors = {outputTensor};
-<<<<<<< HEAD
-    auto entry = std::unique_ptr<WorkEntry>(
-        new WorkEntry(&inputTensors, &outputTensors, std::move(runFunc)));
-=======
     auto entry = std::make_unique<WorkEntry>(
         &inputTensors, &outputTensors, std::move(runFunc));
->>>>>>> 078fadaa
     return enqueue(
         std::move(entry),
         "mpi:all_to_all",
@@ -869,13 +805,8 @@
           dstdata[i].view({-1}).copy_(dstFlatDataSplits[i]);
         }
       };
-<<<<<<< HEAD
-  auto entry = std::unique_ptr<WorkEntry>(
-      new WorkEntry(&inputTensors, &outputTensors, std::move(runFunc)));
-=======
   auto entry = std::make_unique<WorkEntry>(
       &inputTensors, &outputTensors, std::move(runFunc));
->>>>>>> 078fadaa
   return enqueue(
       std::move(entry),
       "mpi:all_to_all",
@@ -905,13 +836,8 @@
   }
 
   return c10::make_intrusive<AsyncWork>(
-<<<<<<< HEAD
-      tensor,
-      request,
-=======
       request,
       std::vector<at::Tensor>(),
->>>>>>> 078fadaa
       "mpi:send",
       c10::optional<std::vector<at::Tensor>>(tensors));
 }
@@ -939,13 +865,8 @@
   }
 
   return c10::make_intrusive<AsyncWork>(
-<<<<<<< HEAD
-      tensor,
-      request,
-=======
       request,
       tensors,
->>>>>>> 078fadaa
       "mpi:recv",
       c10::optional<std::vector<at::Tensor>>(tensors));
 }
@@ -972,13 +893,8 @@
   }
 
   return c10::make_intrusive<AsyncWork>(
-<<<<<<< HEAD
-      tensor,
-      request,
-=======
       request,
       tensors,
->>>>>>> 078fadaa
       "mpi:recvAnySource",
       c10::optional<std::vector<at::Tensor>>(tensors));
 }
@@ -990,12 +906,7 @@
         std::unique_lock<std::mutex> globalLock(pgGlobalMutex_);
         MPI_CHECK(MPI_Barrier(pgComm_));
       };
-<<<<<<< HEAD
-  auto entry = std::unique_ptr<WorkEntry>(
-      new WorkEntry(nullptr, nullptr, std::move(runFunc)));
-=======
   auto entry = std::make_unique<WorkEntry>(nullptr, nullptr, std::move(runFunc));
->>>>>>> 078fadaa
   return enqueue(std::move(entry), "mpi:barrier", c10::nullopt);
 }
 
