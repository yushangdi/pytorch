from functools import wraps, partial
from itertools import product, chain
import itertools
import collections
import copy
import operator
import random
import numbers
import unittest

import torch
import numpy as np
from torch._six import inf
import collections.abc

from typing import Any, Callable, List, Optional, Sequence, Tuple, Union, Dict

from torch.testing import make_non_contiguous, make_tensor
from torch.testing._internal.common_dtype import (
    _dispatch_dtypes, floating_types, floating_types_and, complex_types, floating_and_complex_types,
    floating_and_complex_types_and, all_types_and_complex_and, all_types_and, all_types_and_complex, integral_types_and,
    all_types, double_types, empty_types
)
from torch.testing._internal.common_device_type import \
    (onlyCUDA, onlyOnCPUAndCUDA, disablecuDNN, skipCUDAIfNoMagma, skipCUDAIfNoMagmaAndNoCusolver,
     skipCUDAIfNoCusolver, skipCPUIfNoLapack, skipCPUIfNoFFT, skipCUDAIfRocm, precisionOverride,
     toleranceOverride, tol)
from torch.testing._internal.common_cuda import CUDA11OrLater, SM53OrLater, SM60OrLater
from torch.testing._internal.common_utils import \
    (is_iterable_of_tensors,
     random_symmetric_matrix, random_symmetric_psd_matrix,
     make_fullrank_matrices_with_distinct_singular_values,
     random_symmetric_pd_matrix, make_symmetric_matrices,
     make_symmetric_pd_matrices, random_square_matrix_of_rank,
     random_fullrank_matrix_distinct_singular_value,
     TEST_WITH_ROCM, IS_WINDOWS, IS_MACOS, TEST_SCIPY,
     torch_to_numpy_dtype_dict, TEST_WITH_ASAN,
     GRADCHECK_NONDET_TOL, skipIfTBB)
import torch.testing._internal.opinfo_helper as opinfo_helper

from setuptools import distutils

if TEST_SCIPY:
    import scipy.special


# Reasonable testing sizes for dimensions
L = 20
M = 10
S = 5

# Unique value to distinguish default from anything else
_NOTHING = object()


class DecorateInfo(object):
    """Describes which test, or type of tests, should be wrapped in the given
       decorators when testing an operator. Any test that matches all provided
       arguments will be decorated. The decorators will only be applied if the
       active_if argument is True."""

    __slots__ = ['decorators', 'cls_name', 'test_name', 'device_type', 'dtypes', 'active_if']

    def __init__(self, decorators, cls_name=None, test_name=None, *,
                 device_type=None, dtypes=None, active_if=True):
        self.decorators = list(decorators) if isinstance(decorators, collections.abc.Sequence) else [decorators]
        self.cls_name = cls_name
        self.test_name = test_name
        self.device_type = device_type
        self.dtypes = dtypes
        self.active_if = active_if

    def is_active(self, cls_name, test_name, device_type, dtype):
        return (
            self.active_if and
            (self.cls_name is None or self.cls_name == cls_name) and
            (self.test_name is None or self.test_name == test_name) and
            (self.device_type is None or self.device_type == device_type) and
            (self.dtypes is None or dtype in self.dtypes)
        )


class SampleInput(object):
    """Represents sample inputs to a function."""

    __slots__ = ['input', 'args', 'kwargs', 'output_process_fn_grad', 'broadcasts_input', 'name']

    def __init__(self, input, *, args=tuple(), kwargs=None, output_process_fn_grad=lambda x: x, broadcasts_input=False, name=""):
        # input is the first input to the op and must be either a Tensor or TensorList (Sequence[Tensor]).
        # This follows the typical pattern where for Tensor inputs op(t, ...) = t.op(...).
        # op with TensorList inputs do not support method or inplace variants.
        assert isinstance(input, torch.Tensor) or is_iterable_of_tensors(input)
        self.input: Union[torch.Tensor, Sequence[torch.Tensor]] = input
        self.args = args
        self.kwargs = kwargs if kwargs is not None else {}
        self.output_process_fn_grad = output_process_fn_grad
        self.name = name

        # Specifies if `self.input` is broadcasted or not,
        # given that the operator supports broadcasting.
        # This field is used to verify the behavior for inplace variant.
        #
        # If a SampleInput is marked with `broadcasts_input=True`,
        # it is verified that we get a `RuntimerError` with this sample,
        # and inplace variant. Also inplace grad{grad} tests are skipped,
        # for such inputs (as they will error out otherwise).
        self.broadcasts_input = broadcasts_input

    def _repr_helper(self, formatter):
        # Helper function to return the details of the SampleInput as `str`
        # It consolidates all the fields of SampleInput and allows,
        # formatting the fields like `input`, `args`, etc with `formatter`
        # callable to customize the representation.
        # Look at `summary` method for example.
        arguments = [
            f'input={formatter(self.input)}',
            f'args={formatter(self.args)}',
            f'kwargs={formatter(self.kwargs)}',
            f'output_process_fn_grad={self.output_process_fn_grad}',
            f'broadcasts_input={self.broadcasts_input}',
            f'name={repr(self.name)}']

        return f'SampleInput({", ".join(a for a in arguments if a is not None)})'

    def __repr__(self):
        return self._repr_helper(lambda x: x)

    def summary(self):
        # Returns the SampleInput details in a more
        # friendly format.
        # It formats `Tensor` and `TensorList`
        # in a more condensed representation.
        def formatter(arg):
            # Format any instance of `Tensor` (standalone, in list, or in dict)
            # by Tensor[TensorShape]
            # Eg. Tensor with shape (3, 4) is formatted as Tensor[3, 4]
            if isinstance(arg, torch.Tensor):
                shape = str(tuple(arg.shape)).replace('(', '').replace(')', '')
                return f"Tensor[{shape}]"
            elif isinstance(arg, dict):
                return {k: formatter(v) for k, v in arg.items()}
            elif is_iterable_of_tensors(arg):
                return "TensorList[" + ", ".join(map(formatter, arg)) + "]"
            elif isinstance(arg, (list, tuple)):  # Handle list, tuple
                return "(" + ",".join(map(formatter, arg)) + ")"

            return repr(arg)

        return self._repr_helper(formatter)

    # Returns the NumPy version of the sample input object in the form of a tuple: (input, args, kwargs)
    def numpy(self):
        # Converts tensors to ndarrays by calling .detach().cpu().numpy() on them
        # Numbers, strings, and bool are preserved as is
        # Lists, tuples and dicts are handled by calling this function recursively
        def to_numpy(x):
            def _np(t):
                return t.detach().cpu().numpy()

            if isinstance(x, torch.Tensor):
                return _np(x)
            elif isinstance(x, list):
                return list(map(to_numpy, x))
            elif isinstance(x, tuple):
                return tuple(map(to_numpy, x))
            elif isinstance(x, dict):
                return {k: to_numpy(v) for k, v in x.items()}
            elif isinstance(x, torch.dtype):
                return torch_to_numpy_dtype_dict[x]
            elif isinstance(x, (numbers.Number, bool, str)):
                return x

            raise ValueError("Unknown type {0}!".format(type(x)))

        sample_np_input, np_args, np_kwargs = to_numpy(self.input), to_numpy(self.args), to_numpy(self.kwargs)
        return (sample_np_input, np_args, np_kwargs)


class AliasInfo(object):
    """Class holds alias information. For example, torch.abs ->
    torch.absolute, torch.Tensor.absolute, torch.Tensor.absolute_
    """

    def __init__(self, alias_name):
        self.name = alias_name
        self.op = _getattr_qual(torch, alias_name)
        self.method_variant = getattr(torch.Tensor, alias_name, None)
        self.inplace_variant = getattr(torch.Tensor, alias_name + "_", None)

    def __call__(self, *args, **kwargs):
        return self.op(*args, **kwargs)


# Extension of getattr to support qualified names
# e.g. _getattr_qual(torch, 'linalg.norm') -> torch.linalg.norm
def _getattr_qual(obj, name, default=_NOTHING):
    try:
        for path in name.split('.'):
            obj = getattr(obj, path)
        return obj
    except AttributeError:
        if default is not _NOTHING:
            return default
        else:
            raise

# Note [OpInfos]
# ~~~~~~~~~~~~~~
#
# This note was written shortly after the PyTorch 1.9 release.
# If you notice it's out-of-date or think it could be improved then please
# file an issue.
#
# See also: the OpInfo tracker (https://github.com/pytorch/pytorch/issues/54261)
# See also: "Writing Test Templates" in common_device_type.py to learn how to
#   parametrize a test template using OpInfos.
#
# An OpInfo is a collection of metadata related to a PyTorch operator. This
#   metadata is used to generate tests that validate properties of the operator,
#   like if it implements the correct gradient formula.
#
# WHY OPINFOS?
# ~~~~~~~~~~~~
#
# OpInfos are principally intended to do two things:
#
#   1) to simplify testing an operator
#   2) to allow systems (like autograd, torchscript, fx, nnc...) to test
#        against every PyTorch operator
#
# Both these goals are still a work in progress. Not every operator has an
#   OpInfo, and some operator tests still have to be written manually.
#
# The utility of OpInfos can also be motivated from a different perspective.
#   PyTorch is a complicated framework with many interrelated systems, too
#   many for any one person to keep track of. An OpInfo can be thought of as the
#   interface between an operator implementer and those other systems. Instead of
#   requiring the implementer of torch.foo understand how to test its forward
#   mode AD or NNC support that's typically handled automatically just by
#   defining an OpInfo. This is a helpful perspective to have, because it's often
#   surprising to OpInfo writers that just implementing an OpInfo typically can't
#   verify an operator is actually implemented correctly. "If an OpInfo doesn't
#   validate my op works as expected, what's the point of it?" But the point of
#   it is that it lets engineers focus on testing their operator logic instead
#   of having to write tests for how the operator interacts with each of
#   PyTorch's many systems. And, OK, sometimes it validates your op works
#   the way you want and all you have to do is write an OpInfo and you're done
#   testing... more on that below.
#
# WHAT'S AN OPINFO?
# ~~~~~~~~~~~~~~~~~
#
# So what is an OpInfo? It's a Python class that describes an operator's properties,
#   like which dtypes it supports on the CPU and whether it has any aliases.
#   These properties can be divided into three categories:
#
#   1) Metadata describing the operator, like the operator's name and if it
#     "supports" the out kwarg.
#   2) Test directives, like "skips" that tell the test suite to skip some
#     tests.
#   3) A "sample inputs" function that generates valid inputs for the operator.
#
# OpInfo attributes are described in more detail below.
#
# THE SAMPLE INPUTS FUNCTION
# ~~~~~~~~~~~~~~~~~~~~~~~~~~
#
# The "sample inputs" function merits special elaboration. This function is
#   crucial to testing with OpInfos. A typical OpInfo test has to treat the operator
#   as a black box. There's no structure for the test to understand or exploit.
#   Without "sample inputs" it wouldn't even know how to call the OpInfo's
#   operator. The sample input function saves the day by providing different
#   "SampleInputs" that can be used to call the operator. A sample input
#   function should have the following signature:
#
#   def sample_inputs_foo(op_info, device, dtype, requires_grad, **kwargs):
#
#   And should return a list of SampleInputs (see the class description above).
#   Each SampleInput defines an "input", "args", "kwargs",
#   an "output_process_fn_grad" function, the "broadcasts_input" bool and
#   a "name".
#
# The "input" is the first argument to the operator, or the tensor that
#   the method or inplace variants of the operator should be called on, and
#   should be on the requested device, of the requested dtype, and its
#   requires_grad attribute should be set to the requires_grad argument.
#
# "args" should contain positional arguments, and "kwargs" keyword arguments.
#
# "output_process_fn_grad" has an interesting name. It's a function that maps
#   the operator's output (when given the input, args, and kwargs) to the
#   portion of the output to gradcheck. For example, consider an operator
#   like torch.linalg.slogdet
#   (https://pytorch.org/docs/master/generated/torch.linalg.slogdet.html).
#   This operator returns a tuple of two tensors, but the first tensor
#   cannot be backwarded through. Its "output_process_fn_grad" filters
#   this output tuple to just the second argument, which we can call backward
#   on. Functions that produce a single tensor can ignore this argument.
#
# "broadcasts_input" is a bool indicated if the SampleInput causes the operator
#   to broadcast the "input" argument. This is important for tests to understand
#   because inplace variants of operations throw a runtime error if they
#   would broadcast their input arguments, so tests that work with inplace
#   variants filter SampleInputs that broadcast their input.
#
# "name" is a string that's just used for debugging. It appears when printing
#   the SampleInput.
#
# OPINFO FILE ORGANIZATION
# ~~~~~~~~~~~~~~~~~~~~~~~~
#
# All OpInfos are currently defined in this file. Most OpInfo tests are defined
#   in test_ops.py, but some system-specific tests are defined in those
#   systems' test files, and subclass-specific tests are defined in the test
#   file that corresponds to that subclass (see the below).
#   Expect a reorganization in the future.
#
# WHAT'S TESTED?
# ~~~~~~~~~~~~~~
#
# Every OpInfo in the op_db sequence has the following properties validated in
# test_ops.py:
#
#   - that its supported dtypes are specified correctly
#   - that it supports the out= argument properly (if it allows out=),
#       see https://github.com/pytorch/pytorch/wiki/Developer-FAQ#how-does-out-work-in-pytorch
#   - that it works with the conjugate view bit properly
#   - that its function, method, and inplace variants perform the same operation
#       (that is, that torch.add, torch.Tensor.add, and torch.Tensor.add_ all
#       do the same thing).
#   - that its inplace variant preserves the input's storage
#   - that its gradient formula is implemented correctly, and that it supports
#       gradgrad and complex grad and gradgrad and forward mode AD properly for
#       the op's function and inplace variants (method variants are skipped
#       to reduce test time).
#   - that the operation performs the same operation when traced or scripted
#       using the jit
#   - that the operation is autodifferentiated by the jit as expected
#   - that the operator's aliases, if any, perform the same operation and that
#       the jit understands the alias
#
# Additional OpInfo tests are in test_jit_fuser_te.py, test_fx_experimental.py,
#   and test_fx.py. These tests validate that operators work with NNC and FX
#   as expected.
#
# For performance, some of the above tests may only run on the first
#   SampleInput returned by an OpInfo's sample input function.
#
# In addition to these tests, some subclasses (discussed in the next section)
#   define additional tests.
#
# Critically, as mentioned above, what's not tested is that the operator
#   works as expected. When implementing an OpInfo an engineer must still
#   typically write one or more tests validating the operator's behavior.
#
# OPINFO (SUB)CLASSES
# ~~~~~~~~~~~~~~~~~~~
#
# In addition to the OpInfo base class there are several specialized OpInfo
#   subclasses. For example, the UnaryUfuncInfo subclass is used for
#   unary elementwise operations. These operations have a common structure
#   that test_unary_ufuncs.py exploits with additional automated testing.
#   The automated testing in test_unary_ufuncs.py is so thorough, comparing
#   the operator to a NumPy reference function on a plethora of values, that
#   just implementing an OpInfo for a unary elementwise operation is often
#   sufficient testing.
#
# The ForeachFuncInfo is another OpInfo subclass that is hyper-specialized to a
#   very unique class of operations. These OpInfos aren't included in the
#   op_db sequence and have their own tests.
#
# Other OpInfo subclasses, like SpectralFuncInfo, are just for convenience
# when writing OpInfos.
#
# TESTING A NEW OPERATOR
# ~~~~~~~~~~~~~~~~~~~~~~
#
# If you're adding a new operator to the torch, torch.fft, torch.linalg,
#   or torch.special namespaces then you should add an OpInfo for it. As
#   mentioned a couple times above, implementing an OpInfo is not usually
#   sufficient testing (unless the operator is a unary elementwise operator).
#   The OpInfo will only test the properties described in the "WHAT'S TESTED"
#   section. It DOES NOT verify that the operator is implemented correctly.
#
# We are currently reviewing if operators in the torch.nn.functional namespace
#   will be added as OpInfos, but you are encouraged to add an OpInfo for
#   such operators, too.
#
# TIPS FOR WRITING AN OPINFO AND OPINFO TESTS
# ~~~~~~~~~~~~~~~~~~~~~~~~~~~~~~~~~~~~~~~~~~~
#
# Writing an OpInfo can be a little daunting. Since the point of an OpInfo is to
#   be consumed by a variety of systems it can be hard to understand how to
#   deal with test failures or how to set the OpInfo metadata properly.
#
# Before adding an OpInfo it helps to look at other OpInfos. A sample inputs
#   function must be defined, and the operator's dtypes must be specified.
#   Once that's done you should run the operator's tests in test_ops.py
#   (these can be filtered using the "-k" argument in pytest). Tests that
#   fail should provide an error message that describes what to change about
#   your OpInfo. You don't need to worry about changing an OpInfo's default
#   values unless a test yells at you.
#
# Similarly, if you're writing a test that consumes OpInfos then it's critical
#   your test provides a clear error message describing what to do when it
#   fails. You should not assume the OpInfo implementer is familiar with your
#   system.
#
# If you see a confusing error message while developing an OpInfo then please
#   file an issue describing what happened.
#
# This trial-and-error approach can be frustrating to writing an OpInfo can
#   be frustrating, but it's probably necessary as long as OpInfos don't require
#   learning about all the systems that consume them. One thing that can help
#   is the get_supported_dtypes() function defined in opinfo_helper.py. This
#   function can be used to programmatically specify the dtypes an operator
#   supports, and is especially useful if writing an OpInfo on a machine
#   without a CUDA device. See its documentation for more details.
#
# THE FUTURE OF OPINFOS AND OPINFO TESTING
# ~~~~~~~~~~~~~~~~~~~~~~~~~~~~~~~~~~~~~~~~
#
# In the future we expect OpInfo coverage to improve, particularly for the
#   torch, torch.fft, torch.linalg, and torch.special namespaces, and possibly
#   for the torch.nn.functional namespace, too. In addition an analogous class,
#   ModuleInfo, will be developed to improve module testing.
#
# We also expect at least two new OpInfo subclasses: BinaryUfuncInfo and
#   ReductionInfo. Both will have new automated tests for correctness, too,
#   which might make testing binary elementwise operations and reductions as
#   simple as testing unary elementwise operations today.

# Classes and methods for the operator database
class OpInfo(object):
    """Operator information and helper functions for acquiring it."""

    def __init__(self,
                 name,  # the string name of the function
                 *,
                 ref=None,  # An optional reference function that accepts ndarrays (AKA "NumPy arrays").
                            # If given, the op will be compared with its reference on each of its sample inputs.
                 # the following metadata describes the operator, its variants,
                 #   and its aliases, if any
                 aliases=None,  # iterable of aliases, e.g. ("absolute",) for torch.abs
                 variant_test_name='',  # additional string to include in the test name
                                        # this is useful when an op needs multiple OpInfos,
                                        # like divide does, often because it's really several
                                        # different ops behind the scenes
                 op=None,  # the function variant of the operation, populated as torch.<name> if None
                 method_variant=_NOTHING,  # explicitly specifies the method variant of the operator
                                           # if _NOTHING (default), the method variant will be autopopulated
                                           # if None, then the OpInfo specifies no method variant
                 inplace_variant=_NOTHING,  # explicitly specifies the inplace variant of the operator
                                            # if _NOTHING (default), the method variant will be autopopulated
                                            # if None, then the OpInfo specifies no method variant

                 # the following metadata are test directives for skipping or
                 # modifying tests and a pointer to the op's sample inputs function
                 # this function lets the OpInfo generate valid inputs
                 skips=tuple(),  # information about which tests to skip
                 decorators=tuple(),  # decorators to apply to generated tests
                 sample_inputs_func=None,  # function to generate sample inputs

                 # the following metadata relates to dtype support and is tested for correctness in test_ops.py
                 dtypes=floating_types(),  # dtypes this function is expected to work with
                 # the following dtypesIf... options override the dtypes value
                 # on their respective device types
                 dtypesIfCPU=None,  # dtypes this function is expected to work with on CPU
                 dtypesIfCUDA=None,  # dtypes this function is expected to work with on CUDA
                 dtypesIfROCM=None,  # dtypes this function is expected to work with on ROCM
                 backward_dtypes=None,  # backward dtypes this function is expected to work with
                 backward_dtypesIfCPU=None,  # backward dtypes this function is expected to work with on CPU
                 backward_dtypesIfCUDA=None,  # backward dtypes this function is expected to work with on CUDA
                 backward_dtypesIfROCM=None,  # backward dtypes this function is expected to work with on ROCM
                 default_test_dtypes=None,  # dtypes to test with by default. Tests are instantiated with
                                            # these dtypes for the op unless otherwise specified.
                                            # This is helpful in reducing the test matrix.
                 # the following metadata describes the operators out= support
                 supports_out=True,  # whether the op supports the out kwarg
                                     # defaults to True, if the op does not allow the out kwarg or
                                     # supports it incorrectly then test_out in test_ops.py should fail
                 safe_casts_outputs=False,  # whether op allows safe casting when writing to out arguments

                 # the following metadata relates to autograd support
                 supports_autograd=True,  # whether the operation supports gradient computations
                                          # if true, gradient correctness is tested in test_ops.py
                                          # using the op's sample inputs
                 supports_gradgrad=True,  # whether the op supports second order gradients
                                          # if true, gradgrad correctness is tested in test_ops.py
                                          # (this value is ignored if supports_autograd=False)
                 supports_inplace_autograd=None,  # whether the operation supports inplace autograd
                                                  # if true, tested in test_ops.py
                                                  # defaults to supports_autograd's value
                 supports_forward_ad=False,  # Whether the operation support forward mode AD
                                             # If the value is True, we check that the gradients are correct
                                             # If the value is False, we test that forward grad is not implemented
                 gradcheck_wrapper=lambda op, *args, **kwargs: op(*args, **kwargs),  # wrapper function for gradcheck
                 check_batched_grad=True,  # whether to check batched grad when doing gradcheck
                 check_batched_gradgrad=True,  # whether to check batched grad grad when doing gradgradcheck
                 gradcheck_nondet_tol=0.0,  # tolerance for nondeterminism while performing gradcheck
                 gradcheck_fast_mode=None,  # Whether to use the fast implmentation for gradcheck/gradgradcheck.
                                            # When set to None, defers to the default value provided by the wrapper
                                            # function around gradcheck (testing._internal.common_utils.gradcheck)

                 # the following metadata relates to JIT support and is tested for correctness in test_ops.py
                 aten_name=None,  # name of the corresponding aten:: operator
                 assert_autodiffed=False,  # if a op's aten::node is expected to be symbolically autodiffed
                 autodiff_nonfusible_nodes=None,  # a list of strings with node names that are expected to be in a
                                                  # DifferentiableGraph when autodiffed. Ex: ['aten::add', 'aten::mm'],
                                                  # default is populated to be ['aten::(name of Python operator)']
                 autodiff_fusible_nodes=None,  # a list of strings with node names that are expected to be in FusionGroups
                                               # inside of DifferentiableGraphs when this operation is autodiffed.
                                               # Ex: ['aten::add', 'aten::mm'], defaults to an empty list
                                               # Note: currently no ops use fusible nodes

                 # the following metadata relates to sparse support and is used in test_sparse.py
                 supports_sparse=False,  # whether the op supports sparse inputs

                 supports_scripting=True,  # only run tracing tests
                 # the following metadata relates to complex support and is checked in test_ops.py
                 test_conjugated_samples=True,
                 test_neg_view=True,
                 assert_jit_shape_analysis=False,  # assert that jit shape analysis fully propagates shape
                 ):

        dtypes_args = (dtypes, dtypesIfCPU, dtypesIfCUDA, dtypesIfROCM)
        # Validates the dtypes are generated from the dispatch-related functions
        for dtype_list in dtypes_args:
            assert isinstance(dtype_list, (_dispatch_dtypes, type(None)))

        self.name = name
        self.ref = ref
        self.aten_name = aten_name if aten_name is not None else name
        self.variant_test_name = variant_test_name

        # Attribute to verify dynamic_dtypes are used.
        self.dynamic_dtypes = any(map(lambda dtypes: isinstance(
            dtypes, opinfo_helper._dynamic_dispatch_dtypes), dtypes_args))

        if self.dynamic_dtypes:
            # Make sure `dtyesIfCUDA` is dynamic, if dynamic dispatch is used for CPU
            # This is because, below we set dtypesIfCUDA to dtypes if they are None.
            assert isinstance(dtypesIfCUDA, opinfo_helper._dynamic_dispatch_dtypes), \
                (f"To use dynamic dypes for operator {name}, "
                 "acquire the dtypes dynamically for argument `dtypesIfCUDA`."
                 "This is to ensure that CUDA dtypes are acquired correctly as they"
                 "differ from CPU dtypes occasionally")

        self.dtypes = set(dtypes)

        # NOTE: backward dtypes must be acquired before forward dtypes
        #   since they fallback to explicit (not implicit!) specifications of
        #   forward dtypes
        self.backward_dtypes = set(backward_dtypes) if backward_dtypes is not None else self.dtypes
        self.backward_dtypesIfCPU = set(backward_dtypesIfCPU) if backward_dtypesIfCPU is not None else (
            backward_dtypes if backward_dtypes is not None
            else dtypesIfCPU if dtypesIfCPU is not None
            else dtypes)
        self.backward_dtypesIfCUDA = set(backward_dtypesIfCUDA) if backward_dtypesIfCUDA is not None else (
            backward_dtypes if backward_dtypes is not None
            else dtypesIfCUDA if dtypesIfCUDA is not None
            else dtypes)
        self.backward_dtypesIfROCM = set(backward_dtypesIfROCM) if backward_dtypesIfROCM is not None else (
            backward_dtypesIfCUDA if backward_dtypesIfCUDA is not None
            else backward_dtypes if backward_dtypes is not None
            else dtypesIfROCM if dtypesIfROCM is not None
            else dtypesIfCUDA if dtypesIfCUDA is not None
            else dtypes)

        self.dtypesIfCPU = set(dtypesIfCPU) if dtypesIfCPU is not None else self.dtypes
        self.dtypesIfCUDA = set(dtypesIfCUDA) if dtypesIfCUDA is not None else self.dtypes
        self.dtypesIfROCM = set(dtypesIfROCM) if dtypesIfROCM is not None else self.dtypesIfCUDA

        self._default_test_dtypes = set(default_test_dtypes) if default_test_dtypes is not None else None

        # NOTE: if the op is unspecified it is assumed to be under the torch namespace
        self.op = op if op else _getattr_qual(torch, self.name)
        method_variant = getattr(torch.Tensor, name, None) if method_variant is _NOTHING else method_variant
        # attributes like real, imag are not callable
        self.method_variant = method_variant if callable(method_variant) else None
        inplace_name = name + "_"
        self.inplace_variant = getattr(torch.Tensor, inplace_name, None) \
            if inplace_variant is _NOTHING else inplace_variant
        self.operator_variant = getattr(operator, name, None)

        self.supports_out = supports_out
        self.safe_casts_outputs = safe_casts_outputs

        self.decorators = (*decorators, *skips)
        self.sample_inputs_func = sample_inputs_func

        self.assert_autodiffed = assert_autodiffed
        self.autodiff_fusible_nodes = autodiff_fusible_nodes if autodiff_fusible_nodes else []
        if autodiff_nonfusible_nodes is None:
            self.autodiff_nonfusible_nodes = ['aten::' + self.name]
        else:
            self.autodiff_nonfusible_nodes = autodiff_nonfusible_nodes

        # autograd support
        self.supports_autograd = supports_autograd
        self.supports_inplace_autograd = supports_inplace_autograd
        if self.supports_inplace_autograd is None:
            self.supports_inplace_autograd = supports_autograd

        self.gradcheck_wrapper = gradcheck_wrapper
        self.supports_gradgrad = supports_gradgrad
        self.supports_forward_ad = supports_forward_ad
        self.check_batched_grad = check_batched_grad
        self.check_batched_gradgrad = check_batched_gradgrad
        self.gradcheck_nondet_tol = gradcheck_nondet_tol
        self.gradcheck_fast_mode = gradcheck_fast_mode

        self.supports_sparse = supports_sparse

        self.aliases = ()
        if aliases is not None:
            self.aliases = tuple(AliasInfo(a) for a in aliases)  # type: ignore[assignment]

        self.supports_scripting = supports_scripting
        self.assert_jit_shape_analysis = assert_jit_shape_analysis

        self.test_conjugated_samples = test_conjugated_samples
        self.test_neg_view = test_neg_view

    def __call__(self, *args, **kwargs):
        """Calls the function variant of the operator."""
        return self.op(*args, **kwargs)

    def get_op(self):
        """Returns the function variant of the operator, torch.<op_name>."""
        return self.op

    def get_method(self):
        """Returns the method variant of the operator, torch.Tensor.<op_name>.
        Returns None if the operator has no method variant.
        """
        return self.method_variant

    def get_inplace(self):
        """Returns the inplace variant of the operator, torch.Tensor.<op_name>_.
        Returns None if the operator has no inplace variant.
        """
        return self.inplace_variant

    def get_operator_variant(self):
        """Returns operator variant of the operator, e.g. operator.neg
        Returns None if the operator has no operator variant.
        """
        return self.operator_variant

    def conjugate_sample_inputs(self, device, dtype, requires_grad=False, **kwargs):
        """Returns an iterable of SampleInputs but with the tensor input or first
        tensor in a sequence input conjugated.
        """

        # TODO: Remove the try/except once all operators have sample_inputs_func with
        #       **kwargs in their signature.
        try:
            samples = self.sample_inputs_func(self, device, dtype, requires_grad, **kwargs)
        except TypeError:
            samples = self.sample_inputs_func(self, device, dtype, requires_grad)

        conj_samples = list(samples)

        def conjugate(tensor):
            _requires_grad = tensor.requires_grad
            with torch.no_grad():
                tensor = tensor.conj()
            return tensor.requires_grad_(_requires_grad)

        for i in range(len(samples)):
            sample = conj_samples[i]
            # Note: it is assumed that the input here is either a tensor or tensorlist
            if isinstance(sample.input, torch.Tensor):
                sample.input = conjugate(sample.input)
            else:
                with torch.no_grad():
                    sample.input[0] = conjugate(sample.input[0])

        return tuple(conj_samples)

    def sample_inputs(self, device, dtype, requires_grad=False, **kwargs):
        """Returns an iterable of SampleInputs.

        These samples should be sufficient to test the function works correctly
        with autograd, TorchScript, etc.
        """

        # TODO: Remove the try/except once all operators have sample_inputs_func with
        #       **kwargs in their signature.
        try:
            samples = self.sample_inputs_func(self, device, dtype, requires_grad, **kwargs)
        except TypeError:
            samples = self.sample_inputs_func(self, device, dtype, requires_grad)

        if 'include_conjugated_inputs' in kwargs and kwargs.get('include_conjugated_inputs'):
            conj_samples = self.conjugate_sample_inputs(device, dtype, requires_grad, **kwargs)
            samples_list = list(samples)
            samples_list.extend(conj_samples)
            samples = tuple(samples_list)

        return samples

    def get_decorators(self, test_class, test_name, device, dtype):
        '''Returns the decorators targeting the given test.'''
        result = []
        for decorator in self.decorators:
            if isinstance(decorator, DecorateInfo):
                if decorator.is_active(test_class, test_name, device, dtype):
                    result.extend(decorator.decorators)
            else:
                result.append(decorator)
        return result

    def supported_dtypes(self, device_type):
        if device_type == 'cpu':
            return self.dtypesIfCPU
        if device_type == 'cuda':
            return self.dtypesIfROCM if TEST_WITH_ROCM else self.dtypesIfCUDA
        else:
            return self.dtypes

    def supported_backward_dtypes(self, device_type):
        if not self.supports_autograd:
            return set()

        backward_dtypes = None
        if device_type == 'cpu':
            backward_dtypes = self.backward_dtypesIfCPU
        elif device_type == 'cuda':
            backward_dtypes = self.backward_dtypesIfROCM if TEST_WITH_ROCM else self.backward_dtypesIfCUDA
        else:
            backward_dtypes = self.backward_dtypes

        allowed_backward_dtypes = floating_and_complex_types_and(torch.bfloat16, torch.float16)
        return set(allowed_backward_dtypes).intersection(backward_dtypes)

    def supports_complex_autograd(self, device_type):
        if device_type == 'cpu':
            return any(dtype.is_complex for dtype in self.backward_dtypesIfCPU)
        if device_type == 'cuda':
            if TEST_WITH_ROCM:
                return any(dtype.is_complex for dtype in self.backward_dtypesIfROCM)
            else:
                return any(dtype.is_complex for dtype in self.backward_dtypesIfCUDA)
        else:
            return any(dtype.is_complex for dtype in self.backward_dtypes)

    def supports_dtype(self, dtype, device_type):
        return dtype in self.supported_dtypes(device_type)

    def default_test_dtypes(self, device_type):
        """Returns the default dtypes used to test this operator on the device.

        Equal to the operator's default_test_dtypes filtered to remove dtypes
        not supported by the device.
        """
        supported = self.supported_dtypes(device_type)
        return (supported if self._default_test_dtypes is None
                else supported.intersection(self._default_test_dtypes))

    @property
    def formatted_name(self):
        """Returns a formatted full name for this OpInfo that can be used in test names."""
        variant = '_' + self.variant_test_name if self.variant_test_name else ''
        return '{}{}'.format(self.name.replace('.', '_'), variant)


def _generate_reduction_inputs(device, dtype, requires_grad):
    """Generates input tensors for testing reduction operators"""
    yield make_tensor([], device, dtype, requires_grad=requires_grad)
    yield make_tensor([2], device, dtype, requires_grad=requires_grad)
    yield make_tensor([3, 5], device, dtype, requires_grad=requires_grad, noncontiguous=True)
    yield make_tensor([3, 2, 1, 2], device, dtype, requires_grad=requires_grad)


def _generate_reduction_kwargs(ndim, supports_multiple_dims=True):
    """Generates a subset of all valid dim and keepdim kwargs given ndim that
    is appropriate for testing reduction operators.
    """

    # Test default dim and keepdim
    yield {}

    # Test reducing inner and outer most dimensions
    yield {'dim': 0, 'keepdim': True}
    yield {'dim': -1, 'keepdim': False}

    # Test reducing middle dimension
    if ndim > 2:
        yield {'dim': ndim // 2, 'keepdim': True}

    if supports_multiple_dims:
        # Test reducing all dimensions
        yield {'dim': tuple(range(ndim)), 'keepdim': False}

        # Test reducing both first and last dimensions
        if ndim > 1:
            yield {'dim': (0, -1), 'keepdim': True}

        # Test reducing every other dimension starting with the second
        if ndim > 3:
            yield {'dim': tuple(range(1, ndim, 2)), 'keepdim': False}


def sample_inputs_reduction(op_info, device, dtype, requires_grad, **kwargs):
    """Sample inputs for reduction operators."""

    # TODO(@heitorschueroff) Once all reduction operators are using
    # ReductionOpInfo use op_info.supports_multiple_dims directly.
    supports_multiple_dims: bool = kwargs.get('supports_multiple_dims', True)

    # TODO(@heitorschueroff) Once all reduction operators are using ReductionOpInfo
    # use op_info.genearte_args_kwargs directly.
    generate_args_kwargs = kwargs.get('generate_args_kwargs', lambda *args, **kwargs: (yield tuple(), {}))

    inputs: List[SampleInput] = []
    for t in _generate_reduction_inputs(device, dtype, requires_grad):
        for reduction_kwargs in _generate_reduction_kwargs(t.ndim, supports_multiple_dims):
            for args, kwargs in generate_args_kwargs(t, **reduction_kwargs):
                kwargs.update(reduction_kwargs)
                inputs.append(SampleInput(t, args=args, kwargs=kwargs))

    return inputs


# NOTE [Reductions]:
#
# For testing purposes, we relax the definition of a reduction operator
# as defined in the docstring below. We do this to capture operators with
# a similar API so they can be tested automatically. However...
#
# Strictly speaking a reduction operator is an operator that can reduce an
# array to a single scalar value and that can be computed from the partial
# result of reducing subarrays. This usually means that the reduction operation
# should be commutative and associative. This definition is important when it
# comes to implementation as it determines how a reduction can be parallelized.
#
# For example, many summary statistics such as median, mode and quantile cannot
# be computed from partial results because these are sorting and counting based
# algorithms that need information that would be lost in the reduced value.
class ReductionOpInfo(OpInfo):
    """Reduction operator information.

    An operator is a reduction operator if it reduces one or more dimensions of
    the input tensor to a single value. Reduction operators must implement the
    following signature:

    - `op(input, *args, *, dim=None, keepdim=False, **kwargs) -> Tensor`

    ReductionOpInfo tests that reduction operators implement a consistent API.
    Optional features such as reducing over multiple dimensions are captured in
    the optional keyword parameters of the ReductionOpInfo constructor.

    If a reduction operator does not yet implement the full required API of
    reduction operators, this should be documented by skipping the failing
    tests rather than adding optional parameters to ReductionOpInfo.

    NOTE
    The API for reduction operators has not yet been finalized and some
    requirements may change.

    See tests in test/test_reductions.py
    """

    def __init__(
        self, name, *,

        # The identity value for the operator if it has one.
        identity: Optional[Any] = None,

        # The nan policy for the operator if it implements one.
        # - propagate: NaN values are propagated to the output
        # - omit: NaN values are discarded during the reduction
        nan_policy: Optional[str] = None,

        # Whether the operator supports reducing multiple dimensions.
        supports_multiple_dims: bool = True,

        # Whether the operator promotes integral to floating point dtypes.
        promotes_int_to_float: bool = False,

        # Whether the operator promotes all integral dtypes to int64.
        promotes_int_to_int64: bool = False,

        # If a specific dtype is given, then the operator always returns that
        # dtype irrespective of the input dtype. If None, the operator returns
        # the dtype according to the type promotion rules above.
        result_dtype: Optional[torch.dtype] = None,

        # ReductionOpInfo tests generate their own input, dim and keepdim
        # arguments and call this function to generate tuples of extra args and
        # kwargs to use when calling the op. This is required for operators that
        # have other required parameters besides the input tensor.
        generate_args_kwargs: Callable = lambda t, dim=None, keepdim=False: (yield tuple(), {}),

        # Options from the OpInfo base class
        **kwargs,
    ):
        assert nan_policy in (None, 'propagate', 'omit')

        # These are mutually exclusive options
        assert not (result_dtype and promotes_int_to_float)
        assert not (result_dtype and promotes_int_to_int64)
        assert not (promotes_int_to_float and promotes_int_to_int64)

        # Default sample_inputs_func for ReductionOpInfo which augments sample
        # inputs from sample_inputs_reduction with the args and kwargs from
        # generate_args_kwargs. This is only used if sample_inputs_func is None.
        def sample_inputs_func(*args, **kwargs):
            kwargs['supports_multiple_dims'] = supports_multiple_dims
            kwargs['generate_args_kwargs'] = generate_args_kwargs
            return sample_inputs_reduction(*args, **kwargs)

        # Override OpInfo defaults and call base class __init__
        kwargs.setdefault('inplace_variant', None)
        kwargs.setdefault('sample_inputs_func', sample_inputs_func)
        kwargs.setdefault('default_test_dtypes', (
            torch.uint8, torch.int64, torch.float16, torch.bfloat16, torch.float32, torch.complex64))
        super(ReductionOpInfo, self).__init__(name, **kwargs)

        self.identity = identity
        self.nan_policy = nan_policy
        self.supports_multiple_dims = supports_multiple_dims
        self.promotes_int_to_float = promotes_int_to_float
        self.promotes_int_to_int64 = promotes_int_to_int64
        self.result_dtype = result_dtype
        self.generate_args_kwargs = generate_args_kwargs


def sample_inputs_unary(op_info, device, dtype, requires_grad, **kwargs):
    low, high = op_info.domain
    low = low if low is None else low + op_info._domain_eps
    high = high if high is None else high - op_info._domain_eps

    return (SampleInput(make_tensor((L,), device=device, dtype=dtype,
                                    low=low, high=high,
                                    requires_grad=requires_grad)),
            SampleInput(make_tensor((), device=device, dtype=dtype,
                                    low=low, high=high,
                                    requires_grad=requires_grad)))

# Metadata class for unary "universal functions (ufuncs)" that accept a single
# tensor and have common properties like:
class UnaryUfuncInfo(OpInfo):
    """Operator information for 'universal unary functions (unary ufuncs).'
    These are functions of a single tensor with common properties like:
      - they are elementwise functions
      - the input shape is the output shape
      - they typically have method and inplace variants
      - they typically support the out kwarg
      - they typically have NumPy or SciPy references
    See NumPy's universal function documentation
    (https://numpy.org/doc/1.18/reference/ufuncs.html) for more details
    about the concept of ufuncs.
    """

    def __init__(self,
                 name,  # the string name of the function
                 *,
                 ref,  # a reference function
                 dtypes=floating_types(),
                 dtypesIfCPU=None,
                 dtypesIfCUDA=None,
                 dtypesIfROCM=None,
                 default_test_dtypes=(
                     torch.uint8, torch.long, torch.half, torch.bfloat16,
                     torch.float32, torch.cfloat),  # dtypes which tests check by default
                 domain=(None, None),  # the [low, high) domain of the function
                 handles_large_floats=True,  # whether the op correctly handles large float values (like 1e20)
                 handles_extremals=True,  # whether the op correctly handles extremal values (like inf)
                 handles_complex_extremals=True,  # whether the op correct handles complex extremals (like inf -infj)
                 supports_complex_to_float=False,  # op supports casting from complex input to real output safely eg. angle
                 sample_inputs_func=sample_inputs_unary,
                 sample_kwargs=lambda device, dtype, input: ({}, {}),
                 supports_sparse=False,
                 **kwargs):
        super(UnaryUfuncInfo, self).__init__(name,
                                             dtypes=dtypes,
                                             dtypesIfCPU=dtypesIfCPU,
                                             dtypesIfCUDA=dtypesIfCUDA,
                                             dtypesIfROCM=dtypesIfROCM,
                                             default_test_dtypes=default_test_dtypes,
                                             sample_inputs_func=sample_inputs_func,
                                             supports_sparse=supports_sparse,
                                             **kwargs)
        self.ref = ref
        self.domain = domain
        self.handles_large_floats = handles_large_floats
        self.handles_extremals = handles_extremals
        self.handles_complex_extremals = handles_complex_extremals
        self.supports_complex_to_float = supports_complex_to_float

        # test_unary_ufuncs.py generates its own inputs to test the consistency
        # of the operator on sliced tensors, non-contig tensors, etc.
        # `sample_kwargs` is a utility function to provide kwargs
        # along with those inputs if required (eg. clamp).
        # It should return two dictionaries, first holding kwarg for
        # torch operator and second one for reference NumPy operator.
        self.sample_kwargs = sample_kwargs

        # Epsilon to ensure grad and gradgrad checks don't test values
        #   outside a function's domain.
        self._domain_eps = 1e-5

def sample_inputs_tensor_split(op_info, device, dtype, requires_grad, **kwargs):
    make_input = partial(make_tensor, device=device, dtype=dtype,
                         low=None, high=None, requires_grad=requires_grad)

    args_cases = (
        # Cases with tensor indices.
        (torch.tensor([1, 2, 3]),),
        (torch.tensor(1),),
        (torch.tensor([1, 2, 3]), 1),
        (torch.tensor([1, 4, 2, 5, 3, 6])[::2], 1),
        # Cases with list of indices.
        ((2, 4),),
        ((2, 4), 1),
        ((2, 4), -1),
        # Cases with integer section.
        (3,),
        (3, 1),
        (3, -1),
    )

    def generator():
        for args in args_cases:
            yield SampleInput(make_input((S, S, S)), args=args)

    return list(generator())


def sample_inputs_linalg_det(op_info, device, dtype, requires_grad):
    kw = dict(device=device, dtype=dtype)
    inputs = [
        make_tensor((S, S), **kw),
        make_tensor((1, 1), **kw),  # 1x1
        random_symmetric_matrix(S, **kw),  # symmetric
        random_symmetric_psd_matrix(S, **kw),  # symmetric_psd
        random_symmetric_pd_matrix(S, **kw),  # symmetric_pd

        random_square_matrix_of_rank(S, S - 2, **kw),  # dim2_null
        random_square_matrix_of_rank(S, 1, **kw),  # rank1
        random_square_matrix_of_rank(S, 2, **kw),  # rank2

        random_fullrank_matrix_distinct_singular_value(S, **kw),  # distinct_singular_value
        make_tensor((3, 3, S, S), **kw),  # batched
        make_tensor((3, 3, 1, 1), **kw),  # batched_1x1
        random_symmetric_matrix(S, 3, **kw),  # batched_symmetric
        random_symmetric_psd_matrix(S, 3, **kw),  # batched_symmetric_psd
        random_symmetric_pd_matrix(S, 3, **kw),  # batched_symmetric_pd
        random_fullrank_matrix_distinct_singular_value(S, 3, 3, **kw),  # batched_distinct_singular_values
        make_tensor((0, 0), **kw),
        make_tensor((0, S, S), **kw),
    ]
    for t in inputs:
        t.requires_grad = requires_grad
    return [SampleInput(t) for t in inputs]

def sample_inputs_linalg_det_singular(op_info, device, dtype, requires_grad):
    make_arg = partial(make_tensor, device=device, dtype=dtype, requires_grad=requires_grad)

    def make_singular_matrix_batch_base(size, rank):
        assert size[-1] == size[-2]
        assert rank > 0 and rank <= size[-1]

        with torch.no_grad():
            n = size[-1]
            a = make_arg(size[:-2] + (n, rank)) / 10
            b = make_arg(size[:-2] + (rank, n)) / 10

            x = a @ b
            lu, pivs = x.lu()
            p, l, u = torch.lu_unpack(lu, pivs)
            u_diag_abs = u.diagonal(0, -2, -1).abs()
            u_diag_abs_largest = u_diag_abs.max(dim=-1, keepdim=True).values
            u_diag_abs_smallest_idxs = torch.topk(u_diag_abs, k=(n - rank), largest=False).indices
            u.diagonal(0, -2, -1).div_(u_diag_abs_largest)
            u.diagonal(0, -2, -1)[..., u_diag_abs_smallest_idxs] = torch.finfo(dtype).eps

            matrix = p @ l @ u

        assert (matrix.det().abs() < torch.finfo(dtype).eps * torch.linalg.matrix_norm(matrix)).all().item()

        matrix.requires_grad_(requires_grad)
        return matrix

    def sample_generator():
        for batch, size in product(((), (2,), (2, 2)), range(6)):
            shape = batch + (size, size)
            for rank in range(1, size):
                yield make_singular_matrix_batch_base(shape, rank)

    return [SampleInput(t) for t in sample_generator()]


def sample_inputs_linalg_matrix_power(op_info, device, dtype, requires_grad):
    # (<matrix_size>, (<batch_sizes, ...>))
    test_sizes = [
        (1, ()),
        (2, (0,)),
        (2, (2,)),
    ]

    inputs = []
    for matrix_size, batch_sizes in test_sizes:
        size = batch_sizes + (matrix_size, matrix_size)
        for n in (0, 3, 5):
            t = make_tensor(size, device, dtype, requires_grad=requires_grad)
            inputs.append(SampleInput(t, args=(n,)))
        for n in [-4, -2, -1]:
            t = random_fullrank_matrix_distinct_singular_value(matrix_size, *batch_sizes, device=device, dtype=dtype)
            t.requires_grad = requires_grad
            inputs.append(SampleInput(t, args=(n,)))

    return inputs

def sample_inputs_hsplit(op_info, device, dtype, requires_grad):
    return (SampleInput(make_tensor((6,), device, dtype,
                                    low=None, high=None,
                                    requires_grad=requires_grad),
                        args=(2,),),
            SampleInput(make_tensor((S, S, S), device, dtype,
                                    low=None, high=None,
                                    requires_grad=requires_grad),
                        args=([1, 2, 3],),),)

def sample_inputs_vsplit(op_info, device, dtype, requires_grad):
    return (SampleInput(make_tensor((6, S), device, dtype,
                                    low=None, high=None,
                                    requires_grad=requires_grad),
                        args=(2,),),
            SampleInput(make_tensor((S, S, S), device, dtype,
                                    low=None, high=None,
                                    requires_grad=requires_grad),
                        args=([1, 2, 3],),),)

def sample_inputs_dsplit(op_info, device, dtype, requires_grad):
    return (SampleInput(make_tensor((S, S, S), device, dtype,
                                    low=None, high=None,
                                    requires_grad=requires_grad),
                        args=([1, 2, 3],),),
            SampleInput(make_tensor((S, S, 6), device, dtype,
                                    low=None, high=None,
                                    requires_grad=requires_grad),
                        args=(2,),),)

def sample_inputs_linalg_multi_dot(op_info, device, dtype, requires_grad):
    # Each test case consists of the sizes in the chain of multiplications
    # e.g. [2, 3, 4, 5] generates matrices (2, 3) @ (3, 4) @ (4, 5)
    test_cases = [
        [1, 2, 1],
        [2, 0, 2],
        [0, 2, 2],
        [2, 2, 2, 2],
        [2, 3, 4, 5],
        [5, 4, 0, 2],
        [2, 4, 3, 5, 3, 2]
    ]

    result = []
    for sizes in test_cases:
        tensors = []
        for size in zip(sizes[:-1], sizes[1:]):
            t = make_tensor(size, device, dtype, requires_grad=requires_grad)
            tensors.append(t)
        result.append(SampleInput(tensors))

    return result

def sample_inputs_linalg_matrix_norm(op_info, device, dtype, requires_grad, **kwargs):
    sizes = ((2, 2), (2, 3, 2))
    ords = ('fro', 'nuc', inf, -inf, 1, -1, 2, -2)
    dims = ((-2, -1), (-1, 0))

    inputs: List[SampleInput] = []
    for size, ord, dim, keepdim in product(sizes, ords, dims, [True, False]):
        t = make_tensor(size, device, dtype, requires_grad=requires_grad)
        inputs.append(SampleInput(t, args=(ord, dim, keepdim)))

    return inputs

def sample_inputs_linalg_norm(op_info, device, dtype, requires_grad):
    test_sizes = [
        (S,),
        (0,),
        (S, S),
        (0, 0),
        (S, 0),
        (0, S),
        (S, S, S),
        (0, S, S),
        (S, 0, S),
        (0, 0, 0),
    ]

    vector_ords = (None, 0, 0.5, 1, 2, 3.5, inf, -0.5, -1, -2, -3.5, -inf)
    matrix_ords = (None, 'fro', 'nuc', 1, 2, inf, -1, -2, -inf)

    inputs = []

    for test_size in test_sizes:
        is_vector_norm = len(test_size) == 1
        is_matrix_norm = len(test_size) == 2

        for keepdim in [False, True]:
            inputs.append(SampleInput(
                make_tensor(
                    test_size, device, dtype, low=None, high=None,
                    requires_grad=requires_grad),
                kwargs=dict(
                    keepdim=keepdim)))

            if not (is_vector_norm or is_matrix_norm):
                continue

            ords = vector_ords if is_vector_norm else matrix_ords

            for ord in ords:

                inputs.append(SampleInput(
                    make_tensor(
                        test_size, device, dtype,
                        low=None, high=None,
                        requires_grad=requires_grad),
                    args=(ord,),
                    kwargs=dict(
                        keepdim=keepdim)))

                if ord in ['nuc', 'fro']:
                    inputs.append(SampleInput(
                        make_tensor(
                            test_size, device, dtype,
                            low=None, high=None,
                            requires_grad=requires_grad),
                        kwargs=dict(
                            ord=ord,
                            keepdim=keepdim,
                            dim=(0, 1))))
        return inputs

def sample_inputs_cosine_similarity(op_info, device, dtype, requires_grad, **kwargs):
    make_arg = partial(make_tensor, device=device, dtype=dtype, requires_grad=requires_grad)

    # Ordered as input_shape, dict of dim and eps
    cases: Tuple[tuple, dict] = (  # type: ignore[assignment]
        ((S, S), {'dim': 1}),
        ((S, 2), {'dim': -1}),
        ((S,), {'dim': 0, 'eps': 0.5}),
        ((), {'dim': 0}),
        ((S, S, M), {'dim': 2}),
        ((S, S), {})
    )

    def generator():
        for input_shape, kwargs in cases:
            yield SampleInput(make_arg(input_shape), args=(make_arg(input_shape),), kwargs=kwargs)
        # Test for Broadcasting
        yield SampleInput(make_arg((1, 2, 3)), args=(make_arg((2, 1, 3)),), kwargs={'dim': -1})

    return list(generator())

def sample_inputs_batch_norm(op_info, device, dtype, requires_grad, **kwargs):
    make_arg = partial(make_tensor, device=device, dtype=dtype, requires_grad=requires_grad)
    make_arg_without_requires_grad = partial(make_tensor, device=device, dtype=dtype, requires_grad=False)

    # Ordered as: input shape, kwargs for training, momentum, eps
    cases: Tuple[Tuple[int], dict] = (  # type: ignore[assignment]
        ((S, S, S), {'training': True, 'momentum': 0.5, 'eps': 0.6}),
        ((3, 2, 4), {'training': False, 'momentum': -1.2}),
        ((3, 1), {'training': True, 'momentum': 0.0}),
        ((0,), {'training': True}),
        ((0,), {'training': False}),
        ((3, 2, 3, 4), {'training': True, 'momentum': -1.0, 'eps': 0.5}),
        ((3, 2, 3, 4), {'training': False, 'momentum': -1.0, 'eps': 0.5}),
        ((2, 1), {}),
    )

    def generator():
        for input_shape, kwargs in cases:
            # args: running mean, running var, weight and bias should necessarily be of shape: (channels,)
            channels = input_shape[1] if len(input_shape) > 1 else 0
            weight = make_arg(channels) if channels > 0 else None
            bias = make_arg(channels) if channels > 0 else None
            running_mean = make_arg_without_requires_grad(channels, low=0)
            running_var = make_arg_without_requires_grad(channels, low=0)

            yield SampleInput(
                make_arg(input_shape),
                args=(
                    running_mean,
                    running_var,
                    weight,
                    bias
                ),
                kwargs=kwargs
            )

        # Checking for permutations of weights and biases as `None`
        weights = [channels, None, None]
        biases = [None, channels, None]
        is_training = [True, False, False]

        for weight, bias, training in zip(weights, biases, is_training):
            yield SampleInput(
                make_arg(input_shape),
                args=(
                    running_mean,
                    running_var,
                    make_arg(channels),
                    make_arg(channels)
                ),
                kwargs={'training': training}
            )

        # Test case for no optional kwargs
        # running_mean and running_var are required in evaluation mode (training: False) but not in training mode
        yield SampleInput(make_arg((1, 2, 3)), args=(None, None), kwargs={'training': True})

    return list(generator())

def sample_inputs_nn_activation_relu(op_info, device, dtype, requires_grad, **kwargs):
    make_arg = partial(make_tensor, device=device, dtype=dtype, requires_grad=requires_grad)

    cases = (
        (()),
        ((S, )),
        ((S, S)),
        ((S, M, S))
    )

    def generator():
        for shape in cases:
            yield SampleInput(make_arg(shape))

    return list(generator())

def sample_inputs_norm(op_info, device, dtype, requires_grad, **kwargs):
    make_arg = partial(make_tensor, device=device, dtype=dtype, requires_grad=requires_grad)

    cases = (
        ((S, S), (2,), '2'),
        ((S, S), (0,), '0'),
        ((S, S), (0.5,), '0_5'),
        ((S, S), (1,), '1'),
        ((S, S), (3,), '3'),
        ((S, S), (-1,), 'neg_1'),
        ((S, S), (-2,), 'neg_2'),
        ((S, S), (-0.5,), 'neg_0_5'),
        ((S, S), (-1.5,), 'neg_1_5'),
    )

    cases_nonzero_input = (
        ((S, S, S), (1.5,), '1_5_default'),
        ((S, S, S), (1.5, 1), '1_5_dim'),
        ((S, S, S), (1.5, -1), '1_5_neg_dim'),
        ((S, S, S), (1.5, 1, True), 'keepdim_1_5_dim'),
        ((S, S, S), (1.5, -1, True), 'keepdim_1_5_neg_dim'),
    )

    cases_negdim_base = (
        ((S, S), (-2, 1,), 'neg_2_2_dim'),
        ((S, S), (-1, 1,), 'neg_1_2_dim'),
        ((S, S), (0, 1,), '0_2_dim'),
        ((S, S), (1, 1,), '1_2_dim'),
        ((S, S), (2, 1,), '2_2_dim'),
        ((S, S), (3, 1,), '3_2_dim'),
        ((S, S, S), (2, 1), '2_dim'),
        ((S, S, S), (3, 1), '3_dim'),
        ((S, S, S), (2, 1, True), 'keepdim_2_dim'),
        ((S, S, S), (3, 1, True), 'keepdim_3_dim'),
        ((), (2, 0), '2_dim_scalar'),
        ((), (3, 0), '3_dim_scalar'),
        ((), (2, 0, True), 'keepdim_2_dim_scalar'),
        ((), (3, 0, True), 'keepdim_3_dim_scalar'),
    )

    cases_negdim = []
    for case in cases_negdim_base:
        cases_negdim.append(case)
        shape, args, name = case
        new_args = copy.deepcopy(list(args))
        new_args[1] *= -1
        cases_negdim.append((shape, tuple(new_args), name.replace("_dim", "_neg_dim")))

    def generator():
        for shape, args, name in itertools.chain(cases, cases_negdim):
            yield SampleInput(make_arg(shape), args=args, name=name)

        for shape, args, name in cases_nonzero_input:
            yield SampleInput(make_arg(shape, exclude_zero=True), args=args, name=name)

    return list(generator())


def sample_inputs_norm_fro(op_info, device, dtype, requires_grad, **kwargs):
    make_arg = partial(make_tensor, device=device, dtype=dtype, requires_grad=requires_grad)

    cases = (
        ((S, S), (), 'default'),
        ((S, S), ('fro',), 'fro_default'),
        ((S, S), ('fro', [0, 1],), 'fro'),
    )

    def generator():
        for shape, args, name in cases:
            yield SampleInput(make_arg(shape), args=args, name=name)

    return list(generator())


def sample_inputs_norm_nuc(op_info, device, dtype, requires_grad, **kwargs):
    make_arg = partial(make_tensor, device=device, dtype=dtype, requires_grad=requires_grad)

    cases = (
        ((S, S), ('nuc',), 'nuc'),
        ((S, S, S), ('nuc', [1, 2]), 'nuc_batched'),
    )

    def generator():
        for shape, args, name in cases:
            yield SampleInput(make_arg(shape), args=args, name=name)

    return list(generator())


def sample_inputs_norm_inf(op_info, device, dtype, requires_grad, **kwargs):
    make_arg = partial(make_tensor, device=device, dtype=dtype, requires_grad=requires_grad)

    cases = (
        ((S, S), (-inf,), '-inf'),
        ((S, S), (inf,), 'inf'),
        ((S, S), (inf, 1,), 'inf_2_dim'),
        ((S, S), (inf, -1,), 'inf_2_neg_dim'),
    )

    def generator():
        for shape, args, name in cases:
            yield SampleInput(make_arg(shape), args=args, name=name)

    return list(generator())


def sample_inputs_linalg_vector_norm(op_info, device, dtype, requires_grad, **kwargs):
    size_1D = (S,)
    size_2D = (2, 2)

    test_cases = [
        # input size, ord, dim args
        (size_1D, 2, None),
        (size_1D, 2, (0,)),
        (size_1D, 0, None),
        (size_1D, 0, (0,)),
        (size_1D, 0.9, None),
        (size_1D, 0.9, (0,)),
        (size_1D, 1, None),
        (size_1D, 1, (0,)),
        (size_1D, -2.1, None),
        (size_1D, -2.1, (0,)),
        (size_1D, inf, None),
        (size_1D, inf, (0,)),
        (size_1D, -inf, None),
        (size_1D, -inf, (0,)),

        (size_2D, 2, None),
        (size_2D, 2, (0,)),
        (size_2D, 2, (-1, 0)),
        (size_2D, 0, None),
        (size_2D, 0, (0,)),
        (size_2D, 0, (-1, 0)),
        (size_2D, 0.9, None),
        (size_2D, 0.9, (0,)),
        (size_2D, 0.9, (-1, 0)),
        (size_2D, 1, None),
        (size_2D, 1, (0,)),
        (size_2D, 1, (-1, 0)),
        (size_2D, -2.1, None),
        (size_2D, -2.1, (0,)),
        (size_2D, -2.1, (-1, 0)),
        (size_2D, inf, None),
        (size_2D, inf, (0,)),
        (size_2D, inf, (-1, 0)),
        (size_2D, -inf, None),
        (size_2D, -inf, (0,)),
        (size_2D, -inf, (-1, 0)),
    ]
    inputs = []

    for test_size, ord, dim in test_cases:
        for keepdim in [False, True]:
            inputs.append(SampleInput(
                make_tensor(
                    test_size, device, dtype,
                    low=None, high=None,
                    requires_grad=requires_grad),
                args=(ord,),
                kwargs=dict(
                    keepdim=keepdim,
                    dim=dim)))

    return inputs


# Metadata class for binary "universal functions (ufuncs)" that accept two
# tensor and have common properties
class BinaryUfuncInfo(OpInfo):
    """Operator information for 'universal binary functions (binary ufuncs).'
    These are functions of two tensors with common properties like:
      - they are elementwise functions
      - the output shape is determined by the input shape
      - they typically have method and inplace variants
      - they typically support the out kwarg
      - they typically have NumPy or SciPy references
    See NumPy's universal function documentation
    (https://numpy.org/doc/stable/reference/ufuncs.html) for more details
    about the concept of ufuncs.
    """
    def __init__(self, name, *, lhs_make_tensor_kwargs=None, rhs_make_tensor_kwargs=None, **kwargs):
        super().__init__(name, **kwargs)

        # [lr]hs_make_tensor_kwargs are part of the OpInfo to be able to dynamically generate valid samples later on.
        if lhs_make_tensor_kwargs is None:
            lhs_make_tensor_kwargs = {}
        self.lhs_make_tensor_kwargs = lhs_make_tensor_kwargs

        if rhs_make_tensor_kwargs is None:
            rhs_make_tensor_kwargs = {}
        self.rhs_make_tensor_kwargs = rhs_make_tensor_kwargs


def _resolve_binay_pwise_kwargs(
        op_info, *, op_kwargs=None, lhs_make_tensor_kwargs=None, rhs_make_tensor_kwargs=None
):
    """Resolves default values for :func:`sample_inputs_binary_pwise`.

    By default :attr:`op_kwargs`, :attr:`lhs_make_tensor_kwargs`, and :attr:`rhs_make_tensor_kwargs` are just empty
    dictionaries. In case :attr:`op_info` is a :class:`BinaryUfuncInfo`, :attr:`BinaryUfuncInfo.lhs_make_tensor_kwargs`
    and :attr:`BinaryUfuncInfo.rhs_make_tensor_kwargs` will be used as defaults.
    """
    if op_kwargs is None:
        op_kwargs = {}
    if lhs_make_tensor_kwargs is None:
        lhs_make_tensor_kwargs = op_info.lhs_make_tensor_kwargs if isinstance(op_info, BinaryUfuncInfo) else {}
    if rhs_make_tensor_kwargs is None:
        rhs_make_tensor_kwargs = op_info.rhs_make_tensor_kwargs if isinstance(op_info, BinaryUfuncInfo) else {}

    return op_kwargs, lhs_make_tensor_kwargs, rhs_make_tensor_kwargs


def sample_inputs_binary_pwise(
    op_info,
    device,
    dtype,
    requires_grad,
    *,
    python_scalars=False,
    op_kwargs=None,
    lhs_make_tensor_kwargs=None,
    rhs_make_tensor_kwargs=None,
    **kwargs,
):
    op_kwargs, lhs_make_tensor_kwargs, rhs_make_tensor_kwargs = _resolve_binay_pwise_kwargs(
        op_info,
        op_kwargs=op_kwargs,
        lhs_make_tensor_kwargs=lhs_make_tensor_kwargs,
        rhs_make_tensor_kwargs=rhs_make_tensor_kwargs,
    )

    scalar = make_tensor((), device=device, dtype=dtype, **rhs_make_tensor_kwargs)
    if python_scalars:
        scalar = scalar.item()  # type: ignore[assignment]

    shapes = [
        ((), scalar),
        ((S,), scalar),
        ((S, 1), (S,)),
        ((M, S), scalar),
        ((S, M, S), (M, S)),
        ((S, M, S), (S, M, S)),
        ((M, 1, S), (M, S)),
        ((M, 1, S), (1, M, S)),
    ]

    sample_inputs = []
    for shape_lhs, shape_rhs_or_scalar in shapes:
        lhs = make_tensor(
            shape_lhs,
            device=device,
            dtype=dtype,
            requires_grad=requires_grad,
            **lhs_make_tensor_kwargs,
        )
        if isinstance(shape_rhs_or_scalar, tuple):
            # shape
            rhs = make_tensor(
                shape_rhs_or_scalar,
                device=device,
                dtype=dtype,
                requires_grad=requires_grad,
                **rhs_make_tensor_kwargs,
            )
            broadcasts_input = torch.broadcast_shapes(shape_lhs, shape_rhs_or_scalar) != shape_lhs
        else:
            # scalar
            rhs = shape_rhs_or_scalar  # type: ignore[assignment]
            broadcasts_input = False

        sample_inputs.append(SampleInput(lhs, args=(rhs,), kwargs=op_kwargs, broadcasts_input=broadcasts_input))
    return sample_inputs


def sample_inputs_add_sub(
    op_info,
    device,
    dtype,
    requires_grad,
    python_scalars=False,
    alpha=1,
    op_kwargs=None,
    lhs_make_tensor_kwargs=None,
    rhs_make_tensor_kwargs=None,
    **kwargs,
):
    op_kwargs, lhs_make_tensor_kwargs, rhs_make_tensor_kwargs = _resolve_binay_pwise_kwargs(
        op_info,
        op_kwargs=op_kwargs,
        lhs_make_tensor_kwargs=lhs_make_tensor_kwargs,
        rhs_make_tensor_kwargs=rhs_make_tensor_kwargs,
    )

    sample_inputs = sample_inputs_binary_pwise(
        op_info,
        device,
        dtype,
        requires_grad,
        python_scalars=python_scalars,
        op_kwargs=op_kwargs,
        lhs_make_tensor_kwargs=lhs_make_tensor_kwargs,
        rhs_make_tensor_kwargs=rhs_make_tensor_kwargs,
        **kwargs,
    )

    lhs = make_tensor((S, S), device=device, dtype=dtype, requires_grad=requires_grad, **lhs_make_tensor_kwargs)
    rhs = make_tensor((S, S), device=device, dtype=dtype, requires_grad=requires_grad, **rhs_make_tensor_kwargs)
    sample_inputs.append(SampleInput(lhs, args=(rhs,), kwargs=dict(op_kwargs, alpha=alpha), broadcasts_input=False))

    return sample_inputs


def sample_inputs_t(op_info, device, dtype, requires_grad, **kwargs):
    make_arg = partial(make_tensor, device=device, dtype=dtype, requires_grad=requires_grad)
    return (SampleInput(make_arg((1, 2))),
            SampleInput(make_arg((2,))),
            SampleInput(make_arg(())))


def sample_inputs_mm(op_info, device, dtype, requires_grad, **kwargs):
    first_shape, second_shape = (S, M), (M, S)
    sample_inputs = []
    sample_inputs.append(
        SampleInput(make_tensor(first_shape, device, dtype,
                                requires_grad=requires_grad),
                    args=(make_tensor(second_shape, device, dtype,
                                      requires_grad=requires_grad),)))

    if dtype.is_complex:
        sample_inputs.append(
            SampleInput(make_tensor(first_shape, device, dtype,
                                    requires_grad=requires_grad),
                        args=(
                            make_tensor(second_shape, device, dtype,
                                        requires_grad=requires_grad).conj(),)))

        sample_inputs.append(
            SampleInput(make_tensor(first_shape, device, dtype,
                                    requires_grad=requires_grad).transpose(0, 1),
                        args=(
                            make_tensor(second_shape, device, dtype,
                                        requires_grad=requires_grad).transpose(0, 1).conj(),)))
    return sample_inputs

def sample_inputs_addmm(op_info, device, dtype, requires_grad, **kwargs):
    alpha_val = kwargs.get('alpha', 2 + 3j if dtype.is_complex else 0.6)
    beta_val = kwargs.get('beta', 1 + 2j if dtype.is_complex else 0.2)
    tests_list = [
        ((2, 3), (2, 2), (2, 3), False)
    ]
    tests_with_lhs_broadcasting = [
        ((1,), (2, 2), (2, 3), True),
        ((), (2, 2), (2, 3), True)
    ]
    test_cases = tests_list + tests_with_lhs_broadcasting  # type: ignore[operator]

    sample_inputs = []

    for shape_a, shape_b, shape_c, broadcasts_input in test_cases:
        sample_inputs.append(
            SampleInput(
                make_tensor(shape_a, device, dtype, requires_grad=requires_grad),
                args=(
                    make_tensor(shape_b, device, dtype,
                                requires_grad=requires_grad),
                    make_tensor(shape_c, device, dtype,
                                requires_grad=requires_grad)),
                kwargs={'alpha': alpha_val, 'beta': beta_val},
                broadcasts_input=broadcasts_input))

    if dtype.is_complex:
        shape = (3, 3)
        sample_inputs.append(
            SampleInput(make_tensor(shape, device, dtype, requires_grad=requires_grad),
                        args=(
                            make_tensor(shape, device, dtype,
                                        requires_grad=requires_grad).t().conj(),
                            make_tensor(shape, device, dtype,
                                        requires_grad=requires_grad)),
                        kwargs={'alpha': alpha_val, 'beta': beta_val},))
        sample_inputs.append(
            SampleInput(make_tensor(shape, device, dtype, requires_grad=requires_grad),
                        args=(
                            make_tensor(shape, device, dtype,
                                        requires_grad=requires_grad),
                            make_tensor(shape, device, dtype,
                                        requires_grad=requires_grad).t().conj()),
                        kwargs={'alpha': alpha_val, 'beta': beta_val},))
    return sample_inputs

def sample_inputs_mv(self, device, dtype, requires_grad, **kwargs):
    return (
        SampleInput(
            make_tensor((S, M, ), device, dtype, low=None, high=None, requires_grad=requires_grad),
            args=(
                make_tensor((M, ), device, dtype, low=None, high=None, requires_grad=requires_grad),
            )
        ),
    )

def sample_inputs_bmm(self, device, dtype, requires_grad, **kwargs):
    return (
        SampleInput(
            make_tensor((M, S, M, ), device, dtype, low=None, high=None, requires_grad=requires_grad),
            args=(
                make_tensor((M, M, S, ), device, dtype, low=None, high=None, requires_grad=requires_grad),
            )
        ),
    )

def sample_inputs_dot_vdot(self, device, dtype, requires_grad, **kwargs):
    sample_inputs = []
    sample_inputs.append(SampleInput(
        make_tensor((S, ), device, dtype, low=None, high=None, requires_grad=requires_grad),
        args=(
            make_tensor((S, ), device, dtype, low=None, high=None, requires_grad=requires_grad),
        )
    ))
    if dtype.is_complex:
        # dot/vdot for (conj(input), conj(arg_tensor)) and (conj(input), arg_tensor)
        # is tested in test_conj_view (which tests operations with only conjugated input tensor
        # -- not conjugated arg tensors)
        sample_inputs.append(SampleInput(
            make_tensor((S, ), device, dtype, low=None, high=None, requires_grad=requires_grad),
            args=(
                torch.conj(make_tensor((S, ), device, dtype, low=None, high=None, requires_grad=requires_grad)),
            )
        ))
    return sample_inputs

def sample_inputs_addmv(op_info, device, dtype, requires_grad, **kwargs):
    make_arg = partial(make_tensor, dtype=dtype, device=device, requires_grad=requires_grad)

    test_cases = (((S,), (S, M), (M,), 1, 1, False),
                  ((S,), (S, M), (M,), 0.2, 0.6, False),
                  )

    test_cases_with_broadcast = (((1,), (S, M), (M,), 1, 1, True),
                                 ((1,), (S, M), (M,), 0.2, 0.6, True),
                                 ((), (S, M), (M,), 1, 1, True),
                                 ((), (S, M), (M,), 0.2, 0.6, True),
                                 )

    cases = test_cases + test_cases_with_broadcast

    def generator():
        # addmv performs: beta * M + alpha * (mat @ vec)
        for M, mat, vec, beta, alpha, broadcasts_input in cases:
            yield SampleInput(make_arg(M), args=(make_arg(mat), make_arg(vec)),
                              kwargs=dict(beta=beta, alpha=alpha), broadcasts_input=broadcasts_input)

    return list(generator())

def sample_inputs_addbmm(op_info, device, dtype, requires_grad, **kwargs):
    make_arg = partial(make_tensor, device=device, dtype=dtype, requires_grad=requires_grad)

    # input_shape, batch1_shape, batch2_shape, beta_val, alpha_val, is_broadcasting
    test_cases = [((S, M), (S, S, S), (S, S, M), 1, 1, False),
                  ((1,), (S, S, S), (S, S, M), 1, 1, True),
                  ((S, M), (S, S, S), (S, S, M), 0.6, 0.2, False),
                  ((1,), (S, S, S), (S, S, M), 0.6, 0.2, True),
                  ((), (S, S, S), (S, S, M), 1, 1, True),
                  ((), (S, S, S), (S, S, M), 0.6, 0.2, True),
                  ]

    def generator():
        for input_shape, batch1_shape, batch2_shape, beta, alpha, is_broadcasting in test_cases:
            if dtype.is_complex:
                beta_complex, alpha_complex = beta * (1 + 2j), alpha * (2 + 3j)
                yield SampleInput(make_arg(input_shape), args=(make_arg(batch1_shape), make_arg(batch2_shape)),
                                  kwargs=dict(beta=beta_complex, alpha=alpha_complex), broadcasts_input=is_broadcasting)
            yield SampleInput(make_arg(input_shape), args=(make_arg(batch1_shape), make_arg(batch2_shape)),
                              kwargs=dict(beta=beta, alpha=alpha), broadcasts_input=is_broadcasting)

    return list(generator())

def sample_inputs_addcmul_addcdiv(op_info, device, dtype, requires_grad, **kwargs):
    test_cases = [(((S, S), (S, S), (S, S)), False),
                  (((S, S), (S, 1), (1, S)), False),
                  (((1,), (S, S, 1), (1, S)), True),
                  (((), (), ()), False),
                  (((S, S), (), ()), True),
                  (((), (S, S, 1), (1, S)), True)
                  ]

    sample_inputs = []
    for input_args, broadcasts_input in test_cases:
        args = tuple(make_tensor(arg, device, dtype, requires_grad=requires_grad) if isinstance(arg, tuple) else arg
                     for arg in input_args)
        sample_inputs.append(SampleInput(args[0], args=args[1:], broadcasts_input=broadcasts_input))

        sample_inputs.append(SampleInput(args[0], args=args[1:], kwargs=dict(value=3.14), broadcasts_input=broadcasts_input))

    return tuple(sample_inputs)

def sample_inputs_baddbmm(op_info, device, dtype, requires_grad, **kwargs):
    test_cases = [((S, S, M), (S, S, S), (S, S, M), 1, 1, False),
                  ((1,), (S, S, S), (S, S, M), 1, 1, True),
                  ((S, S, M), (S, S, S), (S, S, M), 0.6, 0.2, False),
                  ((1,), (S, S, S), (S, S, M), 0.6, 0.2, True),
                  ((), (S, S, S), (S, S, M), 1, 1, True),
                  ((), (S, S, S), (S, S, M), 0.6, 0.2, True),
                  ]
    sample_inputs = []
    for (input_shape, batch1_shape, batch2_shape, alpha, beta, broadcasts_input) in test_cases:
        args = (make_tensor(input_shape, device, dtype,
                            low=None, high=None,
                            requires_grad=requires_grad),
                make_tensor(batch1_shape, device, dtype,
                            low=None, high=None,
                            requires_grad=requires_grad),
                make_tensor(batch2_shape, device, dtype,
                            low=None, high=None,
                            requires_grad=requires_grad))
        sample_inputs.append(SampleInput(args[0], args=(args[1], args[2]),
                             kwargs=dict(beta=beta, alpha=alpha), broadcasts_input=broadcasts_input))
        if dtype.is_complex:
            sample_inputs.append(SampleInput(args[0], args=(args[1], args[2]),
                                             kwargs=dict(beta=beta * (1 + 2j), alpha=alpha * (2 + 3j)),
                                             broadcasts_input=broadcasts_input))

    if dtype.is_complex:
        shapes = [(S, S, S), (S, M, S), (S, S, M)]
        args = (make_tensor(shapes[0], device, dtype,
                            low=None, high=None,
                            requires_grad=requires_grad),
                make_tensor(shapes[1], device, dtype,
                            low=None, high=None,
                            requires_grad=requires_grad),
                make_tensor(shapes[2], device, dtype,
                            low=None, high=None,
                            requires_grad=requires_grad))
        sample_inputs.append(
            SampleInput(
                args[0].transpose(-1, 1), args=(args[1].transpose(-1, 1).conj(), args[2].transpose(-1, 1).conj()),
                kwargs=dict(beta=beta * (1 + 2j), alpha=alpha * (2 + 3j)),))

    return tuple(sample_inputs)

def sample_inputs_addr(op_info, device, dtype, requires_grad, **kwargs):
    input1 = SampleInput(
        make_tensor((S, M), device, dtype, low=None, high=None, requires_grad=requires_grad),
        args=(
            make_tensor((S, ), device, dtype, low=None, high=None, requires_grad=requires_grad),
            make_tensor((M, ), device, dtype, low=None, high=None, requires_grad=requires_grad)))

    input2 = SampleInput(
        make_tensor((), device, dtype, low=None, high=None, requires_grad=requires_grad),
        args=(
            make_tensor((S, ), device, dtype, low=None, high=None, requires_grad=requires_grad),
            make_tensor((M, ), device, dtype, low=None, high=None, requires_grad=requires_grad)),
        broadcasts_input=True)

    if dtype.is_complex:
        alpha, beta = 0.1 + 0.3j, 0.4 + 0.6j
    elif dtype.is_floating_point:
        alpha, beta = 0.2, 0.6
    else:
        alpha, beta = 2, 3

    input3 = SampleInput(
        make_tensor((S, M), device, dtype, low=None, high=None, requires_grad=requires_grad),
        args=(
            make_tensor((S, ), device, dtype, low=None, high=None, requires_grad=requires_grad),
            make_tensor((M, ), device, dtype, low=None, high=None, requires_grad=requires_grad)),
        kwargs=dict(beta=beta, alpha=alpha))

    input4 = SampleInput(
        make_tensor((), device, dtype, low=None, high=None, requires_grad=requires_grad),
        args=(
            make_tensor((S, ), device, dtype, low=None, high=None, requires_grad=requires_grad),
            make_tensor((M, ), device, dtype, low=None, high=None, requires_grad=requires_grad)),
        kwargs=dict(beta=beta, alpha=alpha),
        broadcasts_input=True)

    return (input1, input2, input3, input4)

def sample_inputs_xlogy(self, device, dtype, requires_grad, **kwargs):
    return (
        SampleInput(
            make_tensor((S, S), device, dtype, low=None, high=None, requires_grad=requires_grad),
            args=(
                make_tensor((S, S), device, dtype, low=0, high=None, requires_grad=requires_grad),
            )
        ),
    )


def sample_inputs_xlog1py(self, device, dtype, requires_grad):
    make_arg = partial(make_tensor, device=device, dtype=dtype, requires_grad=requires_grad)

    def generator():
        # same shape
        yield SampleInput(make_arg((S, S)), args=(make_arg((S, S), low=-1),))
        # rhs broadcast
        yield SampleInput(make_arg((S, S)), args=(make_arg((S,), low=-1),))
        # all zero `x`
        with torch.no_grad():
            x = make_arg((S, S))
            x.fill_(0)
        yield SampleInput(x, args=(make_arg((S, S), low=-1),))

        # randomly zero-masked `x`
        x = make_arg((S, S))
        y = make_arg((S, S), low=-1)
        with torch.no_grad():
            x[torch.rand(x.shape) > 0.5] = 0
        yield SampleInput(x, args=(y,))

        # Scalar x
        # `input` has to be a tensor
        # yield SampleInput(0, args=(make_arg((S, S), low=-1),))
        # yield SampleInput(2.1, args=(make_arg((S, S), low=-1),))

        # Scalar y
        yield SampleInput(make_arg((S, S)), args=(-0.5,))
        yield SampleInput(make_arg((S, S)), args=(1.2,))

    return list(generator())

def sample_inputs_zero_(op_info, device, dtype, requires_grad, **kwargs):
    make_arg = partial(make_tensor, device=device, dtype=dtype, requires_grad=requires_grad)

    cases = ((), (S, S, S), (S,))

    def generator():
        for shape in cases:
            yield(SampleInput(make_arg(shape)))

    return list(generator())


def sample_inputs_logsumexp(self, device, dtype, requires_grad):
    inputs = (
        ((), (0,), True),
        ((S, S), (1,), True),
        ((S, S), (1,), False)
    )
    samples = []

    for shape, dim, keepdim in inputs:
        t = make_tensor(shape, device, dtype,
                        low=None, high=None,
                        requires_grad=requires_grad)
        samples.append(SampleInput(t, args=(dim, keepdim)))

    return tuple(samples)

def sample_inputs_logcumsumexp(self, device, dtype, requires_grad):
    inputs = (
        ((S, S, S), 0),
        ((S, S, S), 1),
        ((), 0),
    )
    samples = []

    for shape, dim in inputs:
        t = make_tensor(shape, device, dtype,
                        low=None, high=None,
                        requires_grad=requires_grad)
        samples.append(SampleInput(t, args=(dim,)))

    return tuple(samples)

def sample_inputs_trace(self, device, dtype, requires_grad, **kwargs):
    return (SampleInput((make_tensor((S, S), device, dtype,
                                     low=None, high=None,
                                     requires_grad=requires_grad))),)


def sample_inputs_renorm(self, device, dtype, requires_grad, **kwargs):
    make_arg = partial(make_tensor, dtype=dtype, device=device, requires_grad=requires_grad)
    cases = (((S, S, S), (2, 1, 0.5)),
             ((S, S, S), (2, -1, 0.5)),
             ((S, S, S), (1, 2, 3)),
             ((S, S, S), (float('inf'), 2, 0.5)),
             )

    def generator():
        for shape, args in cases:
            yield SampleInput(make_arg(shape), args=args)

    return list(generator())


def sample_inputs_transpose_swapdims(self, device, dtype, requires_grad, **kwargs):
    make_arg = partial(make_tensor, dtype=dtype, device=device, requires_grad=requires_grad)

    cases = (((1, 2, 3), (-1, -2)),
             ((1, 2, 3), (-1, 2)),
             ((1, 2, 3), (1, -2)),
             ((1, 2, 3), (1, 2)),
             ((), (0, 0)),
             ((1, ), (0, 0)),
             ((M, M), (0, 1)),
             ((S, S, S), (2, 0)), )

    def generator():
        for shape, args in cases:
            yield SampleInput(make_arg(shape), args=args)

    return list(generator())


def sample_inputs_linalg_invertible(op_info, device, dtype, requires_grad=False, **kwargs):
    """
    This function generates always invertible input for linear algebra ops using
    random_fullrank_matrix_distinct_singular_value.
    The input is generated as the itertools.product of 'batches' and 'ns'.
    In total this function generates 8 SampleInputs
    'batches' cases include:
        () - single input,
        (0,) - zero batched dimension,
        (2,) - batch of two matrices,
        (1, 1) - 1x1 batch of matrices
    'ns' gives 0x0 and 5x5 matrices.
    Zeros in dimensions are edge cases in the implementation and important to test for in order to avoid unexpected crashes.
    """
    from torch.testing._internal.common_utils import random_fullrank_matrix_distinct_singular_value

    batches = [(), (0, ), (2, ), (1, 1)]
    ns = [5, 0]
    out = []
    for batch, n in product(batches, ns):
        a = random_fullrank_matrix_distinct_singular_value(n, *batch, dtype=dtype, device=device)
        a.requires_grad = requires_grad
        out.append(SampleInput(a))
    return out

def sample_inputs_linalg_cond(op_info, device, dtype, requires_grad=False, **kwargs):
    make_arg = partial(make_tensor, dtype=dtype, device=device, requires_grad=requires_grad)

    # autograd is not supported for inputs with zero number of elements
    shapes = ((S, S),
              (2, S, S),
              (2, 1, S, S), )

    def generator():
        for shape in shapes:
            yield SampleInput(make_arg(shape))

    return list(generator())

def np_sinc_with_fp16_as_fp32(x):
    # Wraps numpy's sinc function so that fp16 values are promoted to fp32
    # before sinc is invoked. Context: numpy's sinc returns NaN when evaluated
    # at 0 for fp16.
    if x.dtype == np.float16:
        return np.sinc(x.astype(np.float32))
    else:
        return np.sinc(x)

def sample_inputs_broadcast_to(op_info, device, dtype, requires_grad, **kwargs):
    test_cases = (
        ((S, 1, 1), (S, S, S)),
        ((S, 1, S), (S, S, S)),
        ((S, 1), (S, S, S)),
        ((1,), (S, S, S)),
        ((1, S), (1, 1, S)),
        ((), ()),
        ((), (1, 3, 2)),
    )

    return tuple(
        SampleInput(
            make_tensor(size, device, dtype, low=None, high=None, requires_grad=requires_grad),
            args=(shape,)) for size, shape in test_cases)

def sample_inputs_broadcast_tensors(op_info, device, dtype, requires_grad, **kwargs):
    make_arg = partial(make_tensor, dtype=dtype, device=device, requires_grad=requires_grad)
    test_cases: Tuple[tuple] = (((3,), (1, 2, 1), (1, 1), (5, 1, 1),),)

    samples: List[SampleInput] = []
    for shape, *other_shapes in test_cases:
        samples.append(SampleInput(make_arg(shape), args=tuple(make_arg(s) for s in other_shapes)))

    return samples

def sample_inputs_block_diag(op_info, device, dtype, requires_grad, **kwargs):
    make_arg = partial(make_tensor, dtype=dtype, device=device, requires_grad=requires_grad)
    test_cases: Tuple[tuple] = (((1, S), (2, S), (3, S),),)

    samples: List[SampleInput] = []
    for shape, *other_shapes in test_cases:
        samples.append(SampleInput(make_arg(shape), args=tuple(make_arg(s) for s in other_shapes)))

    return samples

def sample_inputs_bitwise_shift(op_info, device, dtype, requires_grad, **kwargs):
    test_cases = (
        (S, S, S),
        (S,),
        (),
    )

    sample_inputs = []
    for size in test_cases:
        tensor1 = make_tensor(size, device, dtype, low=-32, high=32, requires_grad=requires_grad)
        tensor2 = make_tensor(size, device, dtype, low=0, high=5, requires_grad=requires_grad)
        sample_inputs.append(SampleInput(tensor1, args=(tensor2,)))
        sample_inputs.append(SampleInput(tensor1, args=(2,)))

    return tuple(sample_inputs)


def sample_inputs_cdist(op_info, device, dtype, requires_grad, **kwargs):
    small_S = 2
    test_cases = (
        ((S, S, 2), (S, S + 1, 2)),
        ((S, S), (S, S)),
        ((S, S, S), (S, S, S)),
        ((3, 5), (3, 5)),
        ((2, 3, 5), (2, 3, 5)),
        ((1, 2, 3), (1, 2, 3)),
        ((1, 1), (S, 1)),
        ((0, 5), (4, 5)),
        ((4, 5), (0, 5)),
        ((0, 4, 5), (3, 5)),
        ((4, 5), (0, 3, 5)),
        ((0, 4, 5), (1, 3, 5)),
        ((1, 4, 5), (0, 3, 5)),
        # Using S here would make this one test take 9s
        ((small_S, small_S, small_S + 1, 2), (small_S, small_S, small_S + 2, 2)),
        ((small_S, 1, 1, small_S), (1, small_S, small_S)),
        ((1, 1, small_S), (small_S, 1, small_S, small_S)),
    )

    samples = []
    for cm in ['use_mm_for_euclid_dist', 'donot_use_mm_for_euclid_dist']:
        # FIXME add an override for JIT and revert 0. back to 0
        # since it's accepted by eager
        for p in [0., 1., 2., 3., 0.5, 1.5, 2.5, float("inf")]:
            for t1_size, t2_size in test_cases:
                # The args should never be non-contiguous as this is not supported in the backward
                samples.append(SampleInput(
                    make_tensor(t1_size, device, dtype, requires_grad=requires_grad, noncontiguous=False),
                    args=(make_tensor(t2_size, device, dtype, requires_grad=requires_grad, noncontiguous=False), p, cm)))

    return samples


def sample_inputs_fill_(op_info, device, dtype, requires_grad, **kwargs):
    make_arg = partial(make_tensor, device=device, dtype=dtype,
                       low=None, high=None, requires_grad=requires_grad)

    cases = (((S, S, S), (1,)),
             ((), (1,)),
             # For requires_grad=False below,
             # check https://github.com/pytorch/pytorch/issues/59137
             ((S, S, S), (make_arg((), requires_grad=False),)))

    def generator():
        for shape, args in cases:
            yield SampleInput(make_arg(shape), args=args)

    return list(generator())


def sample_inputs_comparison_ops(self, device, dtype, requires_grad, **kwargs):
    test_cases = (
        ((S, S, S), (S, S, S), False),
        ((S, S, S), (), False),
        ((S, S, S), (1,), False),
        ((S,), (1,), False),
        ((), (), False),
    )
    test_cases_lhs_broadcasting = (
        ((S, 1, S), (S, S, S), True),
        ((1,), (S, S, S), True),
        ((1, S), (1, 1, S), True),
        ((), (0,), True),
        ((), (S, S, S), True),
    )
    cases = test_cases + test_cases_lhs_broadcasting
    sample_inputs = list(SampleInput(make_tensor(first_shape, device, dtype,
                                                 requires_grad=requires_grad),
                                     args=(make_tensor(second_shape, device, dtype,
                                                       requires_grad=requires_grad),),
                                     broadcasts_input=broadcasts_input)
                         for first_shape, second_shape, broadcasts_input in cases)
    equal_tensors_non_bool = (
        ([[[-8, 6], [9, 0]], [[0, 5], [5, 7]]]),
        ([[[6, 5]], [[1, -5]]]),
        ([[2], [-1]]),
        ([0, -6]),
        ([3],),
    )
    equal_tensors_bool = (
        ([[[1, 0], [0, 0]], [[0, 1], [1, 0]]]),
        ([[[1, 1]], [[1, 0]]]),
        ([[1], [0]]),
        ([0, 1]),
        ([1],),
    )
    more_cases = equal_tensors_bool if dtype is torch.bool else equal_tensors_non_bool
    more_inputs = list(SampleInput(torch.tensor(elements, device=device, dtype=dtype,
                                                requires_grad=requires_grad),
                                   args=(torch.tensor(elements, device=device, dtype=dtype,
                                                      requires_grad=requires_grad),))
                       for elements in more_cases)
    sample_inputs = [*sample_inputs, *more_inputs]
    return tuple(sample_inputs)


def sample_inputs_stack(op_info, device, dtype, requires_grad, **kwargs):
    tensors = [
        make_tensor((S, S), device, dtype, requires_grad=requires_grad),
        make_tensor((S, S), device, dtype, requires_grad=requires_grad),
        make_tensor((S, S), device, dtype, requires_grad=requires_grad),
    ]

    return (SampleInput(tensors, args=(0,)),)

def sample_inputs_cat_concat(op_info, device, dtype, requires_grad, **kwargs):
    make_arg = partial(make_tensor, device=device, dtype=dtype, requires_grad=requires_grad)

    cases: Tuple[tuple, tuple, dict] = (  # type: ignore[assignment]
        ((S, S), (S, S), {'dim': -1}),
        ((S, S), (S, S), {'dim': 1}),
        ((M, S), (S, S), {'dim': 0}),  # different shapes
        ((1, 2, 3), (1, 2, 3), {'dim': -2}),
        ((0,), (0,), {'dim': 0}),  # empty tensor
        ((0, S), (S, S), {'dim': 0}),
        ((1,), (1,), {})  # dim not passed, fallback to default
    )

    def generator():
        for input_shape1, input_shape2, kwargs in cases:
            yield SampleInput([make_arg(input_shape1), make_arg(input_shape2)], kwargs=kwargs)

    return list(generator())

def sample_inputs_hstack_dstack_vstack(op_info, device, dtype, requires_grad, **kwargs):
    tensors = [
        make_tensor((S, S), device, dtype, requires_grad=requires_grad),
        make_tensor((S, S), device, dtype, requires_grad=requires_grad),
        make_tensor((S, S), device, dtype, requires_grad=requires_grad),
    ]

    return (SampleInput(tensors),)

def sample_inputs_hypot(op_info, device, dtype, requires_grad):
    input = make_tensor((S, S), device, dtype, requires_grad=requires_grad)
    args = make_tensor((S, S), device, dtype, requires_grad=requires_grad)

    return (
        SampleInput(input, args=(args,)),
    )

def sample_inputs_gather(op_info, device, dtype, requires_grad, **kwargs):
    return (
        SampleInput(
            make_tensor((M, S), device, dtype, low=None, high=None, requires_grad=requires_grad),
            args=(0, gather_variable((S, S), 1, M, True, device=device))),
        SampleInput(
            make_tensor((M, S), device, dtype, low=None, high=None, requires_grad=requires_grad),
            args=(1, gather_variable((M, S // 2), 0, S, True, device=device))),
        SampleInput(
            make_tensor((), device, dtype, low=None, high=None, requires_grad=requires_grad),
            args=(0, torch.tensor([0], dtype=torch.int64, device=device))),
        # Empty index tensor case, see: https://github.com/pytorch/pytorch/pull/65006
        SampleInput(
            make_tensor((S,), device, dtype, low=None, high=None, requires_grad=requires_grad),
            args=(0, torch.tensor([], dtype=torch.uint8, device=device))),
        SampleInput(
            make_tensor((), device, dtype, low=None, high=None, requires_grad=requires_grad),
            args=(0, torch.tensor(0, dtype=torch.int64, device=device))),
    )


def sample_inputs_take_along_dim(op_info, device, dtype, requires_grad, **kwargs):
    return (SampleInput(make_tensor((S, S), device, dtype,
                                    low=None, high=None,
                                    requires_grad=requires_grad),
                        args=(gather_variable((S, S), 1, S, True, device=device), 0)),

            # `indices` broadcast
            SampleInput(make_tensor((S, S), device, dtype,
                                    low=None, high=None,
                                    requires_grad=requires_grad),
                        args=(gather_variable((1, S // 2), 0, S, True, device=device), 1)),

            # `self` broadcast
            SampleInput(make_tensor((1, S), device, dtype,
                                    low=None, high=None,
                                    requires_grad=requires_grad),
                        args=(gather_variable((S, S // 2), 0, S, True, device=device), 1)),

            # without `dim` arg
            SampleInput(make_tensor((S, S), device, dtype,
                                    low=None, high=None,
                                    requires_grad=requires_grad),
                        args=(gather_variable((S, S // 2), 0, S, True, device=device), )),
            SampleInput(make_tensor((S, S), device, dtype,
                                    low=None, high=None,
                                    requires_grad=requires_grad),
                        args=(gather_variable((S, S // 2), 0, S, True, device=device),)),
            )


def sample_inputs_aminmax(op_info, device, dtype, requires_grad, **kwargs):
    test_cases: Tuple[tuple, dict] = (  # type: ignore[assignment]
        ((S, S, S), {}),
        ((S, S, S), {'dim': 1}),
        ((S, S, S), {'dim': 1, 'keepdim': True}),
        ((), {'dim': 0}),
        ((), {}),
        ((), {'dim': 0, 'keepdim': True}),
    )

    samples: List[SampleInput] = []
    for shape, kwargs in test_cases:
        samples.append(SampleInput(
            make_tensor(shape, device, dtype, requires_grad=requires_grad),
            kwargs=kwargs))

    return samples

def sample_inputs_diff(op_info, device, dtype, requires_grad, **kwargs):
    test_cases = (
        ((1,), 0, None, None),
        ((S,), 0, None, None),
        ((S, 1), 0, None, None),
        ((S, 1), 1, None, None),
        ((S, S), 0, None, None),
        ((S, S), 1, None, None),
        ((S, S), 0, (1, S), (2, S)),
        ((S, S), 0, None, (2, S)),
        ((S, S, S), 1, None, None),
        ((S, S, S), 1, (S, 1, S), (S, 1, S)),)

    sample_inputs = []
    for size, dim, size_prepend, size_append in test_cases:
        args = (make_tensor(size, device, dtype,
                            low=None, high=None,
                            requires_grad=requires_grad), 1, dim,
                make_tensor(size_prepend, device, dtype,
                            low=None, high=None,
                            requires_grad=requires_grad) if size_prepend else None,
                make_tensor(size_append, device, dtype,
                            low=None, high=None,
                            requires_grad=requires_grad) if size_append else None)
        sample_inputs.append(SampleInput(args[0], args=args[1:]))

    return tuple(sample_inputs)

def sample_inputs_histogram(op_info, device, dtype, requires_grad):
    make_arg = partial(make_tensor, dtype=dtype, device=device, requires_grad=requires_grad)

    sizes = ((), (S,), (S, S), (S, S, S), (S, 1, S), (S, 0, S))

    sample_inputs = []
    for size, bin_ct, weighted, density in product(sizes, range(1, 5), [False, True], [False, True]):
        input_tensor = make_arg(size)
        weight_tensor = make_arg(size) if weighted else None

        sample_inputs.append(SampleInput(input_tensor, args=(bin_ct,),
                                         kwargs=dict(weight=weight_tensor, density=density)))

        bins_tensor = make_arg((bin_ct + 1,))
        sample_inputs.append(SampleInput(input_tensor, args=(bins_tensor,),
                                         kwargs=dict(weight=weight_tensor, density=density)))

    return sample_inputs

def sample_inputs_gradient(op_info, device, dtype, requires_grad):
    sample_inputs = []
    test_cases_float = (
        ((S,), None, None, 1),
        ((S,), 2., None, 1),
        ((S, S), None, None, 2),
        ((S, S), [2.0, 2.1], None, 1),
        ((S, S), [2.0, 2.1], (0, 1), 1),
        ((4, 4, 4), [2., 1.], (0, 1), 2),
    )
    for size, spacing, dim, edge_order in test_cases_float:
        t = make_tensor(size, device, dtype, low=None, high=None, requires_grad=requires_grad)
        sample_inputs.append(SampleInput(t, kwargs=dict(dim=dim, spacing=spacing, edge_order=edge_order)))

    test_cases_tensor = (
        ((3, 3, 3), ((1.1, 2.0, 3.5), (4.0, 2, 6.0)), (0, -1), 1),
        ((3, 3, 3), ((1.0, 3.0, 2.0), (8.0, 6.0, 1.0)), (0, 1), 2),
    )
    for size, coordinates, dim, edge_order in test_cases_tensor:
        t = make_tensor(size, device, dtype, low=None, high=None, requires_grad=requires_grad)
        coordinates_tensor_list = []
        for coords in coordinates:
            a = torch.tensor(coords, dtype=dtype, device=device)
            coordinates_tensor_list.append(a)
        sample_inputs.append(SampleInput(t, kwargs=dict(dim=dim, spacing=coordinates_tensor_list, edge_order=edge_order)))

    return tuple(sample_inputs)

def sample_inputs_index_select(op_info, device, dtype, requires_grad):
    return (
        SampleInput(
            make_tensor((S, S, S), device, dtype, low=None, high=None, requires_grad=requires_grad),
            args=(0, index_variable(2, S, device=device))),
        SampleInput(
            make_tensor((), device, dtype, low=None, high=None, requires_grad=requires_grad),
            args=(0, torch.tensor([0], dtype=torch.int64, device=device))),
        SampleInput(
            make_tensor((), device, dtype, low=None, high=None, requires_grad=requires_grad),
            args=(0, torch.tensor(0, dtype=torch.int64, device=device))),
    )

def sample_inputs_getitem(op_info, device, dtype, requires_grad, **kwargs):
    test_args = [
        ([1, 2],),
        (slice(0, 3),),
        ([slice(0, 3), 1],),
        ([[0, 2, 3], [1, 3, 3], [0, 0, 2]],),
        ([[0, 0, 3], [1, 1, 3], [0, 0, 2]],),
        ([slice(None), slice(None), [0, 3]],),
        ([slice(None), [0, 3], slice(None)],),
        ([[0, 3], slice(None), slice(None)],),
        ([[0, 3], [1, 2], slice(None)],),
        ([[0, 3], ],),
        ([[0, 3], slice(None)],),
        ([[0, 3], Ellipsis],),
        ([[0, 2, 3], [1, 3, 3], torch.LongTensor([0, 0, 2])],),
        (index_variable(2, S, device=device),),
        (mask_not_all_zeros((S,)),),
    ]

    return tuple(SampleInput(
        make_tensor((S, S, S), device, dtype, low=None, high=None, requires_grad=requires_grad),
        args=args)
        for args in test_args)

def sample_inputs_index_put(op_info, device, dtype, requires_grad, **kwargs):
    inputs = []
    for accumulate in [False, True]:
        # Test with indices arg
        inputs.append(SampleInput(
            make_tensor((S, S,), device, dtype, low=None, high=None, requires_grad=requires_grad),
            args=(
                (index_variable(2, S, device=device), ),
                make_tensor((2, S), device, dtype, low=None, high=None)),
            kwargs=dict(accumulate=accumulate)))

        # Test with mask arg
        mask = torch.zeros(S, dtype=torch.bool) if accumulate else mask_not_all_zeros((S,))
        inputs.append(SampleInput(
            make_tensor((S, S), device, dtype, low=None, high=None, requires_grad=requires_grad),
            args=(
                (mask, ),
                make_tensor((S,), device, dtype, low=None, high=None),),
            kwargs=dict(accumulate=accumulate)))

    return inputs

# Missing to test the nondeterminism of the operation
# https://github.com/pytorch/pytorch/issues/53352
def sample_inputs_index_add(op_info, device, dtype, requires_grad, **kwargs):
    # These testa are pretty much the same as those from index_copy.
    # Perhaps merge?
    make_arg = partial(make_tensor, dtype=dtype, device=device, requires_grad=requires_grad)

    t = make_arg((S, S))
    s = make_arg((S, S))
    # non-contiguous target
    t_nonctg = t.transpose(0, 1)
    # non-contiguous source
    s_nonctg = s.transpose(0, 1)

    idx = make_arg((S,), dtype=torch.int64, low=0, high=S)
    idx_nonctg = make_arg((S,), dtype=torch.int64, low=0, high=S, noncontiguous=True)
    samples = [SampleInput(tensor, args=(1, idx, source))
               for tensor, idx, source in product([t, t_nonctg], [idx, idx_nonctg], [s, s_nonctg])]
    samples.extend(SampleInput(tensor, args=(1, idx, source), kwargs=dict(alpha=a))
                   for tensor, idx, source, a in product([t, t_nonctg], [idx, idx_nonctg], [s, s_nonctg], [-1, 0, 2]))

    # Add scalar cases
    scalar_sizes = [(), (1,)]
    ts = (make_arg(size) for size in scalar_sizes)
    idxs = (make_arg(size, dtype=torch.int64, low=0, high=1) for size in scalar_sizes)
    ss = (make_arg(size) for size in scalar_sizes)

    samples.extend(SampleInput(t, args=(0, idx, s)) for t, idx, s in product(ts, idxs, ss))
    samples.extend(SampleInput(t, args=(0, idx, s), kwargs=dict(alpha=a)) for t, idx, s, a in product(ts, idxs, ss, [-1, 0, 2]))
    return samples

def sample_inputs_sort(op_info, device, dtype, requires_grad, **kwargs):
    def apply_grad(t):
        if dtype in floating_types_and(torch.float16, torch.bfloat16):
            t.requires_grad_(requires_grad)

    def small_3d_unique(dtype, device):
        res = torch.randperm(S * S * S, dtype=torch.int64, device=device).view(S, S, S)
        res = res.to(dtype)
        apply_grad(res)
        return res

    def large_1d_unique(dtype, device):
        res = torch.randperm(L * L * L, dtype=torch.int64, device=device)
        res = res.to(dtype)
        apply_grad(res)
        return res

    samples = []
    # Test case for large tensor.
    largesample = SampleInput(large_1d_unique(dtype, device))
    samples.append(largesample)

    # Test cases for small 3d tensors.
    # Imitates legacy tests from test/test_torch.py
    t = small_3d_unique(dtype, device)
    dims = range(-3, 3)
    flag = [True, False]
    for dim, descending, stable in product(dims, flag, flag):
        # default schema without stable sort
        samples.append(SampleInput(t, args=(dim, descending)))
        # schema with stable sort, no CUDA support yet
        if torch.device(device).type == 'cpu':
            samples.append(
                SampleInput(t, kwargs=dict(dim=dim, descending=descending, stable=stable))
            )

    # Test cases for scalar tensor
    scalar = torch.tensor(1, dtype=dtype, device=device)
    apply_grad(scalar)
    samples.append(SampleInput(scalar))
    samples.append(SampleInput(scalar, args=(0,)))
    samples.append(SampleInput(scalar, args=(0, True)))

    # Test cases for stable sort
    samples.append(SampleInput(scalar, kwargs=dict(stable=True)))
    samples.append(SampleInput(scalar, kwargs=dict(dim=0, stable=True)))
    samples.append(SampleInput(scalar, kwargs=dict(dim=0, descending=True, stable=True)))
    return samples

def sample_inputs_argsort(*args, **kwargs):
    return [sample_input for sample_input in sample_inputs_sort(*args, **kwargs) if "stable" not in sample_input.kwargs]

def sample_inputs_index_fill(op_info, device, dtype, requires_grad, **kwargs):
    samples = []
    t = make_tensor((S, S, S), device, dtype,
                    low=None, high=None,
                    requires_grad=requires_grad)
    fill_val = torch.tensor(-1 + 1j if t.is_complex() else -1)
    # non-contiguous input
    t01 = t.transpose(0, 1)
    t02 = t.transpose(0, 2)
    t12 = t.transpose(1, 2)
    idx = index_variable(1, S, device=device)
    # non-contiguous index
    idx_nonctg = torch.empty_strided((S,), (2,), device=device, dtype=torch.int64)
    idx_nonctg.copy_(idx)
    for d in range(t.dim()):
        for tensor in [t, t01, t02, t12]:
            samples.append(SampleInput(tensor, args=(d, idx, fill_val)))
            samples.append(SampleInput(tensor, args=(d, -idx - 1, fill_val)))
            samples.append(SampleInput(tensor, args=(d, idx_nonctg, fill_val)))

    make_arg = partial(make_tensor, device=device, dtype=dtype, requires_grad=requires_grad)
    index_tensor = partial(torch.tensor, device=device, dtype=torch.long)

    def unique_idx(numel, max_idx):
        # Generate unique random indices vector of `numel`
        # elements in range [0, max_idx).
        indices = random.sample(range(max_idx), numel)
        return index_tensor(indices)

    samples.append(SampleInput(make_arg((S, S)), args=(0, unique_idx(2, S), 2)))
    samples.append(SampleInput(make_arg((S, S)), args=(0, unique_idx(2, S), make_arg(()))))
    samples.append(SampleInput(make_arg((S, S)), args=(0, index_tensor(0), 2)))
    samples.append(SampleInput(make_arg(()), args=(0, index_tensor([0]), 2)))
    samples.append(SampleInput(make_arg(()), args=(0, index_tensor(0), 2)))

    # Duplicate indices
    samples.append(SampleInput(make_arg((S, S)), args=(0, index_tensor([0, 0]), 2)))
    samples.append(SampleInput(make_arg((S, S)), args=(0, index_tensor([0, 0, 2]), make_arg(()))))

    return samples

def sample_inputs_max_min_binary(op_info, device, dtype, requires_grad, **kwargs):
    inputs = []
    args_for_binary_op = (
        ((S, S, S), (S, S, S),),
        ((S, S, S), (S,),),
        ((S,), (S, S, S),),
        ((S, 1, S), (S, S),),
        ((S, S), (S, S),),
        ((), (),),
        ((S, S, S), (),),
        ((), (S, S, S),),
    )
    inputs = list((SampleInput(make_tensor(input_tensor, device, dtype,
                                           low=None, high=None,
                                           requires_grad=requires_grad),
                               args=(make_tensor(other_tensor, device, dtype,
                                                 low=None, high=None,
                                                 requires_grad=requires_grad),),))
                  for input_tensor, other_tensor in args_for_binary_op)
    return inputs

def sample_inputs_adaptive_avg_pool2d(op_info, device, dtype, requires_grad, **kwargs):
    make_arg = partial(make_tensor, device=device, dtype=dtype, requires_grad=requires_grad)

    # Ordered as (input shape, output size)
    cases = (
        ((1, 8, 8, 8), (5, 7)),
        ((2, 8, 8, 8), (None, 7)),
        ((1, 8, 4, 3), (5, None)),
        ((1, 8, 4, 3), (None, None)),
        ((1, 8, 4, 3), (5)),
    )

    def generator():
        for input_shape, output_size in cases:
            yield SampleInput(make_arg(input_shape), args=(output_size,))

    return list(generator())

def sample_inputs_max_pool2d(op_info, device, dtype, requires_grad, **kwargs):
    make_arg = partial(make_tensor, device=device, dtype=dtype, requires_grad=requires_grad)

    kerneli = [[3, 2], 3]
    stridei = [[2, 2]]
    Ni = [1, 2, None]
    Ci = [2]
    Hi = [3, 6]
    Wi = [6]
    ceil_modei = [True, False]
    paddingi = [0, 1]
    dilationi = [1, (1, 2)]
    return_indicesi = [True, False]

    products = product(kerneli, stridei, Ni, Ci, Hi, Wi, ceil_modei, paddingi, dilationi, return_indicesi)

    def generator():
        for kernel, stride, N, C, H, W, ceil_mode, padding, dilation, return_indices in products:
            max_pool = torch.nn.MaxPool2d(kernel, stride, ceil_mode=ceil_mode, padding=padding,
                                          dilation=dilation, return_indices=return_indices)
            kwargs = {
                "kernel_size": max_pool.kernel_size,
                "stride": max_pool.stride,
                "padding": max_pool.padding,
                "dilation": max_pool.dilation,
                "ceil_mode": max_pool.ceil_mode,
                "return_indices": max_pool.return_indices,
            }
            sample_input = make_arg((N, C, H, W)) if N is not None else (make_arg((C, H, W)))

            yield SampleInput(sample_input, kwargs=kwargs)

    return list(generator())

def sample_inputs_normalize(self, device, dtype, requires_grad, **kwargs):
    make_arg = partial(make_tensor, low=-1, high=1, device=device, dtype=dtype, requires_grad=requires_grad)

    cases: Tuple[Tuple[int], dict] = (  # type: ignore[assignment]
                                     ((2, 1, 4, 5), {'p': 1., 'dim': 2}),
                                     ((2, 3, 4, 5), {'p': 2., 'dim': 1}),
                                     ((1, 2, 4, 5), {'p': 0.5, 'dim': 0}),
                                     ((1, 3, 4, 5), {'p': -1., 'dim': 1}),
                                     ((1, 3, 4, 5), {'p': 0., 'dim': -1}),
                                     ((), {'p': 1.2, 'dim': 0}),
                                     ((2, 3, 4, 5), {}),
                                     ((2, 3, 4, 5), {'eps': 1e-4}))

    def generator():
        for input_shape, kwargs in cases:
            yield SampleInput(make_arg(input_shape), kwargs=kwargs)

    return list(generator())

def sample_inputs_conv_transpose2d(op_info, device, dtype, requires_grad, **kwargs):
    make_arg = partial(make_tensor, device=device, dtype=dtype, requires_grad=requires_grad)

    # Ordered as shapes for input, weight, bias
    # and a dict of values of (stride, padding, output_padding, groups, dilation)
    cases: Tuple[Tuple[int], Tuple[int], Tuple[int], dict] = (  # type: ignore[assignment]
        ((1, 3, 4, 4), (3, 3, 3, 3), (3,),
         {'stride': (2, 2), 'padding': 2, 'output_padding': (1, 1), 'groups': 1}),
        ((2, 2, 4, 4), (2, 2, 4, 5), (4,),
         {'stride': (3, 2), 'padding': (1, 2), 'output_padding': (2, 3), 'groups': 2, 'dilation': (4, 4)}),
        ((1, 1, 4, 5), (1, 1, 4, 3), (1,),
         {'stride': 2, 'padding': 1, 'output_padding': 1, 'groups': 1, 'dilation': (2, 3)}),
        ((1, 1, 4, 3), (1, 2, 3, 4), None,
         {'stride': 2, 'padding': 1, 'output_padding': 1, 'groups': 1}),
        ((1, 4, 5, 5), (4, 8, 3, 3), None,
         {})
    )

    def generator():
        for input_shape, weight, bias, kwargs in cases:
            yield SampleInput(make_arg(input_shape), args=(
                make_arg(weight),
                make_arg(bias) if bias is not None else bias
            ), kwargs=kwargs)

    return list(generator())


def sample_inputs_conv2d(op_info, device, dtype, requires_grad, jit_fail_sample=False, **kwargs):
    make_arg = partial(make_tensor, device=device, dtype=dtype, requires_grad=requires_grad)

    # Ordered as shapes for input, weight, bias
    # and a dict of values of (stride, padding, groups, dilation)
    cases: Tuple = (
        ((1, 3, 4, 4), (3, 3, 3, 3), (3,),
            {'stride': (2, 2), 'padding': 2, 'groups': 1}),
        ((2, 4, 8, 8), (2, 2, 3, 3), (2,),
            {'stride': (3, 2), 'padding': (2, 1), 'groups': 2, 'dilation': (4, 4)}),
        ((1, 4, 5, 5), (1, 4, 2, 3), (1,),
            {'stride': 2, 'padding': 1, 'groups': 1, 'dilation': (2, 3)}),
        ((1, 4, 5, 5), (1, 4, 2, 3), (1,),
            {'stride': 2, 'padding': 1, 'groups': 1, 'dilation': (2, 3)}),
        ((1, 2, 4, 3), (4, 2, 3, 4), None,
            {'stride': 2, 'padding': 1, 'groups': 1}),
        ((1, 4, 5, 5), (1, 4, 2, 3), (1,),
            {'stride': 2, 'padding': "valid"}),
        ((1, 4, 5, 5), (1, 4, 2, 3), (1,),
            {'stride': 1, 'padding': "same", 'dilation': 3}),
        # Below are the group related samples from common_nn.py
        ((2, 4, 6, 6), (4, 1, 3, 3), (4,), {'groups': 4}),
        ((2, 4, 6, 6), (8, 1, 3, 3), (8,), {'groups': 4}),
        ((2, 4, 6, 6), (8, 1, 3, 3), None, {'groups': 4}),
        ((2, 4, 6, 6), (4, 1, 3, 3), (4,), {'groups': 4, 'stride': (3, 2)}),
        ((2, 4, 6, 6), (4, 1, 3, 3), (4,), {'groups': 4, 'padding': (1, 1)}),
        ((2, 4, 5, 5), (4, 1, 2, 2), (4,), {'groups': 4, 'dilation': (2, 2)}),
        ((2, 4, 6, 5), (6, 2, 3, 2), (6,), {'groups': 2}),
        # With defaults
        ((1, 4, 5, 5), (3, 4, 3, 3), None, {}),
    )

    def generator():
        for input_shape, weight, bias, kwargs in cases:
            yield SampleInput(make_arg(input_shape), args=(
                make_arg(weight),
                make_arg(bias) if bias is not None else bias
            ), kwargs=kwargs)

    return list(generator())


def sample_inputs_layer_norm(opinfo, device, dtype, requires_grad, **kwargs):
    make_arg = partial(make_tensor, device=device, dtype=dtype, requires_grad=requires_grad)

    # Ordered as input shape, normalized_shape and a kwarg dict for eps
    cases: Tuple[Tuple[int], Tuple[int], dict] = (  # type: ignore[assignment]
        ((1, 2, 3), (1, 2, 3), {'eps': 0.5}),
        ((2, 2, 3), (2, 3), {'eps': -0.5}),
        ((1,), (1,), {}),
        ((1, 2), (2,), {}),
        ((0, 1), (1,), {}),
    )

    def generator():
        for input_shape, normalized_shape, kwargs in cases:
            # Shape of weight and bias should be the same as normalized_shape
            weight = make_arg(normalized_shape)
            bias = make_arg(normalized_shape)
            yield SampleInput(
                make_arg(input_shape),
                args=(normalized_shape, weight, bias),
                kwargs=kwargs
            )
        # Without any optional args
        yield SampleInput(make_arg((1, 2)), args=((2,),))

        # TODO: @krshrimali, once to_numpy method in SampleInput class is modified to take None inputs,
        # enable these inputs; see https://github.com/pytorch/pytorch/pull/63276#discussion_r691950400

        # With weight and a `None` bias
        # yield SampleInput(make_arg((1, 2)), args=((2,), make_arg((2,)), None))

        # With `None` weight and bias (tests failing for this, see the link above)
        # yield SampleInput(make_arg((1, 2)), args=((2,), None, make_arg((2,))))

    return list(generator())

def sample_inputs_hardswish(self, device, dtype, requires_grad):
    N = 5
    # make sure we are testing -3 -> 3 range. default is -10 -> 10 so maybe unnecessary ?
    tensors = [SampleInput(make_tensor((N * 2, N * 2), device=device, dtype=dtype,
               requires_grad=requires_grad, low=-5, high=5)) for _ in range(1, N)]
    return tensors

def sample_inputs_interpolate(mode, self, device, dtype, requires_grad):
    N, C = 2, 3
    D = 4
    S = 3
    L = 5

    align_corners_options: Tuple[Any, ...] = (None,)
    if mode in ('linear', 'bilinear', 'bicubic', 'trilinear'):
        align_corners_options = (True, False, None)
    ranks_for_mode = {
        'nearest': [1, 2, 3],
        'linear': [1],
        'bilinear': [2],
        'bicubic': [2],
        'trilinear': [3],
        'area': [1, 2, 3]
    }

    def shape(size, rank, with_batch_channel=True):
        if with_batch_channel:
            return tuple([N, C] + ([size] * rank))
        return tuple([size] * rank)

    make_arg = partial(make_tensor, device=device, dtype=dtype,
                       requires_grad=requires_grad, low=-1, high=1)

    sample_inputs = []
    for align_corners in align_corners_options:
        for rank in ranks_for_mode[mode]:
            sample_inputs.extend([
                SampleInput(make_arg(shape(D, rank)),
                            args=(shape(S, rank, False), None, mode, align_corners)),
                SampleInput(make_arg(shape(D, rank)),
                            args=(shape(L, rank, False), None, mode, align_corners)),
                SampleInput(make_arg(shape(D, rank)),
                            args=(None, 1.7, mode, align_corners)),
                SampleInput(make_arg(shape(D, rank)),
                            args=(None, 0.6, mode, align_corners)),
            ])

    return sample_inputs

def sample_inputs_gelu(self, device, dtype, requires_grad):
    N = 5
    tensors = [SampleInput(make_tensor((N * 2, N * 2), device=device, dtype=dtype,
               requires_grad=requires_grad, low=-3, high=3)) for _ in range(1, N)]
    return tensors

def sample_inputs_max_min_reduction_with_dim(op_info, device, dtype, requires_grad, **kwargs):
    inputs = []
    args_for_reduction_with_dim = (
        ((S, S, S), (1,),),
        ((S, S, S), (1, True, ),),
        ((), (0,),),
        ((), (0, True,),),
    )
    inputs = list((SampleInput(make_tensor(input_tensor, device, dtype,
                                           low=None, high=None,
                                           requires_grad=requires_grad),
                               args=args,))
                  for input_tensor, args in args_for_reduction_with_dim)
    return inputs

def sample_inputs_max_min_reduction_no_dim(op_info, device, dtype, requires_grad, **kwargs):
    inputs = []
    inputs.append(SampleInput(make_tensor((S, S, S), device, dtype,
                                          low=None, high=None,
                                          requires_grad=requires_grad),))
    inputs.append(SampleInput(make_tensor((), device, dtype,
                                          low=None, high=None,
                                          requires_grad=requires_grad),))
    return inputs

def _generate_nan_reduction_inputs(device, dtype, requires_grad):
    yield from _generate_reduction_inputs(device, dtype, requires_grad)
    yield torch.tensor([2, torch.nan, -1], device=device, dtype=dtype, requires_grad=requires_grad)
    yield torch.tensor([[torch.nan, 2], [0, 1]], device=device, dtype=dtype, requires_grad=requires_grad)

def sample_inputs_nan_reduction(supports_multiple_dims):
    # Generates sample inputs for reduction ops that contain the input tensor
    # and dim and keepdim kwargs. If a reduction op needs to test additional
    # args/kwargs then create a separate sample_inputs function
    def fn(op_info, device, dtype, requires_grad):
        inputs = []

        for t in _generate_nan_reduction_inputs(device, dtype, requires_grad):
            # Add case without dim and keepdim kwargs
            inputs.append(SampleInput(t))
            for kwargs in _generate_reduction_kwargs(t.ndim, supports_multiple_dims):
                inputs.append(SampleInput(t, kwargs=kwargs))

        return inputs

    return fn

def sample_inputs_reduction_quantile(op_info, device, dtype, requires_grad):
    test_quantiles = (0.5, make_tensor((2,), device, dtype, low=0, high=1))
    test_interpolations = ['linear', 'midpoint']

    inputs = []
    for quantiles in test_quantiles:
        for t in _generate_reduction_inputs(device, dtype, requires_grad):
            # Add case without dim and keepdim kwargs
            inputs.append(SampleInput(t, args=(quantiles,)))
            for kwargs in _generate_reduction_kwargs(t.ndim, supports_multiple_dims=False):
                # Interpolation kwarg for now is only supported when providing both dim and keepdim
                kwargs.setdefault('dim', 0)
                kwargs.setdefault('keepdim', False)
                for interpolation in test_interpolations:
                    kwargs['interpolation'] = interpolation
                    inputs.append(SampleInput(t, args=(quantiles,), kwargs=kwargs))

    return inputs

def sample_inputs_reduction_count_nonzero(*args, **kwargs):
    """Sample inputs for count_nonzero"""
    samples: List[SampleInput] = sample_inputs_reduction(*args, **kwargs)
    # count_nonzero does not support keepdim yet
    for sample in samples:
        sample.kwargs.pop('keepdim', None)
    return samples

def sample_inputs_leaky_relu(op_info, device, dtype, requires_grad):
    N = 10
    tensors = [SampleInput(make_tensor((N, N), device=device, dtype=dtype,
               requires_grad=requires_grad)) for _ in range(1, N)]
    return tensors

def sample_inputs_avgpool2d(op_info, device, dtype, requires_grad, **kwargs):
    make_arg = partial(make_tensor, device=device, dtype=dtype, requires_grad=requires_grad)

    # Order: input_shape, kernel_size, stride, padding, ceil_mode, count_include_pad, divisor_override
    cases = (((1, 3, 9, 9), 3, 1, 1, True, False, 2),
             ((1, 3, 9, 9), (4, 4), (2, 3), 1, True, False, 2),
             ((1, 3, 9, 9), (6, 6), (3, 3), (2, 3), True, True, 2),
             ((2, 3, 9, 9), (3, 3), (1, 1), (1, ), True, False, 2),
             ((1, 1, 4, 4), (2, 2), (), (0, ), False, True, -2),
             ((1, 2, 6, 6), (4, 4), (2, 2), (2, ), True, True, None))

    def generator():
        for input_shape, kernel_size, stride, padding, ceil_mode, count_include_pad, divisor_override in cases:
            yield SampleInput(make_arg(input_shape),
                              args=(kernel_size, stride, padding, ceil_mode, count_include_pad, divisor_override))
        # Case with just input_shape and kernel_size
        yield SampleInput(make_arg((1, 3, 9, 9)), args=((3, 3)))

    return list(generator())

def sample_inputs_topk(op_info, device, dtype, requires_grad, **kwargs):
    def get_tensor_input(size):
        return make_tensor(size, device, dtype, requires_grad=requires_grad)

    inputs = []
    inputs.append(SampleInput(get_tensor_input((S, M, S)), args=(3,)))
    inputs.append(SampleInput(get_tensor_input((S, M, S)), args=(3, 1)))
    inputs.append(SampleInput(get_tensor_input((S, M, S)), args=(3, -2)))
    inputs.append(SampleInput(get_tensor_input((S, M, S)), args=(3, 1, True)))
    inputs.append(SampleInput(get_tensor_input((S, M, S)), args=(3, -2, True)))
    inputs.append(SampleInput(get_tensor_input((S, M, S)), args=(3, 1, True, True)))
    inputs.append(SampleInput(get_tensor_input((S, M, S)), args=(3, -2, True, True)))

    inputs.append(SampleInput(get_tensor_input(()), args=(1,)))
    inputs.append(SampleInput(get_tensor_input(()), args=(1, 0)))
    inputs.append(SampleInput(get_tensor_input(()), args=(1, -1)))
    inputs.append(SampleInput(get_tensor_input(()), args=(1, 0, True)))
    inputs.append(SampleInput(get_tensor_input(()), args=(1, -1, True)))
    inputs.append(SampleInput(get_tensor_input(()), args=(1, 0, True, True)))
    inputs.append(SampleInput(get_tensor_input(()), args=(1, -1, True, True)))

    return inputs

def sample_inputs_outer(op_info, device, dtype, requires_grad, **kwargs):
    inputs = []
    arg_a = make_tensor((S,), device, dtype, requires_grad=requires_grad)
    arg_b = make_tensor((M,), device, dtype, requires_grad=requires_grad)
    inputs.append(SampleInput(arg_a, args=(arg_b,)))
    return inputs


def sample_inputs_igamma_igammac(op_info, device, dtype, requires_grad, **kwargs):
    make_arg = partial(make_tensor, device=device, dtype=dtype, low=1e-3)
    cases = (((S, S), (S, S), False),
             ((S, S), (S, ), False),
             ((S, ), (S, S), True),
             ((), (), False))

    def generator():
        for shape, other_shape, broadcasts_input in cases:
            yield SampleInput(make_arg(shape, requires_grad=requires_grad),
                              args=(make_arg(other_shape, requires_grad=False),),
                              broadcasts_input=broadcasts_input)

    return list(generator())


def sample_inputs_dist(op_info, device, dtype, requires_grad):
    make_arg = partial(make_tensor, device=device, dtype=dtype, requires_grad=requires_grad)
    sizes = ((S, S, S), (S,), (S, 1, S), (), (S, S))
    ps = (2, 4)

    def generate_samples():
        for size_x, size_y, p in product(sizes, sizes, ps):
            yield SampleInput(make_arg(size_x), args=(make_arg(size_y), p))

    return list(generate_samples())

# Missing to test the nondeterminism of the operation
# https://github.com/pytorch/pytorch/issues/53352
def sample_inputs_index_copy(op_info, device, dtype, requires_grad, **kwargs):
    def make_arg(shape, low=None, high=None, dtype=dtype):
        return make_tensor(shape, device=device, dtype=dtype,
                           low=low, high=high,
                           requires_grad=requires_grad)

    t = make_arg((S, S))
    s = make_arg((S, S))
    # non-contiguous input
    t01 = t.transpose(0, 1)
    # non-contiguous input
    s01 = s.transpose(0, 1)

    # idx is a permutation of 0...S-1 for this function to be deterministic
    idx = torch.randperm(S, device=device, dtype=torch.int64)
    # non-contiguous index
    idx_nonctg = torch.repeat_interleave(idx, 2, dim=-1)[::2]
    # index_copy_ does not support negative indices
    # idx_neg = -idx - 1
    samples = [SampleInput(tensor, args=(1, idx, source))
               for tensor, idx, source in product([t, t01], [idx, idx_nonctg], [s, s01])]

    # Add scalar cases
    scalar_sizes = [(), (1,)]
    ts = (make_arg(size) for size in scalar_sizes)
    idxs = (make_arg(size, dtype=torch.int64, low=0, high=1) for size in scalar_sizes)
    ss = (make_arg(size) for size in scalar_sizes)

    samples.extend(SampleInput(t, args=(0, idx, s)) for t, idx, s in product(ts, idxs, ss))
    return samples

def sample_inputs_mode(op_info, device, dtype, requires_grad):
    inputs = []
    args = (
        ((S, S, S), (),),
        ((S, S, S), (1, ),),
        ((S, S, S), (1, True, ),),
        ((), (),),
        ((), (0,),),
        ((), (0, True,),),
    )
    inputs = list((SampleInput(make_tensor(input_tensor, device, dtype,
                                           low=None, high=None,
                                           requires_grad=requires_grad),
                               args=args,))
                  for input_tensor, args in args)
    return inputs

# Missing to test the nondeterminism of the operation
# https://github.com/pytorch/pytorch/issues/53352
def sample_inputs_put(op_info, device, dtype, requires_grad):
    make_arg = partial(make_tensor, dtype=dtype, device=device, requires_grad=requires_grad)
    make_idx = partial(make_tensor, low=0, dtype=torch.int64, device=device, requires_grad=False)

    S = 3

    def gen_inputs():
        # Generic inputs
        tgt_gen = (make_arg((S, S), noncontiguous=not ctg) for ctg in (True, False))
        src_gen = (make_arg((S,), noncontiguous=not ctg) for ctg in (True, False))
        idx = torch.randperm(S * S, device=device, dtype=torch.int64)[:S]
        idx_nonctg = torch.repeat_interleave(idx, 2, dim=-1)[::2]
        idx_neg = -idx - 1
        idx_list = [idx, idx_nonctg, idx_neg]
        for tgt, idx, src, acc in product(tgt_gen, idx_list, src_gen, (True, False)):
            yield SampleInput(input=tgt, args=(idx, src, acc))

        # Scalar cases
        scalar_sizes = [(), (1,)]
        tgt_gen = (make_arg(size) for size in scalar_sizes)
        idx_gen = (make_idx(size, high=1) for size in scalar_sizes)
        src_gen = (make_arg(size) for size in scalar_sizes)
        for tgt, idx, src, acc in product(tgt_gen, idx_gen, src_gen, (True, False)):
            yield SampleInput(input=tgt, args=(idx, src, acc))

        # Empty cases
        tgt_sizes = [(0,), (), (1,), (3, 2)]
        tgt_gen = (make_arg(size) for size in tgt_sizes)
        idx = make_idx((0,), high=1)
        src = make_arg((0,))
        for tgt, acc in product(tgt, (True, False)):
            yield SampleInput(input=tgt, args=(idx, src, acc))

    return list(gen_inputs())

def sample_inputs_take(op_info, device, dtype, requires_grad):
    make_arg = partial(make_tensor, dtype=dtype, device=device, requires_grad=requires_grad)
    make_idx = partial(make_tensor, low=0, dtype=torch.int64, device=device, requires_grad=False)

    S = 3

    def gen_inputs():
        # Generic inputs: take S elements out of S * S
        src_gen = (make_arg((S, S), noncontiguous=not ctg) for ctg in (True, False))
        idx = make_idx((S,), high=S * S)
        idx_nonctg = make_idx((S,), high=S * S, noncontiguous=True)
        idx_neg = -idx - 1
        idx_list = [idx, idx_nonctg, idx_neg]
        for src, idx in product(src_gen, idx_list):
            yield SampleInput(input=src, args=(idx,))

        # Scalar cases
        scalar_sizes = [(), (1,)]
        src_gen = (make_arg(size) for size in scalar_sizes)
        idx_gen = (make_idx(size, high=1) for size in scalar_sizes)
        for src, idx in product(src_gen, idx_gen):
            yield SampleInput(input=src, args=(idx,))

        # Empty cases
        src_sizes = [(0,), (), (1,), (3, 2)]
        src_gen = (make_arg(size) for size in src_sizes)
        idx = make_idx((0,), high=1)
        for src in src_gen:
            yield SampleInput(input=src, args=(idx,))

    return list(gen_inputs())

def sample_movedim_moveaxis(op_info, device, dtype, requires_grad):
    return (
        SampleInput(
            make_tensor((4, 3, 2, 1), device, dtype, low=None, high=None, requires_grad=requires_grad),
            args=([0, 1, 2, 3], [3, 2, 1, 0])),
        SampleInput(
            make_tensor((4, 3, 2, 1), device, dtype, low=None, high=None, requires_grad=requires_grad),
            args=([0, -1, -2, -3], [-3, -2, -1, -0]))
    )


def sample_repeat_tile(op_info, device, dtype, requires_grad, **kwargs):
    rep_dims = ((), (0, ), (1, ), (0, 2), (1, 1), (2, 3), (2, 3, 2), (0, 2, 3), (2, 1, 1, 1),)
    shapes = ((), (0,), (2,), (3, 0), (3, 2), (3, 0, 1))

    if requires_grad:
        # Tests for variant_consistency_jit, grad, gradgrad
        # are slower. Use smaller bags of `rep_dims` and `shapes`
        # in this case.
        rep_dims = ((), (0, ), (0, 2), (1, 1), (2, 3), (1, 3, 2), (3, 1, 1))  # type: ignore[assignment]
        shapes = ((), (0,), (2,), (3, 2))  # type: ignore[assignment]

    tensors = [make_tensor(shape, device, dtype,
                           low=None, high=None,
                           requires_grad=requires_grad) for shape in shapes]

    samples = []
    for rep_dim, tensor in product(rep_dims, tensors):
        for t in (tensor, tensor.T):
            if op_info.name == 'repeat' and len(rep_dim) >= t.dim():
                # `torch.repeat` errors for `len(rep_dims) < t.dim()`,
                # so we filter such combinations.
                samples.append(SampleInput(t, args=(rep_dim,),))
            elif op_info.name == 'tile':
                samples.append(SampleInput(t, args=(rep_dim,),))

    return samples


def sample_inputs_narrow(op_info, device, dtype, requires_grad, **kwargs):
    shapes_and_args = (
        ((S, S, S), (1, 2, 2)),
        ((S, S, S), (-1, 2, 2)),
        ((S, S, S), (1, 0, 0)),
        ((S, S, S), (-1, 0, 0)),
    )

    def generator():
        for shape, args in shapes_and_args:
            tensor = make_tensor(shape, device, dtype, low=None, high=None,
                                 requires_grad=requires_grad)
            yield SampleInput(tensor, args=args)

    return list(generator())

def sample_trapezoid(op_info, device, dtype, requires_grad, **kwargs):
    y_shape_x_shape_and_kwargs = [
        ((2, 3), (2, 3), {}),
        ((2, 3), (2, 3), {'dim': 1}),
        ((6,), (6,), {}),
        ((6,), None, {}),
        # When 'trapezoid' is called with an empty input, it does not produce an output with requires_grad
        # See Issue #{61619}
        # ((6,0), (6,0), {}),
        ((2, 3), (1, 3), {}),
        ((3, 3), (3, 3), {}),
        ((3, 3), (3, 3), {'dim': -2}),
        ((5,), None, {'dx': 2.0}),
        ((2, 2), None, {'dx': 3.0})
    ]
    samples = []
    for y_shape, x_shape, kwarg in y_shape_x_shape_and_kwargs:
        y_tensor = make_tensor(y_shape, device, dtype, low=None, high=None,
                               requires_grad=requires_grad)
        if x_shape is not None:
            x_tensor = make_tensor(x_shape, device, dtype, low=None, high=None,
                                   requires_grad=requires_grad)
            samples.append(SampleInput(y_tensor, args=(x_tensor,), kwargs=kwarg))
        else:
            samples.append(SampleInput(y_tensor, kwargs=kwarg))
    return samples

def sample_cumulative_trapezoid(op_info, device, dtype, requires_grad, **kwargs):

    y_shape_x_shape_and_kwargs = [
        ((2, 3), (2, 3), {}),
        ((2, 3), (2, 3), {'dim': 1}),
        ((6,), (6,), {}),
        ((6,), None, {}),
        # When 'cumulative_trapezoid' is called with an empty input, it does not produce an output with requires_grad
        # See Issue #{61619}
        # ((6,0), (6,0), {}),
        ((2, 3), (1, 3), {}),
        ((3, 3), (3, 3), {}),
        ((3, 3), (3, 3), {'dim': -2}),
        ((5,), None, {'dx': 2.0}),
        ((2, 2), None, {'dx': 3.0})
    ]
    samples = []
    for y_shape, x_shape, kwarg in y_shape_x_shape_and_kwargs:
        y_tensor = make_tensor(y_shape, device, dtype, low=None, high=None,
                               requires_grad=requires_grad)
        if x_shape is not None:
            x_tensor = make_tensor(x_shape, device, dtype, low=None, high=None,
                                   requires_grad=requires_grad)
            samples.append(SampleInput(y_tensor, args=(x_tensor,), kwargs=kwarg))
        else:
            samples.append(SampleInput(y_tensor, kwargs=kwarg))
    return samples

def sample_unsqueeze(op_info, device, dtype, requires_grad, **kwargs):
    shapes_and_axes = [
        ((3, 4, 5), 0),
        ((3, 4, 5), 1),
        ((3, 4, 5), 3),
        ((3, 4, 5), -1),
        ((3, 4, 5), -3),
        ((), 0)
    ]

    samples = []
    for shape, axis in shapes_and_axes:
        tensor = make_tensor(shape, device, dtype, low=None, high=None,
                             requires_grad=requires_grad)
        samples.append(SampleInput(tensor, args=(axis,),))

    return samples


def sample_inputs_nn_unfold(op_info, device, dtype, requires_grad, **kwargs):
    shapes = ((0, 1, 5, 5), (1, 1, 5, 5), (2, 3, 5, 5))
    kernel_sizes = (2, (2, 2), (3, 3))
    dilations = (1, 2, (1, 2))
    paddings = (0, 1, (1, 1))
    strides = (1, 2, (1, 2))

    def generator():
        cases = product(shapes, kernel_sizes, dilations, paddings, strides)
        for shape, kernel_size, dilation, padding, stride in cases:
            tensor = make_tensor(shape, device, dtype, requires_grad=requires_grad)
            yield SampleInput(tensor, args=(kernel_size, dilation, padding, stride))

        # With default args
        yield SampleInput(make_tensor((1, 1, 5, 5), device, dtype, requires_grad=requires_grad),
                          args=((3, 3),))

    return list(generator())


def sample_inputs_squeeze(op_info, device, dtype, requires_grad, **kwargs):
    shapes_and_args = (
        ((S, 1, S, 1), ()),
        ((1, 1, 1, 1), ()),
        ((S, 1, S, 1), (1,)),
        ((S, 1, S, 1), (-1,)),
        ((S, 1, S, 1), (2,)),
        ((S, 1, S, 1), (-2,)),
        ((), (0, )),
    )

    def generator():
        for shape, args in shapes_and_args:
            tensor = make_tensor(shape, device, dtype, low=None, high=None,
                                 requires_grad=requires_grad)

            yield SampleInput(tensor, args=args)

    return list(generator())


def sample_inputs_nn_pad(op_info, device, dtype, requires_grad, mode, **kwargs):
    assert mode in ('constant', 'reflect', 'replicate', 'circular')
    if mode in ['reflect', 'replicate']:
        cases: tuple = (  # ignore
            ((1, 3), (1, 2)),
            ((1, 3), (0, 1)),
            ((0, 3, 3), (1, 2)),
            ((0, 3, 3), (0, 1)),
            ((1, 3, 3), (1, 2)),
            ((1, 3, 3), (0, 1)),
            ((1, 3, 3), (0, 2, 0, 1)),
            ((0, 3, 3, 3), (0, 2, 0, 1)),
            ((3, 3, 5, 5), (0, 2, 0, 1)),
            ((3, 3, 5, 5), (1, 1, 1, 1, 1, 1)),
            ((1, 3, 3, 3, 3), (1, 1, 1, 1, 1, 1)),
            ((1, 3, 4, 4), (-1, 1, -2, 1)),
        )
    elif mode == 'constant':
        cases = (
            ((1, 3), (1, 2)),
            ((1, 3), (0, 1)),
            ((1, 3), (0, 2, 0, 1)),
            ((0, 3, 3), (1, 2)),
            ((0, 3, 3), (0, 1)),
            ((0, 3, 3), (0, 2, 0, 1)),
            ((0, 3, 3), (1, 1, 1, 1, 1, 1)),
            ((1, 3, 3), (1, 2)),
            ((1, 3, 3), (0, 1)),
            ((1, 3, 3), (0, 2, 0, 1)),
            ((1, 3, 3), (1, 1, 1, 1, 1, 1)),
            ((0, 3, 3, 3), (1, 2)),
            ((0, 3, 3, 3), (0, 1)),
            ((0, 3, 3, 3), (0, 2, 0, 1)),
            ((0, 3, 3, 3), (1, 1, 1, 1, 1, 1)),
            ((3, 3, 5, 5), (1, 2)),
            ((3, 3, 5, 5), (0, 1)),
            ((3, 3, 5, 5), (0, 2, 0, 1)),
            ((3, 3, 5, 5), (1, 1, 1, 1, 1, 1)),
            ((1, 3, 3, 3, 3), (1, 2)),
            ((1, 3, 3, 3, 3), (0, 1)),
            ((1, 3, 3, 3, 3), (0, 2, 0, 1)),
            ((1, 3, 3, 3, 3), (1, 1, 1, 1, 1, 1)),
            ((1, 3, 4, 4), (-1, 1, -2, 1)),
        )
    else:  # mode == 'circular'
        if dtype == torch.bool:
            # test_dtypes fails on ASAN with for the case ab
            # runtime error: load of value 190, which is not a valid value for type 'bool'
            # Reference: https://github.com/pytorch/pytorch/pull/62814#issuecomment-894156562
            # Reference Issue: https://github.com/pytorch/pytorch/issues/63034
            cases = (
                ((2, 3, 3), (1, 2)),
                ((1, 3, 3), (1, 2)),
            )
        else:
            cases = (
                ((0, 3, 3), (1, 2)),
                ((0, 3, 3), (0, 1)),
                ((1, 3, 3), (1, 2)),
                ((1, 3, 3), (0, 1)),
                ((0, 3, 3, 3), (0, 2, 0, 1)),
                ((3, 3, 5, 5), (0, 2, 0, 1)),
                ((1, 3, 3, 3, 3), (1, 1, 1, 1, 1, 1)),
                ((1, 3, 4, 4), (-1, 1, -2, 1)),
            )

    make_inp = partial(make_tensor, device=device, dtype=dtype, requires_grad=requires_grad)

    def generator():
        if mode == 'constant':
            # Default args
            yield SampleInput(make_inp((1, 3, 3)), args=((2, 2),))

        if mode in ['reflect', 'replicate', 'circular']:
            for shape, pad in cases:
                yield SampleInput(make_inp(shape), args=(pad, mode))
        else:  # mode == 'constant'
            for pad_value in (1., 2.):
                for shape, pad in cases:
                    yield SampleInput(make_inp(shape), args=(pad, mode, pad_value))

    return list(generator())


# TODO: reconcile with torch.linalg.det and torch.linalg.slogdet
# Creates matrices with a positive nonzero determinant
def sample_inputs_logdet(op_info, device, dtype, requires_grad, **kwargs):
    def make_nonzero_det(A, *, sign=1, min_singular_value=0.1, **kwargs):
        u, s, vh = torch.linalg.svd(A, full_matrices=False)
        s.clamp_(min=min_singular_value)
        A = (u * s.unsqueeze(-2)) @ vh
        det = A.det()
        if sign is not None:
            if A.dim() == 2:
                if (det < 0) ^ (sign < 0):
                    A[0, :].neg_()
            else:
                cond = ((det < 0) ^ (sign < 0)).nonzero()
                if cond.size(0) > 0:
                    for i in range(cond.size(0)):
                        A[list(cond[i])][0, :].neg_()
        return A

    samples = []

    # cases constructed using make_tensor()
    tensor_shapes = (
        (S, S),
        (1, 1),
        (3, 3, S, S),
        (3, 3, 1, 1)
    )

    for shape in tensor_shapes:
        t = make_tensor(shape, device=device, dtype=dtype)
        d = make_nonzero_det(t).requires_grad_(requires_grad)
        samples.append(SampleInput(d))

    # cases constructed using:
    #  1) make_symmetric_matrices
    #  2) make_symmetric_pd_matrices
    #  3) make_fullrank_matrices_with_distinct_singular_values
    symmetric_shapes = (
        (S, S),
        (3, S, S),
    )


    def _helper(constructor, *shape, **kwargs):
        t = constructor(*shape, device=device, dtype=dtype)
        d = make_nonzero_det(t, **kwargs).requires_grad_(requires_grad)
        samples.append(SampleInput(d))

    for shape in symmetric_shapes:
        _helper(make_symmetric_matrices, *shape)
        _helper(make_symmetric_pd_matrices, *shape)
        _helper(make_fullrank_matrices_with_distinct_singular_values, *shape, min_singular_value=0)

    return tuple(samples)

def np_unary_ufunc_integer_promotion_wrapper(fn):
    # Wrapper that passes PyTorch's default scalar
    #   type as an argument to the wrapped NumPy
    #   unary ufunc when given an integer input.
    #   This mimicks PyTorch's integer->floating point
    #   type promotion.
    #
    # This is necessary when NumPy promotes
    #   integer types to double, since PyTorch promotes
    #   integer types to the default scalar type.

    # Helper to determine if promotion is needed
    def is_integral(dtype):
        return dtype in [np.bool_, bool, np.uint8, np.int8, np.int16, np.int32, np.int64]

    @wraps(fn)
    def wrapped_fn(x):
        # As the default dtype can change, acquire it when function is called.
        # NOTE: Promotion in PyTorch is from integer types to the default dtype
        np_dtype = torch_to_numpy_dtype_dict[torch.get_default_dtype()]

        if is_integral(x.dtype):
            return fn(x.astype(np_dtype))
        return fn(x)

    return wrapped_fn

def sample_inputs_spectral_ops(self, device, dtype, requires_grad=False, **kwargs):
    nd_tensor = make_tensor((S, S + 1, S + 2), device, dtype, low=None, high=None,
                            requires_grad=requires_grad)
    tensor = make_tensor((31,), device, dtype, low=None, high=None,
                         requires_grad=requires_grad)

    if self.ndimensional:
        return [
            SampleInput(nd_tensor, kwargs=dict(s=(3, 10), dim=(1, 2), norm='ortho')),
            SampleInput(nd_tensor, kwargs=dict(norm='ortho')),
            SampleInput(nd_tensor, kwargs=dict(s=(8,))),
            SampleInput(tensor),

            *(SampleInput(nd_tensor, kwargs=dict(dim=dim))
                for dim in [-1, -2, -3, (0, -1)]),
        ]
    else:
        return [
            SampleInput(nd_tensor, kwargs=dict(n=10, dim=1, norm='ortho')),
            SampleInput(nd_tensor, kwargs=dict(norm='ortho')),
            SampleInput(nd_tensor, kwargs=dict(n=7)),
            SampleInput(tensor),

            *(SampleInput(nd_tensor, kwargs=dict(dim=dim))
                for dim in [-1, -2, -3]),
        ]

def sample_inputs_repeat_interleave(op_info, device, dtype, requires_grad, **kwargs):
    make_input = partial(make_tensor, device=device, dtype=dtype, requires_grad=requires_grad)

    return [
        SampleInput(make_input(()), kwargs=dict(repeats=2)),
        SampleInput(make_input((2, 3, 4)), kwargs=dict(repeats=2)),
        SampleInput(make_input((2, 3, 4)), kwargs=dict(repeats=2, dim=1)),
        SampleInput(make_input((2, 3, 4)), kwargs=dict(repeats=torch.arange(3, device=device), dim=1))
    ]

# Metadata class for Fast Fourier Transforms in torch.fft.
class SpectralFuncInfo(OpInfo):
    """Operator information for torch.fft transforms. """

    def __init__(self,
                 name,  # the string name of the function
                 *,
                 ref=None,  # Reference implementation (probably in np.fft namespace)
                 dtypes=floating_and_complex_types(),
                 ndimensional: bool,  # Whether dim argument can be a tuple
                 sample_inputs_func=sample_inputs_spectral_ops,
                 decorators=None,
                 **kwargs):
        decorators = list(decorators) if decorators is not None else []
        decorators += [
            skipCPUIfNoFFT,
            skipCUDAIfRocm,
        ]

        super().__init__(name=name,
                         dtypes=dtypes,
                         decorators=decorators,
                         sample_inputs_func=sample_inputs_func,
                         **kwargs)
        self.ref = ref if ref is not None else _getattr_qual(np, name)
        self.ndimensional = ndimensional


class ShapeFuncInfo(OpInfo):
    """Early version of a specialized OpInfo for Shape manipulating operations like tile and roll"""
    def __init__(self,
                 name,  # the string name of the function
                 *,
                 ref,  # a reference function
                 dtypes=floating_types(),
                 dtypesIfCPU=None,
                 dtypesIfCUDA=None,
                 dtypesIfROCM=None,
                 sample_inputs_func=None,
                 **kwargs):
        super(ShapeFuncInfo, self).__init__(name,
                                            dtypes=dtypes,
                                            dtypesIfCPU=dtypesIfCPU,
                                            dtypesIfCUDA=dtypesIfCUDA,
                                            dtypesIfROCM=dtypesIfROCM,
                                            sample_inputs_func=sample_inputs_func,
                                            **kwargs)
        self.ref = ref

def sample_inputs_foreach(self, device, dtype, N, *, noncontiguous=False, same_size=False):
    if same_size:
        return [make_tensor((N, N), device, dtype, noncontiguous=noncontiguous) for _ in range(N)]
    else:
        return [make_tensor((N - i, N - i), device, dtype, noncontiguous=noncontiguous) for i in range(N)]


def get_foreach_method_names(name):
    # get torch inplace reference function
    op_name = "_foreach_" + name
    inplace_op_name = "_foreach_" + name + "_"

    op = getattr(torch, op_name, None)
    inplace_op = getattr(torch, inplace_op_name, None)

    ref = getattr(torch, name, None)
    ref_inplace = getattr(torch.Tensor, name + "_", None)
    return op, inplace_op, ref, ref_inplace

class ForeachFuncInfo(OpInfo):
    """Early version of a specialized OpInfo for foreach functions"""
    def __init__(self,
                 name,
                 dtypes=floating_and_complex_types(),
                 dtypesIfCPU=all_types_and_complex(),
                 dtypesIfCUDA=floating_and_complex_types_and(torch.half),
                 dtypesIfROCM=None,
                 safe_casts_outputs=True,
                 supports_alpha_param=False,
                 sample_inputs_func=sample_inputs_foreach,
                 **kwargs):
        super().__init__(
            "_foreach_" + name,
            dtypes=dtypes,
            dtypesIfCPU=dtypesIfCPU,
            dtypesIfCUDA=dtypesIfCUDA,
            dtypesIfROCM=dtypesIfROCM,
            safe_casts_outputs=safe_casts_outputs,
            sample_inputs_func=sample_inputs_func,
            **kwargs
        )

        foreach_method, foreach_method_inplace, torch_ref_method, torch_ref_inplace = get_foreach_method_names(name)
        self.method_variant = foreach_method
        self.inplace_variant = foreach_method_inplace
        self.ref = torch_ref_method
        self.ref_inplace = torch_ref_inplace
        self.supports_alpha_param = supports_alpha_param


def sample_inputs_linalg_cholesky_inverse(op_info, device, dtype, requires_grad=False):
    # Generate Cholesky factors of positive-definite (non-singular) Hermitian (symmetric) matrices
    from torch.testing._internal.common_utils import random_hermitian_pd_matrix
    inputs = (
        torch.zeros(0, 0, dtype=dtype, device=device),  # 0x0 matrix
        torch.zeros(0, 2, 2, dtype=dtype, device=device),  # zero batch of matrices
        random_hermitian_pd_matrix(S, dtype=dtype, device=device),  # single matrix
        random_hermitian_pd_matrix(S, 2, dtype=dtype, device=device),  # batch of matrices
    )
    test_cases = (torch.linalg.cholesky(a) for a in inputs)
    out = []
    for a in test_cases:
        a.requires_grad = requires_grad
        out.append(SampleInput(a))
        out.append(SampleInput(a, kwargs=dict(upper=True)))
    return out

def sample_inputs_linalg_lstsq(op_info, device, dtype, requires_grad=False, **kwargs):
    from torch.testing._internal.common_utils import random_well_conditioned_matrix
    out = []
    for batch in ((), (3,), (3, 3)):
        shape = batch + (3, 3)
        # NOTE: inputs are not marked with `requires_grad` since
        # linalg_lstsq is not differentiable
        a = random_well_conditioned_matrix(*shape, dtype=dtype, device=device)
        b = make_tensor(shape, device, dtype, low=None, high=None)
        out.append(SampleInput(a, args=(b,)))
    return out

def sample_inputs_householder_product(op_info, device, dtype, requires_grad, **kwargs):
    """
    This function generates input for torch.linalg.householder_product (torch.orgqr).
    The first argument should be a square matrix or batch of square matrices, the second argument is a vector or batch of vectors.
    Empty, square, rectangular, batched square and batched rectangular input is generated.
    """
    # Each column of the matrix is getting multiplied many times leading to very large values for
    # the Jacobian matrix entries and making the finite-difference result of grad check less accurate.
    # That's why gradcheck with the default range [-9, 9] fails and [-2, 2] is used here.
    samples = (
        SampleInput(make_tensor((S, S), device, dtype, low=-2, high=2, requires_grad=requires_grad),
                    args=(make_tensor((S,), device, dtype, low=-2, high=2, requires_grad=requires_grad),)),

        SampleInput(make_tensor((S + 1, S), device, dtype, low=-2, high=2, requires_grad=requires_grad),
                    args=(make_tensor((S,), device, dtype, low=-2, high=2, requires_grad=requires_grad),)),

        SampleInput(make_tensor((2, 1, S, S), device, dtype, low=-2, high=2, requires_grad=requires_grad),
                    args=(make_tensor((2, 1, S,), device, dtype, low=-2, high=2, requires_grad=requires_grad),)),

        SampleInput(make_tensor((2, 1, S + 1, S), device, dtype, low=-2, high=2, requires_grad=requires_grad),
                    args=(make_tensor((2, 1, S,), device, dtype, low=-2, high=2, requires_grad=requires_grad),)),

        SampleInput(make_tensor((0, 0), device, dtype, low=None, high=None, requires_grad=requires_grad),
                    args=(make_tensor((0,), device, dtype, low=None, high=None, requires_grad=requires_grad),)),

        SampleInput(make_tensor((S, S), device, dtype, low=-2, high=2, requires_grad=requires_grad),
                    args=(make_tensor((0,), device, dtype, low=None, high=None, requires_grad=requires_grad),)),
    )

    return samples

def sample_inputs_ormqr(op_info, device, dtype, requires_grad):
    # create a helper function wrapping `make_tensor`
    make_input = partial(make_tensor, dtype=dtype, device=device, requires_grad=requires_grad)

    def gen_inputs():
        batches = [(), (0, ), (2, ), (2, 1)]
        ns = [5, 2, 0]
        tf = [True, False]
        for batch, (m, n), left, transpose in product(batches, product(ns, ns), tf, tf):
            reflectors = make_input((*batch, m, n))
            tau = make_input((*batch, min(m, n)))
            other_matrix_shape = (m, n) if left else (n, m)
            other = make_input((*batch, *other_matrix_shape))
            kwargs = {"left": left, "transpose": transpose}
            yield SampleInput(reflectors, args=(tau, other,), kwargs=kwargs)

    return tuple(gen_inputs())

def sample_inputs_linalg_cholesky(op_info, device, dtype, requires_grad=False, **kwargs):
    """
    This function generates always positive-definite input for torch.linalg.cholesky using
    random_hermitian_pd_matrix.
    The input is generated as the itertools.product of 'batches' and 'ns'.
    In total this function generates 8 SampleInputs
    'batches' cases include:
        () - single input,
        (0,) - zero batched dimension,
        (2,) - batch of two matrices,
        (1, 1) - 1x1 batch of matrices
    'ns' gives 0x0 and 5x5 matrices.
    Zeros in dimensions are edge cases in the implementation and important to test for in order to avoid unexpected crashes.
    """
    from torch.testing._internal.common_utils import random_hermitian_pd_matrix

    batches = [(), (0, ), (2, ), (1, 1)]
    ns = [5, 0]
    out = []
    for batch, n, upper in product(batches, ns, [True, False]):
        a = random_hermitian_pd_matrix(n, *batch, dtype=dtype, device=device)
        a.requires_grad = requires_grad
        out.append(SampleInput(a, kwargs={"upper": upper}))
    return out

def sample_inputs_symeig(op_info, device, dtype, requires_grad=False):
    out = sample_inputs_linalg_invertible(op_info, device, dtype, requires_grad)

    for o in out:
        o.kwargs = {"upper": bool(np.random.choice([True, False])),
                    "eigenvectors": True}
        # A gauge-invariant function
        o.output_process_fn_grad = lambda output: (output[0], abs(output[1]))
    return out

def sample_inputs_linalg_eig(op_info, device, dtype, requires_grad=False):
    """
    This function generates input for torch.linalg.eigh with UPLO="U" or "L" keyword argument.
    """
    def out_fn(output):
        return output[0], abs(output[1])

    samples = sample_inputs_linalg_invertible(op_info, device, dtype, requires_grad)
    for sample in samples:
        sample.output_process_fn_grad = out_fn

    return samples

def sample_inputs_linalg_eigh(op_info, device, dtype, requires_grad=False, **kwargs):
    """
    This function generates input for torch.linalg.eigh/eigvalsh with UPLO="U" or "L" keyword argument.
    """
    def out_fn(output):
        if isinstance(output, tuple):
            # eigh function
            return output[0], abs(output[1])
        else:
            # eigvalsh function
            return output

    samples = sample_inputs_linalg_invertible(op_info, device, dtype, requires_grad)
    for sample in samples:
        sample.kwargs = {"UPLO": np.random.choice(["L", "U"])}
        sample.output_process_fn_grad = out_fn

    return samples


def sample_inputs_linalg_slogdet(op_info, device, dtype, requires_grad=False):
    def out_fn(output):
        return output[1]

    samples = sample_inputs_linalg_invertible(op_info, device, dtype, requires_grad)
    for sample in samples:
        sample.output_process_fn_grad = out_fn

    return samples


def sample_inputs_linalg_pinv_hermitian(op_info, device, dtype, requires_grad=False, **kwargs):
    """
    This function generates input for torch.linalg.pinv with hermitian=True keyword argument.
    """
    out = sample_inputs_linalg_invertible(op_info, device, dtype, requires_grad, **kwargs)
    for o in out:
        o.kwargs = {"hermitian": True}
    return out

def sample_inputs_linalg_solve(op_info, device, dtype, requires_grad=False, vector_rhs_allowed=True, **kwargs):
    """
    This function generates always solvable input for torch.linalg.solve
    Using random_fullrank_matrix_distinct_singular_value gives a non-singular (=invertible, =solvable) matrices 'a'.
    The first input to torch.linalg.solve is generated as the itertools.product of 'batches' and 'ns'.
    The second input is generated as the product of 'batches', 'ns' and 'nrhs'.
    In total this function generates 18 SampleInputs
    'batches' cases include:
        () - single input,
        (0,) - zero batched dimension,
        (2,) - batch of two matrices.
    'ns' gives 0x0 and 5x5 matrices.
    and 'nrhs' controls the number of vectors to solve for:
        () - using 1 as the number of vectors implicitly
        (1,) - same as () but explicit
        (3,) - solve for 3 vectors.
    Zeros in dimensions are edge cases in the implementation and important to test for in order to avoid unexpected crashes.
    'vector_rhs_allowed' controls whether to include nrhs = () to the list of SampleInputs.
    torch.solve / triangular_solve / cholesky_solve (opposed to torch.linalg.solve) do not allow
    1D tensors (vectors) as the right-hand-side.
    Once torch.solve / triangular_solve / cholesky_solve and its testing are removed,
    'vector_rhs_allowed' may be removed here as well.
    """
    from torch.testing._internal.common_utils import random_fullrank_matrix_distinct_singular_value

    batches = [(), (0, ), (2, )]
    ns = [5, 0]
    if vector_rhs_allowed:
        nrhs = [(), (1,), (3,)]
    else:
        nrhs = [(1,), (3,)]
    out = []
    for n, batch, rhs in product(ns, batches, nrhs):
        a = random_fullrank_matrix_distinct_singular_value(n, *batch, dtype=dtype, device=device)
        a.requires_grad = requires_grad
        b = torch.randn(*batch, n, *rhs, dtype=dtype, device=device)
        b.requires_grad = requires_grad
        out.append(SampleInput(a, args=(b,)))
    return out


def sample_inputs_legacy_solve(op_info, device, dtype, requires_grad=False, **kwargs):
    """
    This function generates always solvable input for legacy solve functions
    (the ones that are not in torch.linalg module).
    The difference from sample_inputs_linalg_solve is that here the right-hand-side of A x = b equation
    should have b.ndim >= 2, vectors are not allowed.
    Also the arguments order is swapped.
    """
    out = sample_inputs_linalg_solve(
        op_info, device, dtype, requires_grad=requires_grad, vector_rhs_allowed=False
    )

    # Reverses tensor order
    for sample in out:
        sample.input, sample.args = sample.args[0], (sample.input,)

    return out


def sample_inputs_lu(op_info, device, dtype, requires_grad=False, **kwargs):
    # not needed once OpInfo tests support Iterables
    def generate_samples():
        batch_shapes = ((), (3,), (3, 3))
        for batch_shape, get_infos, size_delta in product(batch_shapes, (True, False), (-2, -1, 0, +1, +2)):
            shape = batch_shape + (S + size_delta, S)
            input = make_tensor(shape, device, dtype, requires_grad=requires_grad, low=None, high=None)
            yield SampleInput(input, args=(True, get_infos))

    return list(generate_samples())


def sample_inputs_lu_solve(op_info, device, dtype, requires_grad=False, **kwargs):
    from torch.testing._internal.common_utils import random_fullrank_matrix_distinct_singular_value

    batches = [(), (0, ), (2, )]
    ns = [5, 3, 0]
    nrhs = [0, 1, 6]

    def generate_samples():
        for n, batch, rhs in product(ns, batches, nrhs):
            a = random_fullrank_matrix_distinct_singular_value(n, *batch, dtype=dtype, device=device)
            requires_grad_options = (False,) if not requires_grad else (True, False)
            # we try all possible combinations of requires_grad for each input
            for lu_requires_grad, b_requires_grad in product(requires_grad_options, requires_grad_options):
                # when requires_grad == True, at least one input has to have requires_grad enabled
                if requires_grad and not lu_requires_grad and not b_requires_grad:
                    continue
                # we run LU several times to guarantee that the produced SampleInputs are independent
                # this is especially important when setting different requries_grad for same tensors!
                lu, pivs = a.lu()
                lu.requires_grad = lu_requires_grad
                b = torch.randn(*batch, n, rhs, dtype=dtype, device=device)
                b.requires_grad = b_requires_grad
                yield SampleInput(b, args=(lu, pivs))

    return list(generate_samples())


def sample_inputs_lu_unpack(op_info, device, dtype, requires_grad=False, **kwargs):
    # not needed once OpInfo tests support Iterables
    def generate_samples():
        for lu_sample in sample_inputs_lu(op_info, device, dtype, requires_grad, **kwargs):
            lu_data, pivots = lu_sample.input.lu()
            yield SampleInput(lu_data, args=(pivots,))

            # generate rectangular inputs
            lu_data_shape = lu_data.shape
            batch_shape = lu_data_shape[:-2]
            n = lu_data_shape[-2]

            for shape_inc in ((1, 0), (0, 1)):
                lu_data, pivots = make_tensor(
                    batch_shape + (n + shape_inc[0], n + shape_inc[1]),
                    device, dtype,
                    requires_grad=False,
                    low=None, high=None
                ).lu()
                lu_data.requires_grad_(requires_grad)
                yield SampleInput(lu_data, args=(pivots,))

    return list(generate_samples())


def sample_inputs_roll(op_info, device, dtype, requires_grad=False, **kwargs):
    make_arg = partial(make_tensor, device=device, dtype=dtype, requires_grad=requires_grad)

    args = ((0, 0), (1, 2), (0, 2), (2, 0), (-1, 0), (10000, 1), (2,), ((1, 2, -1), (0, 1, 2)))

    def generator():
        for arg in args:
            yield SampleInput(make_arg((S, S, S)), args=arg)

    return list(generator())


def sample_inputs_rot90(op_info, device, dtype, requires_grad=False, **kwargs):
    make_arg = partial(make_tensor, device=device, dtype=dtype, requires_grad=requires_grad)

    args = ((1, (0, 1),),
            (1, (1, 2),),
            (1, (1, -1),),
            ())

    def generator():
        for arg in args:
            yield SampleInput(make_arg((S, S, S)), args=arg)

    return list(generator())


def sample_inputs_std_var(op_info, device, dtype, requires_grad, **kwargs):
    tensor_nd = make_tensor((S, S, S), device=device, dtype=dtype,
                            low=None, high=None, requires_grad=requires_grad)
    tensor_1d = make_tensor((S,), device=device, dtype=dtype,
                            low=None, high=None, requires_grad=requires_grad)

    return [
        SampleInput(tensor_nd),
        SampleInput(tensor_nd, kwargs=dict(dim=1)),
        SampleInput(tensor_nd, kwargs=dict(dim=1, unbiased=True, keepdim=True)),
        SampleInput(tensor_1d, kwargs=dict(dim=0, unbiased=True, keepdim=True)),
        SampleInput(tensor_1d, kwargs=dict(dim=0, unbiased=False, keepdim=False)),

        SampleInput(tensor_nd, kwargs=dict(dim=(1,), correction=S // 2)),
        SampleInput(tensor_nd, kwargs=dict(dim=None, correction=0, keepdim=True)),
    ]


def _generate_correlation_inputs(device, dtype, requires_grad):
    shapes = [(2,), (1, 2), (3, 2), (2, 3)]
    for shape in shapes:
        yield make_tensor(shape, device, dtype, requires_grad=requires_grad)


def sample_inputs_corrcoef(op_info, device, dtype, requires_grad, **kwargs):
    return [SampleInput(t) for t in _generate_correlation_inputs(device, dtype, requires_grad)]


def sample_inputs_cov(op_info, device, dtype, requires_grad, **kwargs):
    inputs = []
    for t in _generate_correlation_inputs(device, dtype, requires_grad):
        inputs.append(SampleInput(t))
        num_observations = t.numel() if t.ndimension() < 2 else t.size(1)
        fweights = make_tensor((num_observations,), device, torch.int, low=0, high=10, requires_grad=requires_grad)
        aweights = make_tensor((num_observations,), device, torch.float, low=0, high=1, requires_grad=requires_grad)
        for correction, fw, aw in product(range(num_observations), [None, fweights], [None, aweights]):
            inputs.append(SampleInput(t, kwargs={'correction': correction, 'fweights': fw, 'aweights': aw}))
    return inputs


def _sample_inputs_svd(op_info, device, dtype, requires_grad=False, is_linalg_svd=False):
    """
    This function generates input for torch.svd with distinct singular values so that autograd is always stable.
    Matrices of different size:
        square matrix - S x S size
        tall marix - S x (S-2)
        wide matrix - (S-2) x S
    and batched variants of above are generated.
    Each SampleInput has a function 'output_process_fn_grad' attached to it that is applied on the output of torch.svd
    It is needed for autograd checks, because backward of svd doesn't work for an arbitrary loss function.
    """
    from torch.testing._internal.common_utils import random_fullrank_matrix_distinct_singular_value

    # svd and linalg.svd returns V and V.conj().T, respectively. So we need to slice
    # along different dimensions when needed (this is used by
    # test_cases2:wide_all and wide_all_batched below)
    if is_linalg_svd:
        def slice_V(v):
            return v[..., :(S - 2), :]

        def uv_loss(usv):
            u00 = usv[0][0, 0]
            v00_conj = usv[2][0, 0]
            return u00 * v00_conj
    else:
        def slice_V(v):
            return v[..., :, :(S - 2)]

        def uv_loss(usv):
            u00 = usv[0][0, 0]
            v00_conj = usv[2][0, 0].conj()
            return u00 * v00_conj

    test_cases1 = (  # some=True (default)
        # loss functions for complex-valued svd have to be "gauge invariant",
        # i.e. loss functions shouldn't change when sigh of the singular vectors change.
        # the simplest choice to satisfy this requirement is to apply 'abs'.
        (random_fullrank_matrix_distinct_singular_value(S, dtype=dtype).to(device),
            lambda usv: usv[1]),  # 'check_grad_s'
        (random_fullrank_matrix_distinct_singular_value(S, dtype=dtype).to(device),
            lambda usv: abs(usv[0])),  # 'check_grad_u'
        (random_fullrank_matrix_distinct_singular_value(S, dtype=dtype).to(device),
            lambda usv: abs(usv[2])),  # 'check_grad_v'
        # this test is important as it checks the additional term that is non-zero only for complex-valued inputs
        # and when the loss function depends both on 'u' and 'v'
        (random_fullrank_matrix_distinct_singular_value(S, dtype=dtype).to(device),
            uv_loss),  # 'check_grad_uv'
        (random_fullrank_matrix_distinct_singular_value(S, dtype=dtype).to(device)[:(S - 2)],
            lambda usv: (abs(usv[0]), usv[1], abs(usv[2][..., :, :(S - 2)]))),  # 'wide'
        (random_fullrank_matrix_distinct_singular_value(S, dtype=dtype).to(device)[:, :(S - 2)],
            lambda usv: (abs(usv[0]), usv[1], abs(usv[2]))),  # 'tall'
        (random_fullrank_matrix_distinct_singular_value(S, 2, dtype=dtype).to(device),
            lambda usv: (abs(usv[0]), usv[1], abs(usv[2]))),  # 'batched'
        (random_fullrank_matrix_distinct_singular_value(S, 2, dtype=dtype).to(device)[..., :(S - 2), :],
            lambda usv: (abs(usv[0]), usv[1], abs(usv[2]))),  # 'wide_batched'
        (random_fullrank_matrix_distinct_singular_value(S, 2, dtype=dtype).to(device)[..., :, :(S - 2)],
            lambda usv: (abs(usv[0]), usv[1], abs(usv[2]))),  # 'tall_batched'
    )
    test_cases2 = (  # some=False
        (random_fullrank_matrix_distinct_singular_value(S, dtype=dtype).to(device)[:(S - 2)],
            lambda usv: (abs(usv[0]), usv[1], abs(slice_V(usv[2])))),  # 'wide_all'
        (random_fullrank_matrix_distinct_singular_value(S, dtype=dtype).to(device)[:, :(S - 2)],
            lambda usv: (abs(usv[0][:, :(S - 2)]), usv[1], abs(usv[2]))),  # 'tall_all'
        (random_fullrank_matrix_distinct_singular_value(S, 2, dtype=dtype).to(device)[..., :(S - 2), :],
            lambda usv: (abs(usv[0]), usv[1], abs(slice_V(usv[2])))),  # 'wide_all_batched'
        (random_fullrank_matrix_distinct_singular_value(S, 2, dtype=dtype).to(device)[..., :, :(S - 2)],
            lambda usv: (abs(usv[0][..., :, :(S - 2)]), usv[1], abs(usv[2]))),  # 'tall_all_batched'
    )

    out = []
    for a, out_fn in test_cases1:
        a.requires_grad = requires_grad
        if is_linalg_svd:
            kwargs = {'full_matrices': False}
        else:
            kwargs = {'some': True}
        out.append(SampleInput(a, kwargs=kwargs, output_process_fn_grad=out_fn))

    for a, out_fn in test_cases2:
        a.requires_grad = requires_grad
        if is_linalg_svd:
            kwargs = {'full_matrices': True}
        else:
            kwargs = {'some': False}
        out.append(SampleInput(a, kwargs=kwargs, output_process_fn_grad=out_fn))

    return out


def sample_inputs_permute(op_info, device, dtype, requires_grad, **kwargs):
    make_arg = partial(make_tensor, device=device, dtype=dtype, requires_grad=requires_grad)

    cases = [((1, 2, 3, 4), (0, 2, 3, 1)),
             ((1, 2, 3, 4), (0, -2, -1, 1)),
             ((), ()),
             ((1, 2, 3, 4), (2, 1, 3, 0))]

    def generator():
        for shape, args in cases:
            yield SampleInput(make_arg(shape), args=(args,))

    return list(generator())


# Based on erstwhile method_tests tests & some tensor_op_tests for pow
def sample_inputs_pow(op_info, device, dtype, requires_grad, **kwargs):
    samples = []

    if dtype in [torch.float16, torch.bfloat16, torch.float32, torch.float64]:
        test_cases = (
            ((2, 2), 0, 5, 1e-3, requires_grad, (2, 2), 0, 1, 0.1, requires_grad, False),
            ((2, 2), 0, 5, 1e-3, requires_grad, (1,), 0, 1, 0.1, requires_grad, False),
            ((), 1e-3, 1e-3 + 1, 0, requires_grad, (), 0.1, 1.1, 0, False, False),
            ((2, 2), 0, 5, 1e-3, requires_grad, (), 0.1, 1.1, 1, False, False),
        )
        tests_require_resizing = (
            ((1,), 0, 5, 1e-3, requires_grad, (2, 2), 0, 1, 0.1, requires_grad, requires_grad),
            ((2, 1, 2), 0, 5, 1e-3, requires_grad, (1, 2, 1), 0, 1, 0.1, requires_grad, requires_grad),
            ((), 1e-3, 1e-3 + 1, 0, requires_grad, (1, S, 1), 0, 1, 0.1, requires_grad, requires_grad),
        )
        cases = test_cases + tests_require_resizing
        samples = list(SampleInput(make_tensor(shape_b, low=low_b, high=high_b,
                                               requires_grad=b_grad, device=device,
                                               dtype=dtype) + additive_b,
                                   args=(make_tensor(shape_e, low=low_e, high=high_e,
                                                     requires_grad=e_grad, device=device,
                                                     dtype=dtype) + additive_e,),
                                   broadcasts_input=broadcasts_input)
                       for shape_b, low_b, high_b, additive_b, b_grad, shape_e, low_e,
                       high_e, additive_e, e_grad, broadcasts_input in cases)
        tensor_scalar_inputs = (
            ((2, 2), 0, 5, 1e-3, requires_grad, (3.14,)),
            ((), 1e-3, 1e-3 + 1, 0, requires_grad, (3.14,))
        )
        more_samples = list(SampleInput(make_tensor(shape, dtype=dtype, device=device,
                                                    high=high, low=low,
                                                    requires_grad=b_grad) + additive,
                                        args=exp)
                            for shape, low, high, additive, b_grad, exp in tensor_scalar_inputs)
        samples = [*samples, *more_samples]
    elif dtype in [torch.complex64, torch.complex128]:
        args_tuple = (
            ((2, 2), 0, 5, requires_grad, (3.14,)),
            ((), 0, 1, requires_grad, (3.14,)),
            ((), 0, 1, requires_grad, (3.14j,))
        )
        samples = list(SampleInput(make_tensor(shape, dtype=dtype, device=device,
                                               high=high, low=low,
                                               requires_grad=b_grad) + 1e-3 * (1 + 1j),
                                   args=arg)
                       for shape, low, high, b_grad, arg in args_tuple)
    elif dtype == torch.bool:
        arg_tuple = (0, 1, 1., 2.3)
        samples = list(SampleInput(make_tensor((2, 2), device=device, dtype=dtype,
                                               requires_grad=requires_grad),
                                   args=(arg,))
                       for arg in arg_tuple)
        dtypes_list = [torch.float64, torch.float32, torch.int64, torch.int32]
        more_samples = list(SampleInput(make_tensor((2, 2), device, dtype=torch.bool,
                                                    requires_grad=requires_grad),
                                        args=(make_tensor((2, 2), device, dtype=dtype,
                                                          requires_grad=requires_grad),))
                            for dtype in dtypes_list)
        samples = [*samples, *more_samples]
        samples.append(SampleInput(make_tensor((2, 2, 2), device, dtype=torch.bool,
                                               requires_grad=requires_grad),
                                   args=(make_tensor((2, 1), device, dtype=torch.float64,
                                                     requires_grad=requires_grad),)))
    else:
        exp_tuple = (1, 2, 3)
        samples = list(SampleInput(make_tensor((2, 2), device, dtype,
                                               requires_grad=requires_grad),
                                   args=(arg,))
                       for arg in exp_tuple)
        samples.append(SampleInput(make_tensor((2, 2), device, dtype,
                                               requires_grad=requires_grad),
                                   args=(make_tensor((2, 2), device, dtype,
                                                     requires_grad=requires_grad),)))
    return tuple(samples)

def sample_inputs_svd(op_info, device, dtype, requires_grad=False, **kwargs):
    return _sample_inputs_svd(op_info, device, dtype, requires_grad, is_linalg_svd=False)

def sample_inputs_linalg_svd(op_info, device, dtype, requires_grad=False, **kwargs):
    return _sample_inputs_svd(op_info, device, dtype, requires_grad, is_linalg_svd=True)

def sample_inputs_linalg_svdvals(op_info, device, dtype, requires_grad=False, **kwargs):
    batches = [(), (0, ), (2, ), (1, 1)]
    ns = [5, 2, 0]
    samples = []
    for batch, (m, n) in product(batches, product(ns, ns)):
        a = make_tensor((*batch, m, n), device, dtype, low=None, high=None, requires_grad=requires_grad)
        samples.append(SampleInput(a))
    return samples

def sample_inputs_hardshrink_hardtanh(op_info, device, dtype, requires_grad=False, **kwargs):
    N = 10
    tensors = [SampleInput(make_tensor((N, N), device=device, dtype=dtype,
               requires_grad=requires_grad)) for _ in range(1, N)]
    return tensors

def sample_inputs_eig(op_info, device, dtype, requires_grad=False, **kwargs):
    eigvecs = make_tensor((S, S), device=device, dtype=dtype,
                          low=None, high=None)
    eigvals = make_tensor((S,), device=device, dtype=dtype,
                          low=None, high=None)
    # we produce only diagonazible inputs which do not have
    # complex eigenvalues for real inputs, as there is no
    # backward implementation for real inputs with complex
    # eigenvalues yet.
    input = (eigvecs * eigvals.unsqueeze(-2)) @ eigvecs.inverse()
    input.requires_grad_(requires_grad)

    def process_output(eigpair):
        eigvals, eigvecs = eigpair
        if dtype.is_complex:
            # eig produces eigenvectors which are normalized to 1 norm.
            # Note that if v is an eigenvector, so is v * e^{i \phi},
            # and |v| = |v * e^{i \phi}| = 1.
            # This, however, makes the eigenvector backward computation process
            # rather unstable unless the objective function is gauge-invariant,
            # that is if f(z) == f(|z|), for example.
            # Hence for complex inputs we ignore the phases and return only
            # the absolute values.
            return eigvals, eigvecs.abs()
        else:
            return eigvals, eigvecs

    return [
        SampleInput(
            input,
            kwargs=dict(eigenvectors=True),
            output_process_fn_grad=process_output
        ),
    ]


def sample_inputs_einsum(op_info, device, dtype, requires_grad=False, **kwargs):
    x = make_tensor((3,), device, dtype, requires_grad=requires_grad)
    y = make_tensor((4,), device, dtype, requires_grad=requires_grad)
    A = make_tensor((2, 3,), device, dtype, requires_grad=requires_grad, noncontiguous=True)
    B = make_tensor((1, 3,), device, dtype, requires_grad=requires_grad)
    C = make_tensor((1, 2, 3,), device, dtype, requires_grad=requires_grad)
    D = make_tensor((1, 3, 4,), device, dtype, requires_grad=requires_grad, noncontiguous=True)
    E = make_tensor((4, 4,), device, dtype, requires_grad=requires_grad)
    H = make_tensor((3, 3,), device, dtype, requires_grad=requires_grad, noncontiguous=True)
    I = make_tensor((1, 3, 1,), device, dtype, requires_grad=requires_grad)

    inputs = []

    # Vector operations
    inputs.append(SampleInput([x], args=('i->',)))                      # sum
    inputs.append(SampleInput([x, y], args=('i,j->ij',)))               # outer

    # Matrix operations
    inputs.append(SampleInput([A], args=("ij->i",)))                    # col sum
    inputs.append(SampleInput([A, B], args=("ij,kj->ik",)))             # matmul
    inputs.append(SampleInput([A, E], args=("ij,Ab->ijAb",)))           # matrix outer product

    # Tensor operations
    inputs.append(SampleInput([C, D], args=("aij,ajk->aik",)))          # batch matmul
    inputs.append(SampleInput([D, E], args=("aij,jk->aik",)))           # tensor matrix contraction
    inputs.append(SampleInput([C, B], args=("ijk,ik->j",)))             # non contiguous

    # Test diagonals
    inputs.append(SampleInput([I], args=('iji->j',)))                   # non-contiguous trace

    # Test ellipsis
    inputs.append(SampleInput([H], args=("i...->...",)))
    inputs.append(SampleInput([C, x], args=('...ik, ...j -> ij',)))

    return inputs


def sample_inputs_linalg_qr(op_info, device, dtype, requires_grad=False, **kwargs):
    """
    This function generates input for torch.linalg.qr
    The input is generated as the itertools.product of 'batches' and 'ns'.
    """
    batches = [(), (0,), (2, ), (1, 1)]
    ns = [5, 2, 0]
    out = []
    for batch, (m, n) in product(batches, product(ns, ns)):
        a = torch.randn(*batch, m, n, dtype=dtype, device=device, requires_grad=requires_grad)
        out.append(SampleInput(a))
    return out

def sample_inputs_geqrf(op_info, device, dtype, requires_grad=False):
    batches = [(), (0, ), (2, ), (1, 1)]
    ns = [5, 2, 0]
    samples = []
    for batch, (m, n) in product(batches, product(ns, ns)):
        # TODO: CUDA path doesn't work with batched or empty inputs
        if torch.device(device).type == 'cuda' and (batch != () or m == 0 or n == 0):
            continue
        a = make_tensor((*batch, m, n), device, dtype, low=None, high=None, requires_grad=requires_grad)
        samples.append(SampleInput(a))
    return samples

def sample_inputs_flip(op_info, device, dtype, requires_grad):
    make_arg = partial(make_tensor, dtype=dtype, device=device, requires_grad=requires_grad)
    sizes = ((S, M, S), (S, 0, M))
    all_dims = ((0, 1, 2), (0,), (0, 2), (-1,), ())

    def gen_samples():
        for size, dims in product(sizes, all_dims):
            yield SampleInput(make_arg(size), kwargs={"dims": dims})

    return list(gen_samples())

def sample_inputs_fliplr_flipud(op_info, device, dtype, requires_grad, **kwargs):
    tensors = (
        make_tensor((S, M, S), device, dtype, low=None, high=None, requires_grad=requires_grad),
        make_tensor((S, 0, M), device, dtype, low=None, high=None, requires_grad=requires_grad)
    )
    return [SampleInput(tensor) for tensor in tensors]

def sample_inputs_fmod_remainder(op_info, device, dtype, requires_grad, *, autodiffed=False, **kwargs):
    make_arg = partial(make_tensor, dtype=dtype, device=device, requires_grad=requires_grad)

    if autodiffed:
        samples = (
            ((S, S, S), 1.5, False),
            ((), 1.5, False),
        )
    else:
        cases = (
            ((S, S, S), (), False),
            ((S, S, S), (S, S, S), False),
            ((S, S, S), (S,), False),
        )

        # Sample inputs with scalars as torch tensors
        cases_with_tensor_scalar = (
            ((), torch.tensor(1, dtype=dtype, device=device, requires_grad=False), False),
        )

        # Sample inputs with broadcasting
        cases_with_broadcasting = (
            ((S,), (S, S, S), True),
            ((S, 1, S), (S, S, S), True),
            ((), (S, S, S), True),
        )

        samples = cases + cases_with_tensor_scalar + cases_with_broadcasting  # type: ignore[assignment]

    def generator():
        for shape, arg_other, broadcasts_input in samples:
            if isinstance(arg_other, tuple):
                arg = make_arg(arg_other, requires_grad=False, exclude_zero=True)
            else:
                # shape_other is scalar or torch.tensor
                arg = arg_other
            yield(SampleInput(make_arg(shape), args=(arg,), broadcasts_input=broadcasts_input))

    return list(generator())

# TODO: clamp shares tensors among its sample inputs --- we should prohibit this!
def sample_inputs_clamp(op_info, device, dtype, requires_grad, **kwargs):
    x = make_tensor((S, M, S), device, dtype, low=None, high=None, requires_grad=requires_grad)
    lb = make_tensor((S, M, S), device, dtype, low=None, high=None, requires_grad=requires_grad)
    ub = make_tensor((S, M, S), device, dtype, low=None, high=None, requires_grad=requires_grad)

    def detach(tensor):
        return tensor.clone().detach_().requires_grad_(requires_grad)

    return [
        SampleInput(detach(x), args=(lb, ub)),
        SampleInput(detach(x), args=(detach(lb[0]), detach(ub[0]))),
        SampleInput(detach(x), args=(detach(lb[:, :1]),)),
    ]

def sample_inputs_clamp_scalar(op_info, device, dtype, requires_grad):
    tensors = (
        make_tensor((2, 3, 2), device, dtype, low=None, high=None, requires_grad=requires_grad),
        make_tensor((2, 0, 3), device, dtype, low=None, high=None, requires_grad=requires_grad),
    )
    if dtype is torch.uint8:
        min_max_vals = ((2, 5), (3, 7))
    else:
        min_max_vals = ((0, 1), (-1, 1))
    output = [SampleInput(tensor, args=vals) for tensor, vals in product(tensors, min_max_vals)]
    output += [SampleInput(tensors[0], args=(0.5, None)), SampleInput(tensors[0], args=(None, 0.5))]
    empty_tensor = make_tensor((), device=device, dtype=dtype, low=None, high=None, requires_grad=requires_grad)
    output += [SampleInput(empty_tensor, args=(0.0, 1.0)), ]
    return output

def sample_kwargs_clamp_scalar(device, dtype, input):
    if dtype is torch.uint8:
        min_val, max_val = (random.randint(1, 3), random.randint(4, 8))
    elif dtype.is_floating_point:
        min_val, max_val = (random.uniform(-8, 0), random.uniform(1, 8))  # type: ignore[assignment]
    else:
        min_val, max_val = (random.randint(-8, 0), random.randint(1, 8))
    return {'min': min_val, 'max': max_val}, {'a_min': min_val, 'a_max': max_val}

def sample_inputs_cross(op_info, device, dtype, requires_grad, **kwargs):
    sample0 = SampleInput(make_tensor((S, 3), device=device, dtype=dtype, requires_grad=requires_grad),
                          args=(make_tensor((S, 3), device=device, dtype=dtype, requires_grad=requires_grad),))
    sample1 = SampleInput(make_tensor((S, 3, S), device=device, dtype=dtype, requires_grad=requires_grad),
                          args=(make_tensor((S, 3, S), device=device, dtype=dtype, requires_grad=requires_grad),),
                          kwargs={'dim': 1})

    return (sample0, sample1)

def sample_inputs_cumprod(op_info, device, dtype, requires_grad, **kwargs):
    def make_arg(shape):
        # shrink values to be in the interval [-1, +1] for better precision in gradgradcheck
        return make_tensor(shape, device, dtype, low=-1, high=+1, requires_grad=requires_grad)

    def prod_zeros(dim_select):
        assert len(dim_select) == 2
        result = make_arg(3 * (S,))
        with torch.no_grad():
            result.narrow(dim_select[0], 0, 1).narrow(dim_select[1], 1, 1).zero_()
            result.narrow(dim_select[0], 2, 1).narrow(dim_select[1], 3, 1).zero_()
            result.narrow(dim_select[0], 4, 1).narrow(dim_select[1], 3, 1).zero_()
        return result

    # will not be needed once OpInfo tests suport Iterables
    def sample_generator():
        for dim in range(3):
            yield SampleInput(make_arg((S, S, S)), args=(dim,))
        # Scalar tensors and empty tensor
        for size in [(), (1,), (0,)]:
            yield SampleInput(make_arg(size), args=(0,))

        yield SampleInput(prod_zeros([0, 1]), args=(1,))
        yield SampleInput(prod_zeros([0, 2]), args=(1,))
        yield SampleInput(prod_zeros([1, 2]), args=(1,))

        # test dtype kwarg
        yield SampleInput(prod_zeros([1, 2]), args=(1,), kwargs={'dtype': dtype})

    return list(sample_generator())

def sample_inputs_view_as_complex(op_info, device, dtype, requires_grad, **kwargs):
    return [SampleInput(make_tensor((S, 2), device, dtype, requires_grad=requires_grad),)]

def sample_inputs_view_as_real(op_info, device, dtype, requires_grad, **kwargs):
    tensors = (
        make_tensor((S, S), device, dtype, requires_grad=requires_grad),
        make_tensor((), device, dtype, requires_grad=requires_grad)
    )
    return [SampleInput(tensor) for tensor in tensors]

def sample_inputs_copysign(op_info, device, dtype, requires_grad, **kwargs):
    def _make_tensor(*shape, low=None, high=None):
        return make_tensor(shape, device, dtype, low=low, high=high, requires_grad=requires_grad)

    cases = [
        # no broadcast
        ((S, S, S), (S, S, S), False),
        # broadcast rhs
        ((S, S, S), (S, S), False),

        # scalar
        ((S, S), 3.14, False),
        # scalar positive zero
        ((S, S), 0.0, False),
        # scalar negative zero
        ((S, S), -0.0, False),
    ]

    # broadcast lhs
    cases.append(((S, S), (S, S, S), True))
    # broadcast all
    cases.append(((S, 1, S), (M, S), True))

    def generator():
        for input_shape, arg_val, broadcasts_input in cases:
            if isinstance(arg_val, tuple):
                arg = _make_tensor(*arg_val)
            else:
                # arg_val is scalar
                arg = arg_val

            yield SampleInput(_make_tensor(*input_shape), args=(arg, ), broadcasts_input=broadcasts_input)

    return list(generator())

def sample_inputs_prod(op_info, device, dtype, requires_grad):
    def make_arg(shape):
        # shrink values to be in the interval [-1, +1] for better precision in gradgradcheck
        return make_tensor(shape, device, dtype, low=-1, high=+1, requires_grad=requires_grad)

    def prod_single_zero():
        result = make_arg(2 * (S,))
        with torch.no_grad():
            result[0, 1] = 0
        return result

    # will not be needed once OpInfo tests support Iterables
    def sample_generator():
        for sample in sample_inputs_cumprod(op_info, device, dtype, requires_grad):
            yield SampleInput(sample.input)  # only Tensor, ignore other inputs
            yield sample
            sample.kwargs['keepdim'] = True
            yield sample
        yield SampleInput(prod_single_zero())
        yield SampleInput(make_arg((3, 3, 3)), args=(1,))
        yield SampleInput(make_arg((3, 3, 3)), args=(1,), kwargs={'keepdim': True})

        # test zero scalar tensor
        zero = make_arg(())
        with torch.no_grad():
            zero.zero_()
        yield SampleInput(zero)
        yield SampleInput(zero, args=(0,))
        yield SampleInput(zero, args=(0,), kwargs={'keepdim': True})

    return list(sample_generator())

def sample_inputs_nextafter(op_info, device, dtype, requires_grad, **kwargs):
    make_arg = partial(make_tensor, dtype=dtype, device=device, requires_grad=requires_grad)

    cases = (
        ((S, S), (S, S), False),
        ((S, S), (S,), False),
        ((S, ), (S, S), True)
    )

    def generator():
        for shape, other_shape, broadcasts_input in cases:
            yield SampleInput(make_arg(shape), args=(make_arg(other_shape),), broadcasts_input=broadcasts_input)

    return list(generator())


def sample_inputs_diag(op_info, device, dtype, requires_grad, **kwargs):
    vec_sample = SampleInput(make_tensor((M, ), device, dtype, low=None, high=None, requires_grad=requires_grad))

    tensors = (
        make_tensor((M, M), device, dtype, low=None, high=None, requires_grad=requires_grad),
        make_tensor((3, 5), device, dtype, low=None, high=None, requires_grad=requires_grad),
        make_tensor((5, 3), device, dtype, low=None, high=None, requires_grad=requires_grad),
    )

    args = ((), (2,), (-2,), (1,), (2,))

    samples = []
    for tensor, arg in product(tensors, args):
        samples.append(SampleInput(tensor, args=arg))

    return samples + [vec_sample]

def sample_inputs_diagonal_diag_embed(op_info, device, dtype, requires_grad, **kwargs):
    make_arg = partial(make_tensor, dtype=dtype, device=device, requires_grad=requires_grad)

    # Shapes for 2D Tensors
    shapes_2d = ((M, M), (3, 5), (5, 3))

    # Shapes for 3D Tensors
    shapes_3d = ((M, M, M),)

    args_2d = ((), (2,), (-2,), (1,))
    args_3d = ((1, 1, 2), (2, 0, 1), (-2, 0, 1))

    def generator():
        for shape, arg in chain(product(shapes_2d, args_2d), product(shapes_3d, args_3d)):
            yield SampleInput(make_arg(shape), args=arg)

    return list(generator())


def sample_inputs_to_sparse(op_info, device, dtype, requires_grad, **kwargs):
    make_arg = partial(make_tensor, device=device, dtype=dtype, requires_grad=requires_grad)

    return (SampleInput(make_arg((S, S)), args=(), output_process_fn_grad=lambda x: x.to_dense()),
            SampleInput(make_arg((S, S)), args=(1,), output_process_fn_grad=lambda x: x.to_dense()),)


# Used for both log_softmax and softmax
def sample_inputs_softmax_variant(op_info, device, dtype, requires_grad, with_dtype=False, **kwargs):
    make_arg = partial(make_tensor, device=device, dtype=dtype, requires_grad=requires_grad)

    cases = [
        ((S, ), (0, )),
        ((S, S), (0, )),
        ((S, S), (1, )),
        ((S, S), (-1, )),
        ((S, M, S), (2, )),
    ]

    # PyTorch on XLA throws an error when passed with dim argument for 0d tensor.
    # See https://github.com/pytorch/xla/issues/3061 for more details.
    if torch.device(device).type != 'xla':
        cases.append(((), (0, )))

    return [
        SampleInput(make_arg(shape), args=dim, kwargs=dict(dtype=torch.float64) if with_dtype else None)
        for shape, dim in cases
    ]


def sample_inputs_logit(op_info, device, dtype, requires_grad, **kwargs):
    low, high = op_info.domain

    # Note: Operator is very sensitive at points near the
    # start and end of domain and leads to NaN for float16
    # if domain_eps is 1e-5.
    domain_eps = op_info._domain_eps if dtype != torch.float16 else 3e-2

    low = low + domain_eps
    high = high - domain_eps

    samples = (
        SampleInput(make_tensor((S, S, S), device, dtype, low=low, high=high, requires_grad=requires_grad)),
        SampleInput(make_tensor((S, S, S), device, dtype, low=low,
                                high=high, requires_grad=requires_grad), args=(0.2,)),
        SampleInput(make_tensor((), device, dtype, low=low, high=high, requires_grad=requires_grad)),
        SampleInput(make_tensor((), device, dtype, low=low,
                                high=high, requires_grad=requires_grad), args=(0.2,)),
    )

    return samples

def sample_inputs_isin(op_info, device, dtype, requires_grad):
    element = make_tensor((L,), device, dtype, low=None, high=None, requires_grad=requires_grad)
    indices = torch.randint(0, L, size=[S])
    test_elements = element[indices].clone()
    return [
        SampleInput(element, args=(test_elements,))
    ]

def sample_inputs_masked_scatter(op_info, device, dtype, requires_grad, **kwargs):
    make_arg = partial(make_tensor, device=device, dtype=dtype, requires_grad=requires_grad)

    def samples_generator():
        yield SampleInput(make_arg((S, S)), args=(torch.randn(S, S, device=device) > 0, make_arg((S, S))))
        yield SampleInput(make_arg((S, S)), args=(torch.randn((S,), device=device) > 0, make_arg((S, S))))
        yield SampleInput(make_arg((S, S)), args=(bernoulli_scalar().to(device), make_arg((S, S))))
        yield SampleInput(make_arg((S,)),
                          args=(torch.randn(S, S, device=device) > 0, make_arg((S, S))),
                          broadcasts_input=True)

    samples = tuple(samples_generator())
    return samples


def sample_inputs_masked_fill(op_info, device, dtype, requires_grad, **kwargs):
    make_arg = partial(make_tensor, device=device, dtype=dtype, requires_grad=requires_grad)

    def sample_generator():
        yield SampleInput(make_arg((S, S)), args=(torch.randn(S, S, device=device) > 0, 10))
        yield SampleInput(make_arg((S, S)), args=(torch.randn(S, S, device=device) > 0, make_arg(())))
        yield SampleInput(make_arg((S, S)), args=(torch.randn(S, device=device) > 0, 10))
        yield SampleInput(make_arg(()), args=(torch.randn((), device=device) > 0, 10))
        yield SampleInput(make_arg(()), args=(torch.randn((), device=device) > 0, make_arg(())))
        yield SampleInput(make_arg((S, S)), args=(torch.randn((), device=device) > 0, 10))

        yield SampleInput(make_arg((S,)),
                          args=(torch.randn(S, S, device=device) > 0, make_arg(())),
                          broadcasts_input=True)
        yield SampleInput(make_arg((S,)),
                          args=(torch.randn(S, S, device=device) > 0, 10),
                          broadcasts_input=True)

    samples = tuple(sample_generator())
    return samples

def sample_inputs_masked_select(op_info, device, dtype, requires_grad, **kwargs):
    samples = (
        SampleInput(make_tensor((M, M), device, dtype, low=None, high=None, requires_grad=requires_grad),
                    args=(torch.randn(M, M, device=device) > 0,)),

        SampleInput(make_tensor((M, M), device, dtype, low=None, high=None, requires_grad=requires_grad),
                    args=(torch.randn((M,), device=device) > 0,)),

        SampleInput(make_tensor((M,), device, dtype, low=None, high=None, requires_grad=requires_grad),
                    args=(torch.randn((M, M), device=device) > 0,)),

        SampleInput(make_tensor((M, 1, M), device, dtype, low=None, high=None, requires_grad=requires_grad),
                    args=(torch.randn((M, M), device=device) > 0,)),

        SampleInput(make_tensor((), device, dtype, low=None, high=None, requires_grad=requires_grad),
                    args=(torch.tensor(1, device=device, dtype=torch.bool),)),

        SampleInput(make_tensor((M, M), device, dtype, low=None, high=None, requires_grad=requires_grad),
                    args=(torch.tensor(1, device=device, dtype=torch.bool),)),

        SampleInput(make_tensor((), device, dtype, low=None, high=None, requires_grad=requires_grad),
                    args=(torch.randn((M, M), device=device) > 0,)),
    )

    return samples

def sample_inputs_matrix_exp(op_info, device, dtype, requires_grad, **kwargs):
    samples = (
        SampleInput(make_tensor((S, S), device, dtype, requires_grad=requires_grad)),
        SampleInput(make_tensor((S, S, S), device, dtype, requires_grad=requires_grad)),
    )

    return samples

def sample_inputs_matmul(op_info, device, dtype, requires_grad):
    test_cases = (((L,), (L,)),
                  ((S, M), (M,)),
                  ((M,), (M, S)),
                  ((S, M), (M, S)),
                  ((S, 0), (0, M)),
                  ((S, S, M), (M,)),
                  ((S, S, M), (M, S)),
                  ((S, S, 0), (0, S)),
                  ((M,), (S, M, S)),
                  ((S, M), (S, M, S)),
                  ((0, 0), (S, 0, 0)),
                  ((S, S, M, M), (S, S, M, S)),
                  ((S, S, M, M), (M,)),
                  ((M,), (S, S, M, S)))
    sample_inputs = []
    for lhs_shape, rhs_shape in test_cases:
        lhs = make_tensor(lhs_shape, device, dtype, low=None, high=None, requires_grad=requires_grad)
        rhs = make_tensor(rhs_shape, device, dtype, low=None, high=None, requires_grad=requires_grad)
        if op_info.name == 'matmul':
            sample_inputs.append(SampleInput(lhs, args=(rhs,)))
        elif op_info.name == '__rmatmul__':
            sample_inputs.append(SampleInput(rhs, args=(lhs,)))
        else:
            raise RuntimeError("`op_info.name` must be 'matmul' or '__rmatmul__'")
    return tuple(sample_inputs)


def sample_inputs_meshgrid(op_info: OpInfo, device: torch.device, dtype: torch.dtype,
                           requires_grad: bool,
                           *, variant: str) -> List[SampleInput]:
    if variant == 'variadic':
        def make_inputs(
                tensors: List[torch.Tensor]) -> Tuple[Union[torch.Tensor,
                                                            List[torch.Tensor]],
                                                      Tuple[torch.Tensor, ...]]:
            return tensors[0], tuple(tensors[1:])
    elif variant == 'list':
        def make_inputs(
                tensors: List[torch.Tensor]) -> Tuple[Union[torch.Tensor,
                                                            List[torch.Tensor]],
                                                      Tuple[torch.Tensor, ...]]:
            return tensors, ()
    else:
        raise ValueError(
            'Unsupported variant, must be one of {"variadic", "list"}. '
            f'Got "{variant}".')

    SCALAR = torch.Size([])
    VECTOR = torch.Size([3])
    test_cases: List[List[torch.Size]] = [
        [SCALAR],
        [VECTOR],
        [VECTOR, SCALAR],
        [VECTOR, SCALAR, VECTOR],
        [VECTOR, SCALAR, VECTOR, SCALAR],
    ]

    sample_inputs = []
    for shapes, indexing in itertools.product(test_cases, {'xy', 'ij'}):
        input, args = make_inputs(
            [make_tensor(shape, device, dtype, requires_grad=requires_grad)
             for shape in shapes])
        sample_inputs.append(SampleInput(input=input, args=args,
                                         kwargs=dict(indexing=indexing)))
    return sample_inputs


def sample_inputs_polar(op_info, device, dtype, requires_grad, **kwargs):
    def _make_tensor_helper(shape, low=None, high=None):
        return make_tensor(shape, device, dtype, low=low, high=high, requires_grad=requires_grad)

    samples = (
        SampleInput(_make_tensor_helper((S, S), low=0), args=(_make_tensor_helper((S, S)),)),
        SampleInput(_make_tensor_helper((), low=0), args=(_make_tensor_helper(()),)),
    )

    return samples

def sample_inputs_complex(op_info, device, dtype, requires_grad, **kwargs):
    def _make_tensor_helper(shape):
        return make_tensor(shape, device, dtype, requires_grad=requires_grad)

    samples = (
        SampleInput(_make_tensor_helper((S, S)), args=(_make_tensor_helper((S, S)),)),
        SampleInput(_make_tensor_helper(()), args=(_make_tensor_helper(()),)),
    )

    return samples


def sample_inputs_polygamma(op_info, device, dtype, requires_grad, **kwargs):
    make_arg = partial(make_tensor, device=device, dtype=dtype, requires_grad=requires_grad)
    tensor_shapes = ((S, S), ())
    ns = (1, 2, 3, 4, 5)

    def generator():
        for shape, n in product(tensor_shapes, ns):
            yield SampleInput(make_arg(shape), args=(n,))

    return list(generator())


def sample_inputs_mvlgamma(op_info, device, dtype, requires_grad, **kwargs):
    make_arg = partial(make_tensor, device=device, dtype=dtype, requires_grad=requires_grad)
    tensor_shapes = ((S, S), ())
    ns = (1, 2, 3, 4, 5)

    # Since the accepted lower bound for input
    # to mvlgamma depends on `p` argument,
    # the following function computes the lower bound
    # which we pass to `make_tensor`.
    def compute_min_val(p):
        return (p - 1.) / 2

    def generator():
        for shape, n in product(tensor_shapes, ns):
            min_val = compute_min_val(n)
            if not dtype.is_floating_point:
                # Round-up minimum value for integral dtypes
                min_val += 1
            yield SampleInput(make_arg(shape, low=min_val), args=(n,))

    return list(generator())


# Since `mvlgamma` has multiple entries,
# there are multiple common skips for the additional
# entries. Following function is a helper to that end.
def skips_mvlgamma(skip_redundant=False):
    skips = (
        # outside domain values are hard error for mvlgamma op.
        DecorateInfo(unittest.skip("Skipped!"), 'TestUnaryUfuncs', 'test_float_domains'),
    )
    if skip_redundant:
        # Redundant tests
        skips = skips + (  # type: ignore[assignment]
            DecorateInfo(unittest.skip("Skipped!"), 'TestGradients'),
            DecorateInfo(unittest.skip("Skipped!"), 'TestJit'),
            DecorateInfo(unittest.skip("Skipped!"), 'TestCommon'),
        )
    return skips


# To test reference numerics against multiple values of argument `p`,
# we make multiple OpInfo entries with each entry corresponding to different value of p.
# We run the op tests from test_ops.py only for `p=1` to avoid redundancy in testing.
# Class `MvlGammaInfo` already contains the basic information related to the operator,
# it only takes arguments like `domain`, `skips` and `sample_kwargs`, which
# differ between the entries.
class MvlGammaInfo(UnaryUfuncInfo):
    def __init__(self, variant_test_name, domain, skips, sample_kwargs):
        super(MvlGammaInfo, self).__init__(
            'mvlgamma',
            ref=reference_mvlgamma if TEST_SCIPY else _NOTHING,
            aliases=('special.multigammaln',),
            variant_test_name=variant_test_name,
            domain=domain,
            decorators=(precisionOverride({torch.float16: 5e-2}),),
            dtypes=all_types(),
            dtypesIfCPU=all_types_and(torch.bfloat16),
            dtypesIfCUDA=all_types_and(torch.half),
            sample_inputs_func=sample_inputs_mvlgamma,
            safe_casts_outputs=True,
            supports_forward_ad=True,
            skips=skips,
            sample_kwargs=sample_kwargs)


def sample_inputs_entr(op_info, device, dtype, requires_grad, **kwargs):
    low, _ = op_info.domain

    if requires_grad:
        low = 0 + op_info._domain_eps

    return (SampleInput(make_tensor((L,), device, dtype,
                                    low=low,
                                    requires_grad=requires_grad)),
            SampleInput(make_tensor((), device, dtype,
                                    low=low,
                                    requires_grad=requires_grad)))


def sample_inputs_zeta(op_info, device, dtype, requires_grad, **kwargs):
    make_arg = partial(make_tensor, device=device, dtype=dtype, requires_grad=requires_grad)
    samples = (SampleInput(make_arg((S,), low=1, requires_grad=requires_grad),
                           args=(make_arg((S,), low=2, requires_grad=False),)),
               SampleInput(make_arg((S,), low=1, requires_grad=requires_grad),
                           args=(3.,)),
               )

    return samples


# TODO: Consolidate `i0e` with sample_inputs_unary when `make_tensor`,
#       supports `exclude` argument.
#       For more context: https://github.com/pytorch/pytorch/pull/56352#discussion_r633277617
def sample_inputs_i0_i1(op_info, device, dtype, requires_grad, **kwargs):

    samples = (SampleInput(make_tensor((S,), device, dtype,
                                       requires_grad=requires_grad)),
               SampleInput(make_tensor((), device, dtype,
                                       requires_grad=requires_grad)))

    if requires_grad and op_info.op == torch.special.i0e:
        # NOTE: `i0e`'s first-order gradient is not continous
        # at `0`, hence we don't test `i0e` with any input being `0`.
        # TODO: Remove this when `make_tensor` supports excluding `0`.
        with torch.no_grad():
            for sample in samples:
                t = sample.input
                t[t == 0] = torch.finfo(dtype).eps  # type: ignore[index]
    elif requires_grad and op_info.op != torch.special.i0e:
        # Special Case for gradient
        # Sample with `0` in the input
        t = make_tensor((S,), device, dtype,
                        requires_grad=requires_grad)

        with torch.no_grad():
            t[0] = 0

        samples += (SampleInput(t),)  # type: ignore[assignment]

    return samples


def sample_inputs_rsub(op_info, device, dtype, requires_grad, variant='tensor', **kwargs):
    def _make_tensor_helper(shape, low=None, high=None):
        return make_tensor(shape, device, dtype, low=low, high=high, requires_grad=requires_grad)

    def _samples_with_alpha_helper(args, alphas, filter_fn=lambda arg_alpha: True):
        filtered_product = filter(filter_fn, product(args, alphas))  # type: ignore[var-annotated]
        return (SampleInput(input, args=(arg,), kwargs=dict(alpha=alpha))
                for (input, arg), alpha in filtered_product)

    int_alpha, float_alpha, complex_alpha = 2, 0.1, 1 + 0.6j

    if variant == 'tensor':
        samples = (
            SampleInput(_make_tensor_helper((S, S)), args=(_make_tensor_helper((S, S)),)),
            SampleInput(_make_tensor_helper((S, S)), args=(_make_tensor_helper((S,)),)),
            SampleInput(_make_tensor_helper((S,)), args=(_make_tensor_helper((S, S)),)),
            SampleInput(_make_tensor_helper(()), args=(_make_tensor_helper(()),)),
            SampleInput(_make_tensor_helper(()), args=(_make_tensor_helper((S,)),)),
            SampleInput(_make_tensor_helper((S,)), args=(_make_tensor_helper(()),)),
        )

        if dtype.is_complex:
            alphas = [int_alpha, float_alpha, complex_alpha]
        elif dtype.is_floating_point:
            alphas = [int_alpha, float_alpha]
        else:
            alphas = [int_alpha]

        args = ((_make_tensor_helper((S, S)), _make_tensor_helper((S, S))),
                (_make_tensor_helper((S, S)), _make_tensor_helper((S,))),
                (_make_tensor_helper(()), _make_tensor_helper(())))
        samples += tuple(_samples_with_alpha_helper(args, alphas))  # type: ignore[assignment]
    elif variant == 'scalar':
        # Scalar Other
        samples = (SampleInput(_make_tensor_helper((S, S)), args=(0.5,)),
                   SampleInput(_make_tensor_helper(()), args=(0.5,)),
                   SampleInput(_make_tensor_helper((S, S)), args=(1.5j,)),
                   SampleInput(_make_tensor_helper(()), args=(1.5j,)),
                   SampleInput(_make_tensor_helper((S, S)), args=(0.4 + 1.2j,)),
                   SampleInput(_make_tensor_helper(()), args=(1.2 + 1.76j,)))

        scalar_args = [(_make_tensor_helper((S, S)), 0.5), (_make_tensor_helper(()), 0.5),
                       (_make_tensor_helper((S, S)), 2.7j), (_make_tensor_helper(()), 2.7j),
                       (_make_tensor_helper((S, S)), 1 - 2.7j), (_make_tensor_helper(()), 1 + 2.7j)]

        alphas = [int_alpha, float_alpha, complex_alpha]

        def filter_fn(arg_alpha):
            arg, alpha = arg_alpha
            if isinstance(alpha, complex):
                if dtype.is_complex or isinstance(arg[1], complex):
                    return True
                else:
                    # complex alpha is valid only if either `self` or `other` is complex
                    return False

            # Non-Complex Alpha
            return True

        # Samples with alpha (scalar version) covers the following cases
        # self    | other   | alpha
        # -----------------------------------------
        # real    | real    | real (int and float)
        # real    | complex | real and complex
        # complex | real    | real and complex
        # complex | complex | real and complex
        #
        # It does not cover
        # real    | real    | complex
        # x = torch.randn(2, requires_grad=True, dtype=torch.float64)
        # torch.rsub(x, 1, alpha=1. + 1.6j)
        # RuntimeError: value cannot be converted to type double without overflow: (-1,-1.6)

        samples += tuple(_samples_with_alpha_helper(scalar_args, alphas, filter_fn=filter_fn))  # type: ignore[assignment]
    else:
        raise Exception("Invalid variant!")

    return samples

def sample_inputs_cumulative_ops(op_info, device, dtype, requires_grad, supports_dtype_kwargs=True, **kwargs):
    def _make_tensor_helper(shape, low=None, high=None):
        return make_tensor(shape, device, dtype, low=low, high=high, requires_grad=requires_grad)

    samples = [
        SampleInput(_make_tensor_helper((S, S, S)), args=(0,)),
        SampleInput(_make_tensor_helper((S, S, S)), args=(1,)),
        SampleInput(_make_tensor_helper(()), args=(0,)),
    ]

    if supports_dtype_kwargs:
        # NOTE: if `dtype` is not same as input, then inplace variants fail with
        # `provided dtype must match the dtype of self tensor in cumsum`
        samples.append(SampleInput(_make_tensor_helper((S, S, S)), args=(1,), kwargs={'dtype': dtype}))

    return samples


def sample_inputs_unfold(op_info, device, dtype, requires_grad, **kwargs):
    test_cases = (
        ((), (0, 1, 1)),
        ((S, S, S, S), (0, 3, 1)),
        ((S, S, S, S), (1, 3, 1)),
        ((S, S, S, S), (2, 3, 1)),
        ((S, S, S, S), (3, 3, 1)),
        ((S, S, S, S), (0, 3, 2)),
        ((S, S, S, S), (1, 3, 2)),
        ((S, S, S, S), (2, 3, 2)),
        ((S, S, S, S), (3, 3, 2)),
        ((S, S, S, S), (0, 4, 1)),
        ((S, S, S, S), (1, 4, 1)),
        ((S, S, S, S), (2, 4, 1)),
        ((S, S, S, S), (3, 4, 1)),
        ((M,), (0, 3, 1)),
        ((M,), (0, 3, 2)),
        ((M,), (0, 3, 3)),
        ((1000,), (0, 3, 11)),
        ((1000,), (0, 2, 27)),
        ((10, 10), (0, 1, 2)),
        ((10, 10), (1, 2, 3)),
        ((10, 10), (1, 2, 2)),
        ((S, S, S), (2, 3, 2)),
    )

    sample_inputs = []
    for shape, arguments in test_cases:
        sample_inputs += [SampleInput(make_tensor(shape, device, dtype,
                                      low=None, high=None,
                                      requires_grad=requires_grad),
                                      args=arguments)]
    return sample_inputs


def sample_inputs_atan2(op_info, device, dtype, requires_grad, **kwargs):
    make_arg = partial(make_tensor, device=device, dtype=dtype, requires_grad=requires_grad)
    cases = (
        ((S, S, S), (S, S, S), False),
        ((), (), False),
        ((S, S, S), (S,), False),
        ((S,), (S, S, S), True),
        ((S, 1, S), (S, S), True),
    )

    def generator():
        for x_shape, y_shape, broadcasts_input in cases:
            yield SampleInput(make_arg(x_shape), args=(make_arg(y_shape),),
                              broadcasts_input=broadcasts_input)

    return list(generator())


def sample_inputs_split(op_info, device, dtype, requires_grad, *, list_args=False, **kwargs):
    make_arg = partial(make_tensor, device=device, dtype=dtype, requires_grad=requires_grad)

    if list_args:
        cases = (
            ((S, S, S), ([int(S / 3), S - int(S / 3) * 2, int(S / 3)],)),
            ((S, S, S), ([int(S / 2), S - int(S / 2) * 2, int(S / 2)], 2),),
            ((S, S, S), ([int(S / 2), S - int(S / 2) * 2, int(S / 2)], -2),)
        )
    else:
        cases = (  # type: ignore[assignment]
            ((S, S, S), (2,)),
            ((S, S, S), (S, 1)),
        )

    def generator():
        for shape, args in cases:
            yield SampleInput(make_arg(shape), args=args)

    return list(generator())


def sample_inputs_split_with_sizes(op_info, device, dtype, requires_grad, **kwargs):
    make_arg = partial(make_tensor, device=device, dtype=dtype, requires_grad=requires_grad)

    cases = (((S, S, S), ([int(S / 3), S - int(S / 3) * 2, int(S / 3)],)),
             ((S, S, S), ([int(S / 3), S - int(S / 3), 0],)),
             ((S, S, S), ([int(S / 3), S - int(S / 3) * 2, int(S / 3)], 2)),
             ((S, S, S), ([int(S / 3), S - int(S / 3) * 2, int(S / 3)], -2)),
             )

    def generator():
        for shape, args in cases:
            yield SampleInput(make_arg(shape), args=args)

    return list(generator())


def sample_inputs_msort(op_info, device, dtype, requires_grad):
    def apply_grad(t):
        if dtype in floating_types_and(torch.float16, torch.bfloat16):
            t.requires_grad_(requires_grad)

    def large_1d_unique(dtype, device):
        res = torch.randperm(L * L * L, dtype=torch.int64, device=device)
        res = res.to(dtype)
        apply_grad(res)
        return res

    samples = []
    # Test case for large tensor.
    largesample = SampleInput(large_1d_unique(dtype, device))

    sample = SampleInput(make_tensor((S, M, S), device, dtype,
                                     low=None, high=None,
                                     requires_grad=requires_grad))

    return [largesample, sample]

def sample_inputs_lerp(op_info, device, dtype, requires_grad, **kwargs):
    make_arg = partial(make_tensor, dtype=dtype, device=device, requires_grad=requires_grad)

    samples = (
        # no broadcast
        SampleInput(make_arg((S, S)), args=(make_arg((S, S)), 0.4)),
        # broadcast rhs
        SampleInput(make_arg((S, S)), args=(make_arg((S,)), 0.4)),
        # scalar tensor
        SampleInput(make_arg(()), args=(make_arg(()), 0.4)),
        # broadcast rhs scalar-tensor
        SampleInput(make_arg((S, S)), args=(make_arg(()), 0.4)),
        # broadcast rhs with weight tensor
        SampleInput(make_arg((S, S)), args=(make_arg((S,)), make_arg((S, S)))),
        # broadcast rhs and weight tensor
        SampleInput(make_arg((S, S)), args=(make_arg((S, 1)), make_arg((S,)))),
        # broadcast_lhs
        SampleInput(make_arg((S,)), args=(make_arg((S, S)), 0.4), broadcasts_input=True),
        # scalar broadcast_lhs
        SampleInput(make_arg(()), args=(make_arg((S, S)), 0.4), broadcasts_input=True),
        # broadcast all
        SampleInput(make_arg((S, 1)), args=(make_arg((S, S)), 0.4), broadcasts_input=True),
        # tensor broadcast all
        SampleInput(make_arg((S, 1)), args=(make_arg((S, S)), make_arg((S, 1))),
                    broadcasts_input=True),
    )

    if dtype.is_complex:
        samples = samples + (  # type: ignore[assignment]
            # no broadcast
            SampleInput(make_arg((S, S)), args=(make_arg((S, S)), 0.4j)),
            SampleInput(make_arg((S, S)), args=(make_arg((S, S)), 1.2 + 0.1j)),
            # broadcast rhs
            SampleInput(make_arg((S, S)), args=(make_arg((S,)), 0.4j)),
            SampleInput(make_arg((S, S)), args=(make_arg((S, S)), 5.4 + 9j)),
            # scalar tensor
            SampleInput(make_arg(()), args=(make_arg(()), 0.4j)),
            SampleInput(make_arg(()), args=(make_arg(()), 6.1 + 0.004j)),
            # broadcast rhs scalar-tensor
            SampleInput(make_arg((S, S)), args=(make_arg(()), 0.4j)),
            SampleInput(make_arg((S, S)), args=(make_arg(()), 1 + 2j)),
        )

    return samples

def sample_inputs_tensordot(self, device, dtype, requires_grad, **kwargs):
    cases = (
        ((2, 2, 2), (2, 2, 2), (2)),
        ((2, 2, 1), (2, 1, 2), ([0, 1], [2, 0])),
    )
    samples = []
    for first_shape, second_shape, dims in cases:
        samples.append(SampleInput(make_tensor(first_shape, device, dtype,
                                   requires_grad=requires_grad),
                       args=(make_tensor(second_shape, device, dtype,
                             requires_grad=requires_grad),),
                       kwargs=dict(dims=dims,)))
    return tuple(samples)

def sample_inputs_kron(op_info, device, dtype, requires_grad):
    test_cases = (
        ((S, S), (M, L)),
    )

    sample_inputs = []
    for input_shape, other_shape in test_cases:
        input = make_tensor(input_shape, device, dtype, low=None, high=None, requires_grad=requires_grad)
        other = make_tensor(other_shape, device, dtype, low=None, high=None, requires_grad=requires_grad)
        sample = SampleInput(input, args=(other,))
        sample_inputs.append(sample)
    return tuple(sample_inputs)

def sample_inputs_inner(self, device, dtype, requires_grad, **kwargs):
    return (
        SampleInput(
            make_tensor((S, ), device, dtype, requires_grad=requires_grad),
            args=(
                make_tensor((S, ), device, dtype, requires_grad=requires_grad),
            )
        ),
        SampleInput(
            make_tensor((), device, dtype, requires_grad=requires_grad),
            args=(
                make_tensor((S, S), device, dtype, requires_grad=requires_grad),
            )
        ),
    )

def sample_inputs_scatter(op_info, device, dtype, requires_grad):
    def _tensor(shape, dtype=dtype, low=None, high=None):
        return make_tensor(shape, device, dtype, low=low, high=high, requires_grad=requires_grad)

    def _gather(shape, index_dim, max_indices):
        return gather_variable(shape, index_dim, max_indices, device=device)

    zero = torch.tensor(0, dtype=torch.long, device=device)
    test_cases = (
        (_tensor((M, S)), (0, _gather((S, S), 1, M), _tensor((S, S)))),
        (_tensor((M, S)), (1, _gather((S, S), 0, S), _tensor((S, S)))),
        (_tensor((M, S)), (-1, _gather((S, S), 0, S), _tensor((S, S)))),
        (_tensor((M, S)), (0, _gather((M, S // 2), 1, M), _tensor((M, S // 2)))),
        (_tensor((M, S)), (1, _gather((M, S // 2), 0, S), _tensor((M, S // 2)))),
        (_tensor((M, S)), (-1, _gather((M, S // 2), 0, S), _tensor((M, S // 2)))),
        (_tensor(()), (0, zero.clone().detach(), _tensor(()))),
        (_tensor(()), (0, zero.clone().detach(), 2.5)),
    )

    samples = []
    for tensor, args in test_cases:
        samples.append(SampleInput(tensor, args=args))

        if not requires_grad:
            samples.append(SampleInput(
                tensor.clone().detach(),
                args=args, kwargs={'reduce': 'add'}
            ))

            if dtype.is_floating_point:
                samples.append(SampleInput(
                    tensor.clone().detach(),
                    args=args, kwargs={'reduce': 'multiply'}
                ))

    return samples

def sample_inputs_scatter_add(op_info, device, dtype, requires_grad):
    def _tensor(shape, dtype=dtype, low=None, high=None):
        return make_tensor(shape, device, dtype, low=low, high=high, requires_grad=requires_grad)

    def _gather(shape, index_dim, max_indices):
        return gather_variable(shape, index_dim, max_indices, device=device)

    zero = torch.tensor(0, dtype=torch.long, device=device)
    test_cases = (
        (_tensor((M, S)), (0, _gather((S, S), 1, M), _tensor((S, S)))),
        (_tensor((M, S)), (1, _gather((S, S), 0, S), _tensor((S, S)))),
        (_tensor((M, S)), (-1, _gather((S, S), 0, S), _tensor((S, S)))),
        (_tensor((M, S)), (0, _gather((M, S // 2), 1, M), _tensor((M, S // 2)))),
        (_tensor((M, S)), (1, _gather((M, S // 2), 0, S), _tensor((M, S // 2)))),
        (_tensor((M, S)), (-1, _gather((M, S // 2), 0, S), _tensor((M, S // 2)))),
        (_tensor(()), (0, zero.clone().detach(), _tensor(()))),
    )

    return [SampleInput(tensor, args=args) for tensor, args in test_cases]


def sample_inputs_ravel(op_info, device, dtype, requires_grad, **kwargs):
    samples = (SampleInput(make_tensor((S, S, S), device, dtype,
                                       low=None, high=None,
                                       requires_grad=requires_grad)),
               SampleInput(make_tensor((), device, dtype,
                                       low=None, high=None,
                                       requires_grad=requires_grad)),)

    return samples


def sample_inputs_tril_triu(op_info, device, dtype, requires_grad, **kwargs):
    make_arg = partial(make_tensor, dtype=dtype, device=device, requires_grad=requires_grad)
    cases = (((M, M), ()),
             ((M, M), (2,),),
             ((S, M, M), ()),
             ((S, M, M), (2,)),
             ((3, 3, S, S), ()),)

    def generator():
        for shape, args in cases:
            yield SampleInput(make_arg(shape), args=args)

    return list(generator())


def sample_inputs_clone(op_info, device, dtype, requires_grad, **kwargs):
    make_arg = partial(make_tensor, dtype=dtype, device=device, requires_grad=requires_grad)

    def generator():
        yield SampleInput(make_arg((S, M, S)))
        yield SampleInput(make_arg(()))

    return list(generator())


def sample_inputs_contiguous(op_info, device, dtype, requires_grad, **kwargs):
    make_arg = partial(make_tensor, dtype=dtype, device=device, requires_grad=requires_grad)

    def generator():
        yield SampleInput(make_arg((S, S)))
        yield SampleInput(make_arg((S, S), noncontiguous=True))

    return list(generator())


def sample_inputs_resize_ops(op_info, device, dtype, requires_grad, **kwargs):
    make_arg = partial(make_tensor, dtype=dtype, device=device)
    cases = (((S, S, S), (S * S, S)),
             ((), ()),
             ((), (1, 1, 1)),
             )

    def generator():
        for shape, args_or_shape in cases:
            # Update `args` based on operator
            if op_info.name == 'resize_':
                # resize_ takes shape/tuple of ints,
                args = (args_or_shape, )
            elif op_info.name == 'resize_as_':
                # resize_as_ takes another tensor
                args = (make_arg(shape, requires_grad=False), )  # type:ignore[assignment]
            else:
                raise ValueError("sample_inputs_resize_ops is being used with incorrect operator")

            yield(SampleInput(make_arg(shape, requires_grad=requires_grad), args=args))

    return list(generator())

def sample_inputs_view_reshape(op_info, device, dtype, requires_grad, **kwargs):
    make_arg = partial(make_tensor, dtype=dtype, device=device, requires_grad=requires_grad)

    cases = (((S, S, S), (S * S, S)),
             ((S * S, S), (S, S, S)),
             ((S * S, S), (S, -1, S)),
             ((S * S * 2, S), (S, -1)),
             ((S,), (S,)),
             ((), ()),
             ((), (1,)))

    def generator():
        for case in cases:
            shape, args = case
            inp = make_arg(shape, requires_grad=requires_grad)
            yield(SampleInput(inp, args=(args, )))

            if op_info.name != "view" and len(shape) >= 2:
                yield(SampleInput(inp.transpose(0, 1), args=(args, )))

    return list(generator())

def sample_inputs_view_as_reshape_as(op_info, device, dtype, requires_grad, **kwargs):
    make_arg = partial(make_tensor, dtype=dtype, device=device)

    cases = (((S, S, S), (S * S, S)),
             ((), ()),
             ((), (1, 1)),
             )

    def generator():
        for case in cases:
            shape, shape_other = case
            inp = make_arg(shape, requires_grad=requires_grad)
            yield(SampleInput(inp, args=(make_arg(shape_other, requires_grad=False),)))

            if op_info.name != "view_as" and len(shape) >= 2:
                yield(SampleInput(inp.transpose(0, 1), args=(make_arg(shape_other, requires_grad=False),)))

    return list(generator())


def sample_inputs_select(op_info, device, dtype, requires_grad, **kwargs):
    make_arg = partial(make_tensor, dtype=dtype, device=device, requires_grad=requires_grad)

    cases = (((S, S, S), (1, 2)),
             ((S, S, S), (-1, 2)),
             ((S, S, S), (-1, -1)),
             ((S, S, S), (1, -1)),
             ((S,), (0, 2))
             )

    def generator():
        for shape, args in cases:
            yield SampleInput(make_arg(shape), args=args)

    return list(generator())


def sample_inputs_rbinops(op_info, device, dtype, requires_grad, supports_dtype_kwargs=True, **kwargs):
    def _make_tensor_helper(shape, low=None, high=None):
        return make_tensor(shape, device, dtype, low=low, high=high, requires_grad=requires_grad)

    scalar: Union[int, float, complex] = 3

    if dtype.is_floating_point:
        scalar = 3.14
    elif dtype.is_complex:
        scalar = 3.14j

    samples = [
        SampleInput(_make_tensor_helper((S, S, S)), args=(scalar,)),
        SampleInput(_make_tensor_helper(()), args=(scalar,)),
    ]

    return samples


def sample_inputs_expand(op_info, device, dtype, requires_grad, **kwargs):
    make_arg = partial(make_tensor, dtype=dtype, device=device, requires_grad=requires_grad)

    cases = (((S, 1, 1), (S, S, S)),
             ((S, 1, S), (S, S, S)),
             ((S, 1, S), (-1, S, -1)),
             ((S, 1, S), (-1, S, S)),
             ((S, 1), (S, S, S)),
             ((1,), (S, S, S)),
             ((1, S), (1, 1, S)),
             ((), ()),
             ((), (1, 3, 2)),
             )

    def generator():
        for case in cases:
            shape, args = case
            yield(SampleInput(make_arg(shape), args=(args, )))

    return list(generator())


def sample_inputs_expand_as(op_info, device, dtype, requires_grad, **kwargs):
    make_arg = partial(make_tensor, dtype=dtype, device=device)

    cases = (((S, 1, 1), (S, S, S)),
             ((), ()),
             ((), (1, 1)),
             )

    def generator():
        for shape, shape_other in cases:
            yield(SampleInput(make_arg(shape, requires_grad=requires_grad),
                              args=(make_arg(shape_other, requires_grad=False), )))

    return list(generator())


def sample_inputs_where(op_info, device, dtype, requires_grad, **kwargs):
    make_arg = partial(make_tensor, dtype=dtype, device=device, requires_grad=requires_grad)

    def make_bool_mask(shape):
        # Make sure atleast one element is nonzero,
        # except for empty tensor
        mask_t = make_tensor(shape, dtype=torch.bool, device=device, requires_grad=False)

        if mask_t.numel() == 0:
            return mask_t
        elif mask_t.numel() == 1:
            mask_t.fill_(True)
            return mask_t

        if mask_t.sum() == 0:
            def random_index(shape):
                return tuple(map(lambda max_idx: random.randint(0, max_idx), shape))

            mask_t[random_index(mask_t.shape)] = True
            return mask_t

        return mask_t

    cases = (((M, M), (M, M), (M, M), False),
             ((M, 1, M), (M, M), (M, M, 1), True),
             ((), (), (), False),
             ((M, 1, M), (), (M, M, 1), True),
             ((), (M, M), (), True),)

    def generator():
        for shape, mask_shape, other_shape, broadcasts_input in cases:
            yield SampleInput(make_arg(shape),
                              args=(make_bool_mask(mask_shape), make_arg(other_shape)),
                              broadcasts_input=broadcasts_input)

    return list(generator())


def sample_inputs_chunk(op_info, device, dtype, requires_grad, **kwargs):
    make_arg = partial(make_tensor, dtype=dtype, device=device)

    cases = (((S, S, S), (2,)),
             ((S, S, S), (S, 1)),
             ((S, S, S), (S, -1)))

    def generator():
        for case in cases:
            shape, args = case
            yield(SampleInput(make_arg(shape, requires_grad=requires_grad), args=args))

    return list(generator())

def sample_inputs_kthvalue(op_info, device, dtype, requires_grad, **kwargs):
    def _tensor(shape, dtype=dtype, low=None, high=None):
        return make_tensor(shape, device, dtype, low=low, high=high, requires_grad=requires_grad)

    test_cases = [
        (_tensor((S, S, S)), (2,)),
        (_tensor((S, S, S)), (2, 1,)),
        (_tensor((S, S, S)), (2, -1,)),
        (_tensor((S, S, S)), (2, 1, True,)),
        (_tensor((S, S, S)), (2, -1, True,)),
        (_tensor((S,)), (2, 0,)),
        (_tensor((S,)), (2, 0, True,)),
        (_tensor(()), (1,)),
        (_tensor(()), (1, 0,)),
        (_tensor(()), (1, 0, True))
    ]

    return [SampleInput(tensor, args=args) for tensor, args in test_cases]

def sample_inputs_dropout(op_info, device, dtype, requires_grad, **kwargs):
    input = make_tensor((S,), device=device, dtype=dtype, requires_grad=requires_grad)

    return [
        SampleInput(input),
        SampleInput(input, kwargs=dict(p=0.0)),
        SampleInput(input, kwargs=dict(p=1.0)),
        SampleInput(input, kwargs=dict(training=False)),
    ]

def sample_inputs_one_hot(op_info, device, dtype, requires_grad, **kwargs):
    def make_input(shape, *, low, high):
        return make_tensor(shape, device=device, dtype=dtype, low=low, high=high, requires_grad=requires_grad)

    shapes = ((), (S,), (L, M, S))
    num_classess = (-1, 10)

    return [
        SampleInput(
            make_input(
                shape,
                low=0,
                high=10 if num_classes == -1 else num_classes // 2,
            ),
            kwargs=dict(num_classes=num_classes),
        )
        for shape, num_classes in itertools.product(shapes, num_classess)
    ]

def sample_inputs_softplus(op_info, device, dtype, requires_grad, **kwargs):
    make_input = partial(make_tensor, (S,), device=device, dtype=dtype, requires_grad=requires_grad)

    return [
        SampleInput(make_input()),
        SampleInput(make_input(), kwargs=dict(beta=3)),
        SampleInput(make_input(low=1), kwargs=dict(threshold=1)),
    ]

def sample_inputs_tensorinv(op_info, device, dtype, requires_grad, **kwargs):
    def make_input():
        input = make_fullrank_matrices_with_distinct_singular_values(12, 12, device=device, dtype=dtype)
        return input.requires_grad_(requires_grad)

    # lhs / rhs shape can have any number of dimensions as long as their product equals 12
    shapes = [
        ((2, 2, 3), (12, 1)),
        ((4, 3), (6, 1, 2)),
    ]

    return [
        SampleInput(make_input().reshape(*shape_lhs, *shape_rhs), kwargs=dict(ind=len(shape_lhs)))
        for shape_lhs, shape_rhs in shapes
    ]

def sample_inputs_mse_loss(op_info, device, dtype, requires_grad, **kwargs):
    _make_tensor = partial(make_tensor, device=device, dtype=dtype, requires_grad=requires_grad)

    shapes_and_kwargs = [
        ((), None),
        ((S,), dict(reduction="mean")),
        ((S,), dict(reduction="sum")),
        ((S,), dict(reduction="none")),
        ((S, S), None),
        ((S, S, S), None),
    ]

    return [
        SampleInput(_make_tensor(shape), args=(_make_tensor(shape),), kwargs=kwargs)
        for shape, kwargs in shapes_and_kwargs
    ]

def sample_inputs_grid_sample(op_info, device, dtype, requires_grad, **kwargs):
    _make_tensor = partial(make_tensor, device=device, dtype=dtype, requires_grad=requires_grad)

    batch_size = 2
    num_channels = 3
    modes = ("bilinear", "nearest")
    align_cornerss = (False, True)
    padding_modes = ("zeros", "border", "reflection")

    sample_inputs = []
    for dim in (2, 3):
        input = _make_tensor((batch_size, num_channels, *[S] * dim))
        grid = _make_tensor((batch_size, *[S] * dim, dim))

        modes_ = (*modes, "bicubic") if dim == 2 else modes

        for mode, padding_mode, align_corners in itertools.product(modes_, padding_modes, align_cornerss):
            sample_inputs.append(
                SampleInput(
                    input,
                    args=(grid,),
                    kwargs=dict(
                        mode=mode,
                        padding_mode=padding_mode,
                        align_corners=align_corners,
                    )
                )
            )

    return sample_inputs

def sample_inputs_nll_loss(op_info, device, dtype, requires_grad, **kwargs):
    batch_size, num_classes = shape = (2, 3)

    input_shape_and_kwargs: List[Tuple[Tuple[int, ...], Dict[str, Any]]] = [
        ((*shape, 1), dict()),
        ((*shape, 1, 2), dict()),
        ((*shape, 1, 2, 3), dict()),
        (shape, dict(weight=make_tensor((num_classes,), device=device, dtype=dtype).abs())),
        (shape, dict(ignore_index=num_classes // 2)),
        (shape, dict(reduction="sum")),
        (shape, dict(reduction="mean")),
    ]

    sample_inputs = []
    for input_shape, kwargs in input_shape_and_kwargs:
        input = make_tensor(input_shape, device=device, dtype=dtype, requires_grad=requires_grad)

        target = make_tensor(
            (batch_size, *input_shape[2:]),
            low=0,
            high=num_classes,
            device=device,
            dtype=torch.long,
            requires_grad=requires_grad
        )

        sample_inputs.append(SampleInput(input, args=(target,), kwargs=kwargs))

    return sample_inputs

def sample_inputs_pairwise_distance(op_info, device, dtype, requires_grad, **kwargs):
    make = partial(make_tensor, device=device, dtype=dtype, requires_grad=requires_grad)

    shape = (3,)
    batched_shape = (2, *shape)
    shapes_and_kwargs = [
        (shape, None),
        (batched_shape, None),
        (shape, dict(keepdim=True)),
        (batched_shape, dict(keepdim=True)),
        (shape, dict(p=5.0)),
        (shape, dict(p=-1.0)),
        (shape, dict(eps=1.0)),
    ]

    return [
        SampleInput(make(shape), args=(make(shape),), kwargs=kwargs) for shape, kwargs in shapes_and_kwargs
    ]

def sample_inputs_pixel_shuffle(op_info, device, dtype, requires_grad, **kwargs):
    return [
        SampleInput(
            make_tensor((1, 9, 2, 2), device=device, dtype=dtype, requires_grad=requires_grad),
            kwargs=dict(upscale_factor=upscale_factor),
        )
        for upscale_factor in (1, 3)
    ]

def sample_inputs_pixel_unshuffle(op_info, device, dtype, requires_grad, **kwargs):
    return [
        SampleInput(
            make_tensor((1, 1, 6, 6), device=device, dtype=dtype, requires_grad=requires_grad),
            kwargs=dict(downscale_factor=downscale_factor),
        )
        for downscale_factor in (1, 3)
    ]


foreach_unary_op_db: List[OpInfo] = [
    ForeachFuncInfo('exp'),
    ForeachFuncInfo('acos'),
    ForeachFuncInfo('asin'),
    ForeachFuncInfo('atan'),
    ForeachFuncInfo('cos'),
    ForeachFuncInfo('cosh'),
    ForeachFuncInfo('log'),
    ForeachFuncInfo('log10'),
    ForeachFuncInfo('log2'),
    ForeachFuncInfo('tan'),
    ForeachFuncInfo('tanh'),
    ForeachFuncInfo('sin'),
    ForeachFuncInfo('sinh'),

    ForeachFuncInfo(
        'neg',
        dtypes=all_types_and_complex(),
        dtypesIfCPU=all_types_and_complex(),
        dtypesIfCUDA=all_types_and_complex(),
        sample_inputs_func=sample_inputs_foreach,
        safe_casts_outputs=False,
    ),

    ForeachFuncInfo(
        'sqrt',
        dtypes=floating_types(),
        dtypesIfCPU=floating_and_complex_types_and(torch.bfloat16),
        dtypesIfCUDA=floating_and_complex_types_and(torch.half),
    ),

    ForeachFuncInfo(
        'ceil',
        dtypes=floating_types(),
        dtypesIfCPU=floating_types_and(torch.bfloat16),
        dtypesIfCUDA=floating_types_and(torch.half, torch.bfloat16),
    ),

    ForeachFuncInfo(
        'erf',
        dtypes=floating_types(),
        dtypesIfCPU=floating_types_and(torch.bfloat16),
        dtypesIfCUDA=floating_types_and(torch.half, torch.bfloat16),
    ),

    ForeachFuncInfo(
        'erfc',
        dtypes=floating_types(),
        dtypesIfCPU=floating_types_and(torch.bfloat16),
        dtypesIfCUDA=floating_types_and(torch.half, torch.bfloat16),
    ),

    ForeachFuncInfo(
        'expm1',
        dtypes=floating_types(),
        dtypesIfCPU=floating_types_and(torch.bfloat16),
        dtypesIfCUDA=floating_types_and(torch.half, torch.bfloat16),
    ),

    ForeachFuncInfo(
        'floor',
        dtypes=floating_types(),
        dtypesIfCPU=floating_types_and(torch.bfloat16),
        dtypesIfCUDA=floating_types_and(torch.half, torch.bfloat16),
    ),

    ForeachFuncInfo(
        'log1p',
        dtypes=floating_types(),
        dtypesIfCPU=floating_types_and(torch.bfloat16),
        dtypesIfCUDA=floating_types_and(torch.half),
    ),

    ForeachFuncInfo(
        'round',
        dtypes=floating_types(),
        dtypesIfCPU=floating_types_and(torch.bfloat16),
        dtypesIfCUDA=floating_types_and(torch.half, torch.bfloat16),
    ),

    ForeachFuncInfo(
        'frac',
        dtypes=floating_types(),
        dtypesIfCPU=floating_types_and(torch.bfloat16),
        dtypesIfCUDA=floating_types_and(torch.half, torch.bfloat16),
    ),

    ForeachFuncInfo(
        'reciprocal',
        dtypes=floating_types(),
        dtypesIfCPU=floating_types_and(torch.bfloat16),
        dtypesIfCUDA=floating_types_and(torch.half),
    ),

    ForeachFuncInfo(
        'sigmoid',
        dtypes=floating_types(),
        dtypesIfCPU=floating_types_and(torch.bfloat16),
        dtypesIfCUDA=floating_types_and(torch.half),
    ),

    ForeachFuncInfo(
        'trunc',
        dtypes=floating_types(),
        dtypesIfCPU=floating_types_and(torch.bfloat16),
        dtypesIfCUDA=floating_types_and(torch.half, torch.bfloat16),
    ),

    ForeachFuncInfo(
        'abs',
        dtypes=all_types_and_complex_and(torch.bfloat16, torch.half, torch.bool),
        dtypesIfCPU=all_types_and_complex_and(torch.bfloat16, torch.half),
        dtypesIfCUDA=all_types_and_complex_and(torch.bfloat16, torch.half, torch.bool),
        safe_casts_outputs=False,
        supports_forward_ad=True,
    ),
]

foreach_binary_op_db: List[OpInfo] = [
    ForeachFuncInfo(
        "add",
        dtypesIfCPU=all_types_and_complex_and(torch.bool, torch.bfloat16, torch.float16),
        dtypesIfCUDA=all_types_and_complex_and(torch.bool, torch.bfloat16, torch.float16),
        supports_alpha_param=True,
    ),
    ForeachFuncInfo(
        "sub",
        dtypesIfCPU=all_types_and_complex_and(torch.bool, torch.bfloat16, torch.float16),
        dtypesIfCUDA=all_types_and_complex_and(torch.bool, torch.bfloat16, torch.float16),
        supports_alpha_param=True,
    ),
    ForeachFuncInfo(
        "mul",
        dtypesIfCPU=all_types_and_complex_and(torch.bool, torch.bfloat16, torch.float16),
        dtypesIfCUDA=all_types_and_complex_and(torch.bool, torch.bfloat16, torch.float16),
    ),
    ForeachFuncInfo(
        "div",
        dtypesIfCPU=all_types_and_complex_and(torch.bool, torch.bfloat16, torch.float16),
        dtypesIfCUDA=all_types_and_complex_and(torch.bool, torch.bfloat16, torch.float16),
    ),
]

foreach_pointwise_op_db: List[ForeachFuncInfo] = [
    ForeachFuncInfo(
        "addcmul",
        dtypesIfCPU=all_types_and_complex(),
        dtypesIfCUDA=all_types_and_complex_and(torch.half, torch.bfloat16),
    ),
    ForeachFuncInfo(
        "addcdiv",
        dtypesIfCPU=all_types_and_complex(),
        dtypesIfCUDA=all_types_and_complex_and(torch.half, torch.bfloat16),
    ),
]

foreach_minmax_op_db: List[ForeachFuncInfo] = [
    ForeachFuncInfo(
        "maximum",
        dtypesIfCPU=all_types_and(torch.float16, torch.bfloat16, torch.bool),
        dtypesIfCUDA=all_types_and(torch.float16, torch.bool),
    ),
    ForeachFuncInfo(
        "minimum",
        dtypesIfCPU=all_types_and(torch.float16, torch.bfloat16, torch.bool),
        dtypesIfCUDA=all_types_and(torch.float16, torch.bool),
    ),
]

def reference_sign(x):
    if x.dtype == np.bool_:
        # `np.sign` doesn't support `bool`.
        # >>> np.sign(True)
        # ufunc 'sign' did not contain a loop
        # with signature matching types dtype('bool') -> dtype('bool')
        return np.sign(x, dtype=np.uint8).astype(np.bool_)
    return np.sign(x)


def reference_sgn(x):
    # NumPy doesn't have an equivalent to `torch.sgn` when the dtype is complex.
    # For complex inputs, `np.sign` returns sign(x.real) + 0j if x.real != 0 else sign(x.imag) + 0j.
    # while `torch.sgn` returns, 0 if abs(input) == 0 else input/abs(input)
    if x.dtype not in [np.complex64, np.complex128]:
        return reference_sign(x)

    out = (x / np.abs(x))
    if out.ndim == 0:
        # Handle x == 0 case
        if (x == 0):
            # Can't assign to np.complex object
            # So make a new one.
            return np.array(complex(0, 0), dtype=x.dtype)
        return out

    # Handle x == 0 case
    mask = (x == 0)
    out[mask] = complex(0, 0)
    return out


def reference_sigmoid(x):
    # 'scipy.special.expit' not supported for the input types
    if x.dtype in [np.complex64, np.complex128]:
        return (1 / (1 + np.exp(-x)))
    return scipy.special.expit(x)


def reference_logsigmoid(x):
    max_ = np.maximum(x.dtype.type(0), -x)
    z = np.exp(-max_) + np.exp(-x - max_)
    return -(max_ + np.log(z))


def reference_lgamma(x):
    # scipy.special.gammaln returns `-inf` when input is `-inf`.
    # While Pytorch, C and C++, all return `inf` when input is `-inf`.
    # Reference:
    # https://en.cppreference.com/w/cpp/numeric/math/lgamma
    # https://en.cppreference.com/w/c/numeric/math/lgamma

    # To handle the above discrepancy,
    # we replace -inf with inf so values
    # that were originally -inf map to inf as expected
    if x.dtype.kind == 'f':
        x = np.where(x == float('-inf'), np.array(float('inf'), dtype=x.dtype), x)

    out = scipy.special.gammaln(x)

    if x.dtype == np.float16:
        # `scipy.special.gammaln` returns output of float32 when input is float16,
        # while `torch.lgamma` preserves `float16`. But due to smaller range of float16,
        # Pytorch version outputs `inf` while SciPy returns finite values.
        out = out.astype(np.float16)

    return out

def reference_polygamma(x, n):
    # WEIRD `scipy.special.polygamma` behavior
    # >>> scipy.special.polygamma(0, np.array(501, dtype=np.float32)).dtype
    # dtype('float64')
    # >>> scipy.special.polygamma(0, np.array([501], dtype=np.float32)).dtype
    # dtype('float32')
    #
    # Thus we cast output to the default torch dtype.
    np_dtype = torch_to_numpy_dtype_dict[torch.get_default_dtype()]
    return scipy.special.polygamma(n, x).astype(np_dtype)


def reference_mvlgamma(x, d):
    if x.dtype == np.float16:
        return scipy.special.multigammaln(x, d).astype(np.float16)

    return scipy.special.multigammaln(x, d)

def reference_softplus(input, beta=1, threshold=20):
    non_linear = input * beta <= threshold
    output = input.copy()
    output[non_linear] = np.log(1 + np.exp(beta * input[non_linear])) / beta
    return output


def reference_one_hot(a: np.ndarray, num_classes: int = -1) -> np.ndarray:
    if num_classes == -1:
        num_classes = int(np.amax(a) + 1)

    idcs = a.reshape(-1) + np.arange(0, a.size, dtype=np.int64) * num_classes
    one_hot = np.zeros((a.size, num_classes), dtype=a.dtype)
    np.put(one_hot, idcs, 1)
    return one_hot.reshape(*a.shape, -1)


def reference_mse_loss(input, target, reduction="mean"):
    se = (input - target) ** 2
    if reduction == "mean":
        return np.mean(se)
    elif reduction == "sum":
        return np.sum(se)
    else:  # reduction == "none"
        return se


def wrapper_set_seed(op, input, *args, **kwargs):
    """Wrapper to set seed manually for some functions like dropout
    See: https://github.com/pytorch/pytorch/pull/62315#issuecomment-896143189 for more details.
    """
    torch.manual_seed(42)
    return op(input, *args, **kwargs)


def reference_layer_norm(inp: np.ndarray, normalized_shape: Tuple[int], weight=None, bias=None, eps=1e-5):
    feature_size = np.prod(normalized_shape)
    inp_view = inp.reshape(-1, feature_size)  # type: ignore[call-overload]
    mean = inp_view.mean(axis=-1, keepdims=True)
    var = inp_view.var(axis=-1, ddof=0, keepdims=True)
    Y = (inp_view - mean) / np.sqrt(var + eps)
    if weight is None and bias is not None:
        Y = Y + bias.reshape(-1)
    elif weight is not None and bias is None:
        Y = Y * weight.reshape(-1)
    elif weight is not None and bias is not None:
        Y = Y * weight.reshape(-1) + bias.reshape(-1)
    return Y.reshape(*inp.shape)


def gradcheck_wrapper_hermitian_input(op, input, *args, **kwargs):
    """Gradcheck wrapper for functions that take Hermitian matrices as input.

    They require a modified function because the finite-difference algorithm
    for calculating derivatives does not preserve the Hermitian property of the input.
    """
    return op(input + input.conj().transpose(-2, -1), *args, **kwargs)


def gradcheck_wrapper_triangular_input(op, input, *args, upper=False, **kwargs):
    """Gradcheck wrpper for functions that take lower or upper triangular matrices as input.

    They require a modified function because the finite-difference algorithm
    for calculating derivatives does not preserve the triangular property of the input.
    """
    return op(input.triu() if upper else input.tril(), upper)


def reference_reduction_numpy(f, supports_keepdims=True):
    """Wraps a NumPy reduction operator.

    The wrapper function will forward dim and keepdim kwargs to the wrapped
    function as the NumPy equivalent axis and keepdims kwargs.

    Args:
        f: NumPy reduction operator to wrap
        supports_keepdims (bool, optional): Whether the NumPy operator accepts
            keepdims parameter. If it does not, the wrapper will manually unsqueeze
            the reduced dimensions if it was called with keepdim=True. Defaults to True.

    Returns:
        Wrapped function
    """
    @wraps(f)
    def wrapper(x: np.ndarray, *args, **kwargs):
        # Copy keys into a set
        keys = set(kwargs.keys())

        dim = kwargs.pop('dim', None)
        keepdim = kwargs.pop('keepdim', False)

        if 'dim' in keys:
            dim = tuple(dim) if isinstance(dim, Sequence) else dim

            # NumPy reductions don't accept dim=0 for scalar inputs
            # so we convert it to None if and only if dim is equivalent
            if x.ndim == 0 and dim in {0, -1, (0,), (-1,)}:
                kwargs['axis'] = None
            else:
                kwargs['axis'] = dim

        if 'keepdim' in keys and supports_keepdims:
            kwargs['keepdims'] = keepdim

        result = f(x, *args, **kwargs)

        # Unsqueeze reduced dimensions if NumPy does not support keepdims
        if keepdim and not supports_keepdims and x.ndim > 0:
            dim = list(range(x.ndim)) if dim is None else dim
            result = np.expand_dims(result, dim)

        return result

    return wrapper


def reference_std_var(f):
    """Forwards unbiased/correction kwargs as NumPy's equivalent ddof"""
    g = reference_reduction_numpy(f)

    @wraps(g)
    def wrapper(x: np.ndarray, *args, **kwargs):
        assert not ('unbiased' in kwargs and 'correction' in kwargs)

        if 'unbiased' in kwargs:
            kwargs['ddof'] = int(kwargs.pop('unbiased'))
        elif 'correction' in kwargs:
            kwargs['ddof'] = kwargs.pop('correction')

        return g(x, *args, **kwargs)

    return wrapper


def generate_std_var_kwargs(t: torch.Tensor, **kwargs):
    """Generates unbiased/correction kwargs for std/var operators"""
    yield ((), {'unbiased': True})
    yield ((), {'unbiased': False})

    # Currently, calling std with correction is only enabled when
    # both dim and keepdim are provided.
    if 'dim' in kwargs and 'keepdim' in kwargs:
        yield ((), {'correction': 0})
        yield ((), {'correction': 1})

        numel = torch.tensor(t.shape)[kwargs.get('dim')].prod()
        yield ((), {'correction': numel // 2})

def ref_pairwise_distance(input1, input2):
    pass


# Operator database (sorted alphabetically)
op_db: List[OpInfo] = [
    UnaryUfuncInfo('abs',
                   aliases=('absolute', ),
                   ref=np.abs,
                   dtypes=all_types_and_complex_and(torch.half, torch.bfloat16),
                   dtypesIfCUDA=all_types_and_complex_and(torch.bool, torch.half, torch.bfloat16),
                   skips=(
                       DecorateInfo(unittest.skip("Skipped!"), 'TestUnaryUfuncs', 'test_reference_numerics_extremal',
                                    device_type='cpu', dtypes=[torch.cfloat, torch.cdouble]),
                       DecorateInfo(unittest.skip("Skipped!"), 'TestUnaryUfuncs', 'test_reference_numerics_hard',
                                    device_type='cpu', dtypes=[torch.cfloat]),
                       # Reference: https://github.com/pytorch/pytorch/issues/49224
                       DecorateInfo(unittest.skip("Skipped!"), 'TestUnaryUfuncs', 'test_reference_numerics_normal',
                                    dtypes=[torch.int8], active_if=TEST_WITH_ASAN),
                       # TODO: Fix test_out_arg_all_dtypes as torch.empty_like(expected_output) where expected_output=op(input)
                       # We can break the logic of the loop over all possible types but it is OK.
                       # https://github.com/pytorch/pytorch/blob/master/test/test_unary_ufuncs.py#L440-L449
                       DecorateInfo(unittest.skip("Skipped!"), 'TestUnaryUfuncs', 'test_out_arg_all_dtypes',
                                    dtypes=[torch.cfloat, torch.cdouble]),
                   ),
                   supports_inplace_autograd=False,
                   assert_autodiffed=True,
                   supports_forward_ad=True),
    # NOTE: CPU complex acos produces incorrect outputs (https://github.com/pytorch/pytorch/issues/42952)
    UnaryUfuncInfo('acos',
                   aliases=('arccos', ),
                   ref=np.arccos,
                   domain=(-1, 1),
                   handles_complex_extremals=False,
                   dtypes=all_types_and_complex_and(torch.bool, torch.bfloat16),
                   dtypesIfCUDA=all_types_and_complex_and(torch.bool, torch.half, torch.bfloat16),
                   # "rsqrt_cpu" not implemented for 'BFloat16'
                   backward_dtypesIfCPU=all_types_and_complex_and(torch.bool, torch.bfloat16),
                   assert_autodiffed=True,
                   supports_forward_ad=True,
                   decorators=(precisionOverride({torch.float16: 1e-2,
                                                  torch.bfloat16: 1e-1,
                                                  torch.complex64: 1e-2}),),
                   safe_casts_outputs=True,
                   skips=(
                       DecorateInfo(unittest.skip("Skipped!"), 'TestUnaryUfuncs', 'test_reference_numerics_hard',
                                    device_type='cpu', dtypes=[torch.cfloat, torch.cdouble]),
                       DecorateInfo(unittest.skip("Skipped!"), 'TestGradients', 'test_fn_grad',
                                    dtypes=[torch.cdouble], active_if=IS_WINDOWS),
                       DecorateInfo(unittest.skip("Skipped!"), 'TestGradients', 'test_method_grad',
                                    dtypes=[torch.cdouble], active_if=IS_WINDOWS),
                       DecorateInfo(unittest.skip("Skipped!"), 'TestGradients', 'test_inplace_grad',
                                    dtypes=[torch.cdouble], active_if=IS_WINDOWS),
                       DecorateInfo(unittest.skip("Skipped!"), 'TestGradients', 'test_forward_mode_AD',
                                    dtypes=[torch.cdouble], active_if=IS_WINDOWS),
                       DecorateInfo(unittest.skip("Skipped!"), 'TestGradients', 'test_inplace_forward_mode_AD',
                                    dtypes=[torch.cdouble], active_if=IS_WINDOWS),
                   )),
    # NOTE: the derivative for inplace acosh is not implemented
    UnaryUfuncInfo('acosh',
                   aliases=('arccosh', ),
                   ref=np.arccosh,
                   domain=(1, None),
                   dtypes=all_types_and_complex_and(torch.bool),
                   dtypesIfCPU=all_types_and_complex_and(torch.bool, torch.bfloat16),
                   dtypesIfCUDA=all_types_and_complex_and(torch.bool, torch.half, torch.bfloat16),
                   # "rsqrt_cuda" not implemented for 'BFloat16'
                   backward_dtypesIfCUDA=all_types_and_complex_and(torch.bool, torch.half, torch.bfloat16),
                   safe_casts_outputs=True,
                   decorators=(precisionOverride({torch.bfloat16: 5e-2}),),
                   supports_inplace_autograd=False,
                   supports_forward_ad=True,
                   skips=(
                       DecorateInfo(unittest.skip("Skipped!"), 'TestUnaryUfuncs', 'test_reference_numerics_extremal',
                                    device_type='cpu', dtypes=[torch.cfloat, torch.cdouble]),
                       DecorateInfo(unittest.skip("Skipped!"), 'TestUnaryUfuncs', 'test_reference_numerics_hard',
                                    device_type='cpu', dtypes=[torch.cfloat, torch.cdouble]),
                       DecorateInfo(unittest.skip("Skipped!"), 'TestUnaryUfuncs', 'test_reference_numerics_extremal',
                                    device_type='cuda', dtypes=[torch.cdouble],
                                    active_if=IS_WINDOWS),
                       DecorateInfo(unittest.skip("Skipped!"), 'TestUnaryUfuncs', 'test_reference_numerics_hard',
                                    device_type='cuda', dtypes=[torch.cdouble],
                                    active_if=IS_WINDOWS),
                       DecorateInfo(unittest.skip("Skipped!"), 'TestUnaryUfuncs', 'test_reference_numerics_normal',
                                    device_type='cuda', dtypes=[torch.cdouble],
                                    active_if=IS_WINDOWS),
                       # Reference: https://github.com/pytorch/pytorch/issues/50692
                       DecorateInfo(unittest.skip("Skipped!"), 'TestGradients', 'test_fn_grad',
                                    device_type='cuda', dtypes=[torch.cdouble], active_if=IS_WINDOWS),
                       DecorateInfo(unittest.skip("Skipped!"), 'TestGradients', 'test_method_grad',
                                    device_type='cuda', dtypes=[torch.cdouble], active_if=IS_WINDOWS),
                       DecorateInfo(unittest.skip("Skipped!"), 'TestGradients', 'test_forward_mode_AD',
                                    dtypes=[torch.cdouble]),
                   )),
    BinaryUfuncInfo('add',
                    # NumPy has no builtin reference for the alpha kwarg, but it is easy enough to emulate
                    ref=lambda input, other, *, alpha=1: np.add(input, np.multiply(alpha, other)),
                    dtypes=all_types_and_complex_and(torch.bool, torch.bfloat16, torch.float16),
                    assert_autodiffed=True,
                    sample_inputs_func=partial(sample_inputs_add_sub, alpha=2),
                    supports_inplace_autograd=False,
                    supports_forward_ad=True),
    BinaryUfuncInfo('mul',
                    aliases=('multiply',),
                    dtypes=all_types_and_complex_and(torch.float16, torch.bfloat16, torch.bool),
                    assert_autodiffed=True,
                    supports_forward_ad=True,
                    sample_inputs_func=sample_inputs_binary_pwise),
    BinaryUfuncInfo('sub',
                    # NumPy has no builtin reference for the alpha kwarg, but it is easy enough to emulate
                    ref=lambda input, other, *, alpha=1: np.subtract(input, np.multiply(alpha, other)),
                    aliases=('subtract',),
                    dtypes=all_types_and_complex_and(torch.bfloat16, torch.float16),
                    assert_autodiffed=True,
                    supports_forward_ad=True,
                    sample_inputs_func=partial(sample_inputs_add_sub, alpha=2),
                    supports_inplace_autograd=False),
    OpInfo('addmm',
           # This addmm OpInfo is for when alpha and beta are not both equal to 1.
           # alpha=beta=1 is tested in the following opinfo, because that special case will
           # trigger addmm being decomposed by a jit pass.
           dtypes=floating_and_complex_types_and(torch.float16),
           dtypesIfCPU=all_types_and_complex_and(torch.float16, torch.bfloat16),
           dtypesIfROCM=floating_and_complex_types_and(torch.float16, torch.bfloat16),
           dtypesIfCUDA=floating_and_complex_types_and(torch.float16, *[torch.bfloat16] if CUDA11OrLater else []),
           assert_autodiffed=True,
           supports_inplace_autograd=False,
           supports_forward_ad=True,
           gradcheck_nondet_tol=GRADCHECK_NONDET_TOL,
           sample_inputs_func=sample_inputs_addmm),
    OpInfo('addmm',
           # When alpha=beta=1 as compile-time constants, JIT will decompose addmm into mm and add.
           variant_test_name='decomposed',
           dtypes=floating_and_complex_types_and(torch.float16),
           dtypesIfCPU=all_types_and_complex_and(torch.float16, torch.bfloat16),
           dtypesIfROCM=floating_and_complex_types_and(torch.float16, torch.bfloat16),
           dtypesIfCUDA=floating_and_complex_types_and(torch.float16, *[torch.bfloat16] if CUDA11OrLater else []),
           assert_autodiffed=True,
           supports_inplace_autograd=False,
           supports_forward_ad=True,
           gradcheck_nondet_tol=GRADCHECK_NONDET_TOL,
           autodiff_nonfusible_nodes=['aten::add', 'aten::mm'],
           sample_inputs_func=partial(sample_inputs_addmm, alpha=1, beta=1)),
    OpInfo('addmv',
           dtypes=floating_types(),
           dtypesIfCPU=all_types_and_complex_and(torch.bfloat16),
           dtypesIfCUDA=floating_types_and(torch.float16, torch.complex64, torch.complex128,
                                           *[torch.bfloat16] if CUDA11OrLater else []),
           dtypesIfROCM=floating_types_and(torch.half),
           supports_inplace_autograd=False,
           supports_forward_ad=True,
           sample_inputs_func=sample_inputs_addmv),
    OpInfo('addbmm',
           ref=lambda M, batch1, batch2, beta=1, alpha=1: np.add(np.multiply(np.asarray(beta, dtype=M.dtype), M),
                                                                 np.multiply(np.asarray(alpha, dtype=batch1.dtype),
                                                                             np.sum(np.matmul(batch1, batch2), axis=0))),
           dtypes=floating_types(),
           dtypesIfCPU=all_types_and_complex_and(torch.float16, torch.bfloat16),
           dtypesIfCUDA=floating_and_complex_types_and(torch.float16, *[torch.bfloat16] if CUDA11OrLater else []),
           backward_dtypesIfCUDA=floating_and_complex_types_and(torch.float16, *[torch.bfloat16] if SM53OrLater else []),
           dtypesIfROCM=floating_types_and(torch.half),
           backward_dtypesIfROCM=floating_types_and(torch.half),
           supports_forward_ad=True,
           decorators=[
               DecorateInfo(
                   toleranceOverride({torch.float32: tol(atol=1.3e-05, rtol=1.3e-05),
                                      torch.complex64: tol(atol=1e-05, rtol=1.2e-03)}),
                   'TestCommon', 'test_reference_testing')],
           skips=(
               # FIXME: bfloat16 backward support likely depends on CUDA11+
               #   and SM53+
               DecorateInfo(unittest.skip("Skipped!"), 'TestCommon', 'test_dtypes', active_if=IS_WINDOWS),
               # addbmm does not correctly warn when resizing out= inputs
               DecorateInfo(unittest.skip("Skipped!"), 'TestCommon', 'test_out'),
               # https://github.com/pytorch/pytorch/issues/55907
               DecorateInfo(unittest.skip("Skipped!"), 'TestCommon', 'test_variant_consistency_eager'),
           ),
           sample_inputs_func=sample_inputs_addbmm),
    OpInfo('baddbmm',
           dtypes=floating_types_and(torch.half),
           dtypesIfCPU=all_types_and_complex_and(torch.float16, torch.bfloat16),
           dtypesIfCUDA=floating_types_and(torch.float16, torch.complex64, torch.complex128,
                                           *[torch.bfloat16] if CUDA11OrLater else []),
           backward_dtypesIfCUDA=floating_types_and(torch.float16,
                                                    *[torch.bfloat16] if SM53OrLater else [],
                                                    torch.complex64, torch.complex128),
           supports_forward_ad=True,
           decorators=[
               DecorateInfo(
                   toleranceOverride({torch.complex64: tol(atol=1e-05, rtol=1.2e-03)}),
                   'TestCommon', 'test_variant_consistency_eager', device_type='cuda'),
               DecorateInfo(
                   toleranceOverride({torch.complex64: tol(atol=1e-05, rtol=1.2e-03)}),
                   'TestMathBits', 'test_conj_view', device_type='cuda')],
           skips=(
               # FIXME: bfloat16 backward support likely depends on CUDA11+
               #   and SM53+
               DecorateInfo(unittest.skip("Skipped!"), 'TestCommon', 'test_dtypes', active_if=IS_WINDOWS),
               # baddbmm does not correctly warn when resizing out= inputs
               DecorateInfo(unittest.skip("Skipped!"), 'TestCommon', 'test_out'),
           ),
           sample_inputs_func=sample_inputs_baddbmm),
    OpInfo('dot',
           dtypes=all_types_and_complex_and(torch.float16, torch.bfloat16),
           dtypesIfCUDA=floating_and_complex_types_and(torch.float16, *[torch.bfloat16] if CUDA11OrLater else []),
           assert_autodiffed=True,
           sample_inputs_func=sample_inputs_dot_vdot,
           supports_forward_ad=True,
           ),
    OpInfo('vdot',
           dtypes=all_types_and_complex_and(torch.float16, torch.bfloat16),
           dtypesIfCUDA=floating_and_complex_types_and(torch.float16, *[torch.bfloat16] if CUDA11OrLater else []),
           sample_inputs_func=sample_inputs_dot_vdot,
           supports_forward_ad=True,
           ),
    OpInfo('bmm',
           dtypes=all_types_and_complex_and(torch.bfloat16, torch.float16),
           dtypesIfCUDA=floating_and_complex_types_and(torch.float16, *[torch.bfloat16] if CUDA11OrLater else []),
           backward_dtypesIfCUDA=floating_and_complex_types_and(torch.float16, *[torch.bfloat16] if SM53OrLater else []),
           assert_autodiffed=True,
           supports_forward_ad=True,
           skips=(
               # FIXME: bfloat16 backward support likely depends on CUDA11+
               #   and SM53+
               DecorateInfo(unittest.skip("Skipped!"), 'TestCommon', 'test_dtypes', active_if=IS_WINDOWS),
               # bmm does not correctly warn when resizing out= inputs
               DecorateInfo(unittest.skip("Skipped!"), 'TestCommon', 'test_out'),
           ),
           sample_inputs_func=sample_inputs_bmm),
    OpInfo('mv',
           dtypes=all_types_and_complex_and(torch.bfloat16),
           dtypesIfCUDA=floating_and_complex_types_and(torch.float16, *[torch.bfloat16] if CUDA11OrLater else []),
           skips=(
               # bmm does not correctly warn when resizing out= inputs
               DecorateInfo(unittest.skip("Skipped!"), 'TestCommon', 'test_out'),),
           assert_autodiffed=True,
           sample_inputs_func=sample_inputs_mv),
    OpInfo('addr',
           dtypes=all_types_and_complex_and(torch.bool, torch.bfloat16, torch.float16),
           backward_dtypes=all_types_and_complex_and(torch.bool, torch.bfloat16),
           backward_dtypesIfCUDA=all_types_and_complex_and(torch.bool, torch.float16, *[torch.bfloat16] if CUDA11OrLater else []),
           # Reference: https://github.com/pytorch/pytorch/issues/50747
           supports_inplace_autograd=False,
           supports_forward_ad=True,
           skips=(
               # Reference: https://github.com/pytorch/pytorch/issues/50747
               DecorateInfo(unittest.skip("Skipped!"), 'TestCommon', 'test_variant_consistency_eager',
                            dtypes=all_types_and_complex_and(torch.bool, torch.bfloat16, torch.float16)),
           ),
           sample_inputs_func=sample_inputs_addr,
           gradcheck_nondet_tol=GRADCHECK_NONDET_TOL),
    OpInfo('addcmul',
           dtypes=all_types_and_complex(),
           dtypesIfCPU=all_types_and_complex_and(torch.bfloat16),
           dtypesIfCUDA=all_types_and_complex_and(torch.float16, torch.bfloat16),
           assert_autodiffed=True,
           supports_forward_ad=True,
           supports_inplace_autograd=False,
           skips=(
               # TODO: update sample inputs with for_inplace_variant kwarg to support this test
               DecorateInfo(unittest.skip("Skipped!"), 'TestCommon', 'test_variant_consistency_eager'),),
           sample_inputs_func=sample_inputs_addcmul_addcdiv),
    OpInfo('addcdiv',
           dtypes=floating_and_complex_types(),
           dtypesIfCPU=floating_and_complex_types_and(torch.bfloat16),
           dtypesIfCUDA=floating_and_complex_types_and(torch.float16, torch.bfloat16),
           supports_inplace_autograd=False,
           supports_forward_ad=True,
           skips=(
               # TODO: update sample inputs with for_inplace_variant kwarg to support this test
               DecorateInfo(unittest.skip("Skipped!"), 'TestCommon', 'test_variant_consistency_eager'),),
           sample_inputs_func=sample_inputs_addcmul_addcdiv),
    UnaryUfuncInfo('asin',
                   aliases=('arcsin', ),
                   ref=np.arcsin,
                   domain=(-1, 1),
                   supports_sparse=True,
                   supports_forward_ad=True,
                   safe_casts_outputs=True,
                   dtypes=all_types_and_complex_and(torch.bool, torch.bfloat16),
                   dtypesIfCUDA=all_types_and_complex_and(torch.bool, torch.half, torch.bfloat16),
                   assert_autodiffed=True,
                   decorators=[
                       DecorateInfo(
                           toleranceOverride({torch.float16: tol(atol=1e-05, rtol=1e-03)}),
                           'TestUnaryUfuncs', device_type='cuda'),
                       precisionOverride({torch.bfloat16: 1e-2}),
                   ],
                   skips=(
                       DecorateInfo(unittest.skip("Skipped!"), 'TestUnaryUfuncs', 'test_reference_numerics_extremal',
                                    device_type='cpu', dtypes=[torch.cfloat, torch.cdouble]),
                       DecorateInfo(unittest.skip("Skipped!"), 'TestUnaryUfuncs', 'test_reference_numerics_hard',
                                    device_type='cpu', dtypes=[torch.cfloat, torch.cdouble]),
                       DecorateInfo(unittest.skip("Skipped!"), 'TestUnaryUfuncs', 'test_reference_numerics_extremal',
                                    device_type='cuda', dtypes=[torch.cdouble],
                                    active_if=IS_WINDOWS),
                       DecorateInfo(unittest.skip("Skipped!"), 'TestUnaryUfuncs', 'test_reference_numerics_hard',
                                    device_type='cuda', dtypes=[torch.cdouble],
                                    active_if=IS_WINDOWS),
                   )),
    # NOTE: derivative for inplace asinh is not implemented
    UnaryUfuncInfo('asinh',
                   aliases=('arcsinh', ),
                   ref=np.arcsinh,
                   dtypes=all_types_and_complex_and(torch.bool),
                   dtypesIfCPU=all_types_and_complex_and(torch.bool, torch.bfloat16),
                   dtypesIfCUDA=all_types_and_complex_and(torch.bool, torch.half, torch.bfloat16),
                   safe_casts_outputs=True,
                   decorators=(precisionOverride({torch.bfloat16: 5e-2}),),
                   supports_inplace_autograd=False,
                   supports_forward_ad=True,
                   skips=(
                       DecorateInfo(unittest.skip("Skipped!"), 'TestUnaryUfuncs', 'test_reference_numerics_extremal',
                                    device_type='cpu', dtypes=[torch.cfloat, torch.cdouble]),
                       DecorateInfo(unittest.skip("Skipped!"), 'TestUnaryUfuncs', 'test_reference_numerics_hard',
                                    device_type='cpu', dtypes=[torch.cfloat, torch.cdouble]),
                       DecorateInfo(unittest.skip("Skipped!"), 'TestUnaryUfuncs', 'test_reference_numerics_normal',
                                    device_type='cpu', dtypes=[torch.cfloat, torch.cdouble]),
                       DecorateInfo(unittest.skip("Skipped!"), 'TestUnaryUfuncs', 'test_reference_numerics_extremal',
                                    device_type='cuda', dtypes=[torch.cdouble],
                                    active_if=IS_WINDOWS),
                       DecorateInfo(unittest.skip("Skipped!"), 'TestUnaryUfuncs', 'test_reference_numerics_hard',
                                    device_type='cuda', dtypes=[torch.cdouble],
                                    active_if=IS_WINDOWS),
                       # Complex gradcheck tests asinh at points 0 + ix for x > 1 which are points
                       # where asinh is not differentiable
                       DecorateInfo(unittest.skip("Skipped!"), 'TestGradients', 'test_forward_mode_AD',
                                    dtypes=complex_types()),
                   )),
    UnaryUfuncInfo('atan',
                   aliases=('arctan', ),
                   ref=np.arctan,
                   dtypes=all_types_and_complex_and(torch.bool, torch.bfloat16),
                   dtypesIfCUDA=all_types_and_complex_and(torch.bool, torch.half, torch.bfloat16),
                   assert_autodiffed=True,
                   supports_forward_ad=True,
                   decorators=(precisionOverride({torch.bfloat16: 1e-2}),),
                   safe_casts_outputs=True,
                   skips=(
                       DecorateInfo(unittest.skip("Skipped!"), 'TestUnaryUfuncs', 'test_reference_numerics_extremal',
                                    device_type='cpu', dtypes=[torch.cfloat, torch.cdouble]),
                       DecorateInfo(unittest.skip("Skipped!"), 'TestUnaryUfuncs', 'test_reference_numerics_hard',
                                    device_type='cpu', dtypes=[torch.cfloat, torch.cdouble]),
                       DecorateInfo(unittest.skip("Skipped!"), 'TestUnaryUfuncs', 'test_reference_numerics_normal',
                                    device_type='cpu', dtypes=[torch.cfloat, torch.cdouble]),
                       DecorateInfo(unittest.skip("Skipped!"), 'TestUnaryUfuncs', 'test_reference_numerics_extremal',
                                    device_type='cuda', dtypes=[torch.cfloat, torch.cdouble],
                                    active_if=IS_WINDOWS),
                       DecorateInfo(unittest.skip("Skipped!"), 'TestUnaryUfuncs', 'test_reference_numerics_hard',
                                    device_type='cuda', dtypes=[torch.cfloat, torch.cdouble],
                                    active_if=IS_WINDOWS),
                       DecorateInfo(unittest.skip("Skipped!"), 'TestUnaryUfuncs', 'test_reference_numerics_normal',
                                    device_type='cuda', dtypes=[torch.cfloat, torch.cdouble],
                                    active_if=IS_WINDOWS),
                   )),
    OpInfo('atan2',
           dtypes=all_types_and(torch.bool),
           dtypesIfCPU=all_types_and(torch.bool),
           dtypesIfCUDA=all_types_and(torch.bool, torch.half, torch.bfloat16),
           sample_inputs_func=sample_inputs_atan2,
           ),
    UnaryUfuncInfo('atanh',
                   aliases=('arctanh', ),
                   ref=np.arctanh,
                   domain=(-1, 1),
                   dtypes=all_types_and_complex_and(torch.bool),
                   dtypesIfCPU=all_types_and_complex_and(torch.bool, torch.bfloat16),
                   dtypesIfCUDA=all_types_and_complex_and(torch.bool, torch.half, torch.bfloat16),
                   safe_casts_outputs=True,
                   decorators=(precisionOverride({torch.bfloat16: 1e-2}),),
                   supports_inplace_autograd=False,
                   supports_forward_ad=True,
                   skips=(
                       DecorateInfo(unittest.skip("Skipped!"), 'TestUnaryUfuncs', 'test_reference_numerics_normal',
                                    device_type='cpu', dtypes=[torch.cfloat]),
                       DecorateInfo(unittest.skip("Skipped!"), 'TestUnaryUfuncs', 'test_reference_numerics_extremal',
                                    device_type='cpu', dtypes=[torch.cfloat, torch.cdouble]),
                       DecorateInfo(unittest.skip("Skipped!"), 'TestUnaryUfuncs', 'test_reference_numerics_hard',
                                    device_type='cpu', dtypes=[torch.cfloat, torch.cdouble]),
                       DecorateInfo(unittest.skip("Skipped!"), 'TestUnaryUfuncs', 'test_reference_numerics_extremal',
                                    device_type='cuda', dtypes=[torch.cfloat, torch.cdouble],
                                    active_if=IS_WINDOWS),
                       DecorateInfo(unittest.skip("Skipped!"), 'TestUnaryUfuncs', 'test_reference_numerics_hard',
                                    device_type='cuda', dtypes=[torch.cfloat],
                                    active_if=IS_WINDOWS),
                   )),
    OpInfo('broadcast_to',
           dtypes=all_types_and_complex_and(torch.bool, torch.float16, torch.bfloat16),
           supports_out=False,
           supports_forward_ad=True,
           sample_inputs_func=sample_inputs_broadcast_to),
    OpInfo('broadcast_tensors',
           dtypes=all_types_and_complex_and(torch.bool, torch.float16, torch.bfloat16),
           supports_out=False,
           supports_forward_ad=True,
           skips=(
               # JIT does not support variadic tensors.
               DecorateInfo(unittest.skip("Skipped!"), 'TestJit', 'test_variant_consistency_jit', dtypes=[torch.float32]),
           ),
           sample_inputs_func=sample_inputs_broadcast_tensors),
    OpInfo('block_diag',
           dtypes=all_types_and_complex_and(torch.bool, torch.float16, torch.bfloat16),
           supports_out=False,
           supports_forward_ad=True,
           skips=(
               # JIT does not support variadic tensors.
               DecorateInfo(unittest.skip("Skipped!"), 'TestJit', 'test_variant_consistency_jit', dtypes=[torch.float32]),
           ),
           sample_inputs_func=sample_inputs_block_diag),
    OpInfo('bitwise_and',
           dtypes=integral_types_and(torch.bool),
           supports_autograd=False,
           sample_inputs_func=sample_inputs_binary_pwise),
    UnaryUfuncInfo('bitwise_not',
                   ref=np.bitwise_not,
                   dtypes=integral_types_and(torch.bool),
                   supports_autograd=False),
    OpInfo('bitwise_left_shift',
           op=torch.bitwise_left_shift,
           dtypesIfCPU=all_types(),
           dtypesIfCUDA=all_types_and(torch.float16, torch.bfloat16),
           supports_autograd=False,
           sample_inputs_func=sample_inputs_bitwise_shift),
    OpInfo('bitwise_right_shift',
           op=torch.bitwise_right_shift,
           dtypesIfCPU=all_types(),
           dtypesIfCUDA=all_types_and(torch.float16, torch.bfloat16),
           supports_autograd=False,
           sample_inputs_func=sample_inputs_bitwise_shift),
    OpInfo('cdist',
           dtypes=floating_types(),
           supports_out=False,
           supports_gradgrad=False,
           assert_autodiffed=False,
           sample_inputs_func=sample_inputs_cdist,
           ),
    UnaryUfuncInfo('ceil',
                   ref=np.ceil,
                   dtypes=floating_types_and(torch.bfloat16),
                   dtypesIfCUDA=floating_types_and(torch.half, torch.bfloat16),
                   supports_forward_ad=True,
                   assert_autodiffed=True),
    OpInfo('cholesky',
           dtypes=floating_and_complex_types(),
           check_batched_gradgrad=False,
           sample_inputs_func=sample_inputs_linalg_cholesky,
           gradcheck_wrapper=gradcheck_wrapper_hermitian_input,
           decorators=[skipCUDAIfNoMagma, skipCUDAIfRocm, skipCPUIfNoLapack],
           skips=(
               # Gradcheck for complex generates invalid inputs for this function
               DecorateInfo(unittest.skip("Skipped!"), 'TestGradients', 'test_forward_mode_AD', dtypes=complex_types()),)),
    OpInfo('cholesky_inverse',
           dtypes=floating_and_complex_types(),
           backward_dtypes=floating_types(),
           # TODO: RuntimeError: cholesky_inverse does not support automatic differentiation for outputs
           # with complex dtype.
           check_batched_gradgrad=False,
           sample_inputs_func=sample_inputs_linalg_cholesky_inverse,
           gradcheck_wrapper=gradcheck_wrapper_triangular_input,
           decorators=[skipCUDAIfNoMagma, skipCPUIfNoLapack],
           skips=(
               # TODO: FIXME: cholesky_inverse throws an error in forward when requires_grad=True
               #   for complex tensors
               DecorateInfo(unittest.skip("Skipped!"), 'TestCommon', 'test_dtypes'),
               # cholesky_inverse does not correctly warn when resizing out= inputs
               DecorateInfo(unittest.skip("Skipped!"), 'TestCommon', 'test_out'),)),
    OpInfo('chunk',
           dtypes=all_types_and_complex_and(torch.bool, torch.bfloat16, torch.float16),
           sample_inputs_func=sample_inputs_chunk,
           supports_out=False),
    OpInfo('clone',
           dtypes=all_types_and_complex_and(torch.bool, torch.bfloat16, torch.float16),
           sample_inputs_func=sample_inputs_clone,
           supports_forward_ad=True,
           supports_out=False),
    OpInfo('contiguous',
           op=lambda x, *args, **kwargs: x.contiguous(*args, **kwargs),
           dtypes=all_types_and_complex_and(torch.bool, torch.bfloat16, torch.float16),
           sample_inputs_func=sample_inputs_contiguous,
           supports_forward_ad=True,
           autodiff_fusible_nodes=['aten::contiguous'],
           assert_jit_shape_analysis=True,
           supports_out=False),
    OpInfo('symeig',
           dtypes=floating_and_complex_types(),
           check_batched_gradgrad=False,
           sample_inputs_func=sample_inputs_symeig,
           gradcheck_wrapper=gradcheck_wrapper_hermitian_input,
           decorators=[skipCUDAIfNoMagma, skipCUDAIfRocm, skipCPUIfNoLapack]),
    # NOTE: clamp has seperate opinfos for scalar min/max (unary op) vs. tensors
    OpInfo('clamp',
           aliases=('clip',),
           dtypes=all_types_and(torch.half, torch.bfloat16),
           dtypesIfCPU=all_types_and(torch.bfloat16),
           dtypesIfCUDA=all_types_and(torch.half, torch.bfloat16),
           assert_autodiffed=True,
           sample_inputs_func=sample_inputs_clamp),
    UnaryUfuncInfo('clamp',
                   variant_test_name='scalar',
                   aliases=('clip', ),
                   decorators=(precisionOverride({torch.bfloat16: 7e-2, torch.float16: 1e-2}),),
                   ref=np.clip,
                   dtypes=all_types_and(torch.bfloat16),
                   dtypesIfCUDA=all_types_and(torch.half, torch.bfloat16),
                   assert_autodiffed=True,
                   supports_forward_ad=True,
                   skips=(
                       # Reference: https://github.com/pytorch/pytorch/issues/54841
                       DecorateInfo(unittest.skip("Skipped!"), 'TestUnaryUfuncs', 'test_reference_numerics_extremal',
                                    device_type='cpu', dtypes=[torch.bfloat16]),
                   ),
                   sample_kwargs=sample_kwargs_clamp_scalar,
                   sample_inputs_func=sample_inputs_clamp_scalar),
    UnaryUfuncInfo('positive',
                   ref=np.positive,
                   dtypes=all_types_and_complex_and(torch.half, torch.bfloat16),
                   supports_out=False,
                   supports_forward_ad=True,
                   ),
    UnaryUfuncInfo('conj',
                   ref=np.conj,
                   dtypes=all_types_and_complex_and(torch.bool,
                                                    torch.bfloat16, torch.half),
                   supports_sparse=True,
                   supports_forward_ad=True,
                   supports_out=False),
    UnaryUfuncInfo('conj_physical',
                   ref=np.conj,
                   dtypes=all_types_and_complex_and(torch.bool,
                                                    torch.bfloat16, torch.half),
                   supports_forward_ad=True,
                   skips=(
                       DecorateInfo(unittest.skip("Skipped!"), 'TestJit', 'test_variant_consistency_jit', dtypes=(torch.float32, )),
                   )),
    OpInfo('resolve_conj',
           dtypes=all_types_and_complex_and(torch.bool, torch.half, torch.bfloat16),
           sample_inputs_func=sample_inputs_view_as_real,
           supports_forward_ad=True,
           supports_out=False,
           ),
    OpInfo('resolve_neg',
           dtypes=all_types_and_complex_and(torch.bool, torch.half, torch.bfloat16),
           sample_inputs_func=sample_inputs_view_as_real,
           supports_forward_ad=True,
           supports_out=False,
           ),
    OpInfo('view_as_real',
           dtypes=complex_types(),
           supports_forward_ad=True,
           sample_inputs_func=sample_inputs_view_as_real,
           test_conjugated_samples=False,
           ),
    OpInfo('view_as_complex',
           dtypes=floating_types_and(torch.half),
           supports_out=False,
           supports_forward_ad=True,
           test_neg_view=False,
           sample_inputs_func=sample_inputs_view_as_complex),
    OpInfo('complex',
           dtypes=floating_types(),
           sample_inputs_func=sample_inputs_complex,
           supports_forward_ad=True,
           ),
    OpInfo('copysign',
           dtypes=all_types_and(torch.bool, torch.half, torch.bfloat16),
           sample_inputs_func=sample_inputs_copysign,
           supports_inplace_autograd=False,
           supports_forward_ad=True,
           ),
    OpInfo('corrcoef',
           dtypes=all_types_and_complex(),
           dtypesIfCUDA=all_types_and_complex_and(torch.half, *[torch.bfloat16] if CUDA11OrLater else []),
           sample_inputs_func=sample_inputs_corrcoef,
           supports_out=False),
    UnaryUfuncInfo('cos',
                   ref=np.cos,
                   dtypes=all_types_and_complex_and(torch.bool, torch.bfloat16),
                   dtypesIfCUDA=all_types_and_complex_and(torch.bool, torch.half, torch.bfloat16),
                   assert_autodiffed=True,
                   handles_large_floats=False,
                   safe_casts_outputs=True,
                   supports_forward_ad=True,
                   decorators=(precisionOverride({torch.bfloat16: 1e-2}),),
                   skips=(
                       DecorateInfo(unittest.skip("Skipped!"), 'TestUnaryUfuncs', 'test_reference_numerics_extremal',
                                    dtypes=[torch.cfloat, torch.cdouble], active_if=IS_WINDOWS),
                       DecorateInfo(unittest.skip("Skipped!"), 'TestUnaryUfuncs', 'test_reference_numerics_extremal',
                                    device_type='cpu',
                                    dtypes=[torch.cfloat, torch.cdouble], active_if=IS_MACOS),
                   )),
    UnaryUfuncInfo('cosh',
                   ref=np_unary_ufunc_integer_promotion_wrapper(np.cosh),
                   dtypes=all_types_and_complex_and(torch.bool),
                   dtypesIfCPU=all_types_and_complex_and(torch.bool, torch.bfloat16),
                   dtypesIfCUDA=all_types_and_complex_and(torch.bool, torch.half, torch.bfloat16),
                   safe_casts_outputs=True,
                   assert_autodiffed=True,
                   supports_forward_ad=True,
                   skips=(
                       # Reference: https://github.com/pytorch/pytorch/issues/48641
                       DecorateInfo(unittest.skip("Skipped!"), 'TestUnaryUfuncs', 'test_reference_numerics_hard',
                                    device_type='cpu', dtypes=[torch.int8]),
                       DecorateInfo(unittest.skip("Skipped!"), 'TestUnaryUfuncs', 'test_reference_numerics_extremal',
                                    dtypes=[torch.cfloat, torch.cdouble], active_if=IS_WINDOWS),
                       DecorateInfo(unittest.skip("Skipped!"), 'TestUnaryUfuncs', 'test_reference_numerics_hard',
                                    dtypes=[torch.cfloat, torch.cdouble], active_if=IS_WINDOWS),
                       DecorateInfo(unittest.skip("Skipped!"), 'TestUnaryUfuncs', 'test_reference_numerics_extremal',
                                    device_type='cpu',
                                    dtypes=[torch.cfloat, torch.cdouble], active_if=IS_MACOS),
                       DecorateInfo(unittest.skip("Skipped!"), 'TestUnaryUfuncs', 'test_reference_numerics_hard',
                                    device_type='cpu',
                                    dtypes=[torch.cfloat, torch.cdouble], active_if=IS_MACOS),
                   )),
    OpInfo('cov',
           dtypes=all_types_and_complex_and(torch.half, torch.bfloat16),
           dtypesIfCUDA=all_types_and_complex_and(torch.half, *[torch.bfloat16] if CUDA11OrLater else []),
           backward_dtypesIfCUDA=all_types_and_complex_and(torch.half, *[torch.bfloat16] if CUDA11OrLater else []),
           sample_inputs_func=sample_inputs_cov,
           supports_out=False,
           supports_forward_ad=True,
           # JIT test not working for tensor kwargs (https://github.com/pytorch/pytorch/issues/58507)
           skips=(DecorateInfo(unittest.skip("Skipped!"), 'TestJit', 'test_variant_consistency_jit'),)),
    OpInfo('cross',
           dtypes=all_types_and_complex(),
           dtypesIfCPU=all_types_and_complex_and(torch.bfloat16),
           dtypesIfCUDA=all_types_and_complex_and(torch.half),
           sample_inputs_func=sample_inputs_cross,
           supports_forward_ad=True,
           skips=(
               # AssertionError: UserWarning not triggered :
               # Resized a non-empty tensor but did not warn about it.
               DecorateInfo(unittest.skip("Skipped!"), 'TestCommon', 'test_out'),
           )),
    OpInfo('cumsum',
           dtypesIfCPU=all_types_and_complex(),
           dtypesIfCUDA=all_types_and_complex_and(torch.half, torch.bfloat16),
           supports_forward_ad=True,
           skips=(
               # cumsum does not handle correctly out= dtypes
               DecorateInfo(unittest.skip("Skipped!"), 'TestCommon', 'test_out'),
           ),
           sample_inputs_func=sample_inputs_cumulative_ops),
    OpInfo('cumprod',
           dtypes=all_types_and_complex(),
           dtypesIfCUDA=all_types_and_complex_and(torch.float16, torch.bfloat16),
           supports_forward_ad=True,
           skips=(
               # cumprod does not handle correctly out= dtypes
               DecorateInfo(unittest.skip("Skipped!"), 'TestCommon', 'test_out',
                            dtypes=[torch.float32]),
           ),
           # gradgradcheck fails in fast_mode=True: #56275
           sample_inputs_func=sample_inputs_cumprod,
           gradcheck_fast_mode=False),
    OpInfo('cummax',
           dtypesIfCPU=all_types_and(torch.bool, torch.bfloat16),
           dtypesIfCUDA=all_types_and(torch.bool, torch.half, torch.bfloat16),
           sample_inputs_func=partial(sample_inputs_cumulative_ops, supports_dtype_kwargs=False),
           supports_forward_ad=True,
           gradcheck_nondet_tol=GRADCHECK_NONDET_TOL),
    OpInfo('cummin',
           dtypesIfCPU=all_types_and(torch.bool, torch.bfloat16),
           dtypesIfCUDA=all_types_and(torch.bool, torch.half, torch.bfloat16),
           sample_inputs_func=partial(sample_inputs_cumulative_ops, supports_dtype_kwargs=False),
           supports_forward_ad=True,
           gradcheck_nondet_tol=GRADCHECK_NONDET_TOL),
    UnaryUfuncInfo('deg2rad',
                   ref=np.radians,
                   decorators=(precisionOverride({torch.bfloat16: 7e-1,
                                                  torch.float16: 7e-1}),),
                   dtypes=all_types_and(torch.bool, torch.half, torch.bfloat16),
                   supports_forward_ad=True,
                   skips=(
                       # Reference: https://github.com/pytorch/pytorch/pull/51283#issuecomment-770614273
                       DecorateInfo(unittest.skip("Skipped!"), 'TestUnaryUfuncs', 'test_reference_numerics_hard',
                                    dtypes=[torch.bfloat16]),
                   ),
                   safe_casts_outputs=True),
    OpInfo('diff',
           op=torch.diff,
           dtypes=all_types_and_complex_and(torch.bool, torch.float16, torch.bfloat16),
           supports_forward_ad=True,
           sample_inputs_func=sample_inputs_diff),
    BinaryUfuncInfo('div',
                    aliases=('divide',),
                    variant_test_name='no_rounding_mode',
                    dtypes=all_types_and_complex_and(torch.bool, torch.half, torch.bfloat16),
                    sample_inputs_func=sample_inputs_binary_pwise,
                    supports_forward_ad=True,
                    assert_autodiffed=True,
                    rhs_make_tensor_kwargs=dict(exclude_zero=True)),
    BinaryUfuncInfo('div',
                    aliases=('divide',),
                    variant_test_name='trunc_rounding',
                    dtypes=all_types_and_complex_and(torch.bool, torch.half, torch.bfloat16),
                    sample_inputs_func=partial(sample_inputs_binary_pwise, rounding_mode="trunc"),
                    supports_forward_ad=True,
                    skips=(
                        # Reference: https://github.com/pytorch/pytorch/issues/59174
                        DecorateInfo(unittest.skip("Skipped!"), 'TestJit', 'test_variant_consistency_jit'),
                    ),
                    assert_autodiffed=True,
                    rhs_make_tensor_kwargs=dict(exclude_zero=True)),
    BinaryUfuncInfo('div',
                    aliases=('divide',),
                    variant_test_name='floor_rounding',
                    dtypes=all_types_and_complex_and(torch.bool, torch.half, torch.bfloat16),
                    sample_inputs_func=partial(sample_inputs_binary_pwise, rounding_mode="floor"),
                    supports_forward_ad=True,
                    skips=(
                        # Reference: https://github.com/pytorch/pytorch/issues/59174
                        DecorateInfo(unittest.skip("Skipped!"), 'TestJit', 'test_variant_consistency_jit'),
                    ),
                    assert_autodiffed=True,
                    rhs_make_tensor_kwargs=dict(exclude_zero=True)),
    BinaryUfuncInfo('true_divide',
                    dtypes=all_types_and_complex_and(torch.bool, torch.half, torch.bfloat16),
                    supports_forward_ad=True,
                    sample_inputs_func=sample_inputs_binary_pwise,
                    rhs_make_tensor_kwargs=dict(exclude_zero=True)),
    UnaryUfuncInfo('exp',
                   ref=np_unary_ufunc_integer_promotion_wrapper(np.exp),
                   dtypes=all_types_and_complex_and(torch.bool, torch.bfloat16),
                   dtypesIfCUDA=all_types_and_complex_and(torch.bool, torch.half, torch.bfloat16),
                   skips=(
                       # Reference: https://github.com/pytorch/pytorch/pull/50093#pullrequestreview-561791547
                       DecorateInfo(unittest.skip("Skipped!"), 'TestUnaryUfuncs', 'test_reference_numerics_extremal',
                                    dtypes=[torch.bfloat16]),
                       DecorateInfo(unittest.skip("Skipped!"), 'TestUnaryUfuncs', 'test_reference_numerics_hard',
                                    dtypes=[torch.bfloat16]),
                       DecorateInfo(unittest.skip("Skipped!"), 'TestUnaryUfuncs', 'test_reference_numerics_normal',
                                    dtypes=[torch.bfloat16]),
                       # Reference: https://github.com/pytorch/pytorch/issues/48010
                       DecorateInfo(unittest.skip("Skipped!"), 'TestUnaryUfuncs', 'test_reference_numerics_extremal',
                                    device_type='cpu', dtypes=[torch.cfloat, torch.cdouble]),
                       DecorateInfo(unittest.skip("Skipped!"), 'TestUnaryUfuncs', 'test_reference_numerics_hard',
                                    device_type='cpu', dtypes=[torch.cfloat, torch.cdouble]),
                   ),
                   assert_autodiffed=True,
                   supports_forward_ad=True,
                   safe_casts_outputs=True),
    OpInfo('expand',
           op=lambda self, shape: self.expand(shape),
           dtypes=all_types_and_complex_and(torch.bool, torch.half, torch.bfloat16),
           sample_inputs_func=sample_inputs_expand,
           supports_forward_ad=True,
           assert_jit_shape_analysis=True,
           supports_out=False),
    OpInfo('expand_as',
           op=lambda self, other: self.expand_as(other),
           dtypes=all_types_and_complex_and(torch.bool, torch.half, torch.bfloat16),
           supports_forward_ad=True,
           sample_inputs_func=sample_inputs_expand_as,
           skips=(
               # Because expand_as does not have a function variant.
               DecorateInfo(unittest.skip("Skipped!"), 'TestJit', 'test_variant_consistency_jit'),),
           supports_out=False),
    OpInfo('diag',
           dtypes=all_types_and_complex_and(torch.bool),
           dtypesIfCPU=all_types_and_complex_and(torch.bool),
           dtypesIfCUDA=all_types_and_complex_and(torch.bool, torch.half, torch.bfloat16),
           sample_inputs_func=sample_inputs_diag),
    OpInfo('diag_embed',
           dtypes=all_types_and_complex_and(torch.bool, torch.bfloat16, torch.float16),
           supports_out=False,
           supports_forward_ad=True,
           sample_inputs_func=sample_inputs_diagonal_diag_embed),
    OpInfo('diagonal',
           dtypes=all_types_and_complex_and(torch.bool, torch.bfloat16, torch.float16),
           supports_out=False,
           supports_forward_ad=True,
           sample_inputs_func=sample_inputs_diagonal_diag_embed),
    OpInfo('eq',
           dtypes=all_types_and_complex_and(torch.bool, torch.bfloat16, torch.float16),
           supports_autograd=False,
           sample_inputs_func=sample_inputs_comparison_ops),
    OpInfo('fmax',
           op=torch.fmax,
           dtypes=all_types_and(torch.float16, torch.bfloat16, torch.bool),
           supports_forward_ad=True,
           sample_inputs_func=sample_inputs_max_min_binary,),
    OpInfo('fmin',
           op=torch.fmin,
           dtypes=all_types_and(torch.float16, torch.bfloat16, torch.bool),
           supports_forward_ad=True,
           sample_inputs_func=sample_inputs_max_min_binary,),
    OpInfo('fmod',
           ref=np.fmod,
           dtypes=all_types_and(torch.float16),
           sample_inputs_func=sample_inputs_fmod_remainder),
    OpInfo('fmod',
           ref=np.fmod,
           variant_test_name='autodiffed',
           dtypes=all_types_and(torch.float16, torch.bool),
           assert_autodiffed=True,
           sample_inputs_func=partial(sample_inputs_fmod_remainder, autodiffed=True)),
    OpInfo('remainder',
           ref=np.remainder,
           dtypesIfCPU=all_types_and(torch.float16),
           dtypesIfCUDA=all_types_and(torch.float16, torch.bfloat16),
           supports_forward_ad=True,
           sample_inputs_func=sample_inputs_fmod_remainder),
    OpInfo('remainder',
           ref=np.remainder,
           variant_test_name='autodiffed',
           dtypesIfCPU=all_types_and(torch.float16, torch.bool),
           dtypesIfCUDA=all_types_and(torch.float16, torch.bool, torch.bfloat16),
           supports_forward_ad=True,
           assert_autodiffed=True,
           sample_inputs_func=partial(sample_inputs_fmod_remainder, autodiffed=True)),
    UnaryUfuncInfo('frac',
                   ref=lambda x: np.modf(x)[0],
                   dtypes=floating_types_and(torch.bfloat16, torch.float16),
                   dtypesIfCUDA=floating_types_and(torch.float16, torch.bfloat16),
                   assert_autodiffed=True,
                   supports_forward_ad=True,
                   # Reference for disabling extremals
                   # https://github.com/pytorch/pytorch/issues/51948
                   handles_extremals=False),
    SpectralFuncInfo('fft.fft',
                     aten_name='fft_fft',
                     ref=np.fft.fft,
                     ndimensional=False,
                     dtypes=all_types_and_complex_and(torch.bool),
                     default_test_dtypes=floating_and_complex_types()),
    SpectralFuncInfo('fft.fftn',
                     aten_name='fft_fftn',
                     ref=np.fft.fftn,
                     ndimensional=True,
                     dtypes=all_types_and_complex_and(torch.bool),
                     default_test_dtypes=floating_and_complex_types(),
                     decorators=[precisionOverride(
                         {torch.float: 1e-4, torch.cfloat: 1e-4})],),
    SpectralFuncInfo('fft.hfft',
                     aten_name='fft_hfft',
                     ref=np.fft.hfft,
                     ndimensional=False,
                     dtypes=all_types_and_complex_and(torch.bool),
                     default_test_dtypes=floating_and_complex_types(),
                     check_batched_gradgrad=False),
    SpectralFuncInfo('fft.rfft',
                     aten_name='fft_rfft',
                     ref=np.fft.rfft,
                     ndimensional=False,
                     dtypes=all_types_and(torch.bool),
                     default_test_dtypes=floating_and_complex_types(),
                     check_batched_grad=False,
                     check_batched_gradgrad=False),
    SpectralFuncInfo('fft.rfftn',
                     aten_name='fft_rfftn',
                     ref=np.fft.rfftn,
                     ndimensional=True,
                     dtypes=all_types_and(torch.bool),
                     default_test_dtypes=floating_and_complex_types(),
                     check_batched_grad=False,
                     check_batched_gradgrad=False,
                     decorators=[precisionOverride({torch.float: 1e-4})],),
    SpectralFuncInfo('fft.ifft',
                     aten_name='fft_ifft',
                     ref=np.fft.ifft,
                     ndimensional=False,
                     dtypes=all_types_and_complex_and(torch.bool),
                     default_test_dtypes=floating_and_complex_types()),
    SpectralFuncInfo('fft.ifftn',
                     aten_name='fft_ifftn',
                     ref=np.fft.ifftn,
                     ndimensional=True,
                     dtypes=all_types_and_complex_and(torch.bool),
                     default_test_dtypes=floating_and_complex_types(),
                     decorators=[
                         DecorateInfo(
                             precisionOverride({torch.float: 1e-4, torch.cfloat: 1e-4}),
                             'TestFFT', 'test_reference_nd')],
                     ),
    SpectralFuncInfo('fft.ihfft',
                     aten_name='fft_ihfft',
                     ref=np.fft.ihfft,
                     ndimensional=False,
                     dtypes=all_types_and(torch.bool),
                     default_test_dtypes=floating_types(),
                     check_batched_grad=False),
    SpectralFuncInfo('fft.irfft',
                     aten_name='fft_irfft',
                     ref=np.fft.irfft,
                     ndimensional=False,
                     dtypes=all_types_and_complex_and(torch.bool),
                     default_test_dtypes=floating_and_complex_types(),
                     check_batched_gradgrad=False),
    SpectralFuncInfo('fft.irfftn',
                     aten_name='fft_irfftn',
                     ref=np.fft.irfftn,
                     ndimensional=True,
                     dtypes=all_types_and_complex_and(torch.bool),
                     default_test_dtypes=floating_and_complex_types(),
                     check_batched_gradgrad=False,
                     decorators=[
                         DecorateInfo(
                             precisionOverride({torch.float: 1e-4, torch.cfloat: 1e-4}),
                             'TestFFT', 'test_reference_nd')],
                     ),
    UnaryUfuncInfo('floor',
                   ref=np.floor,
                   dtypes=floating_types_and(torch.bfloat16),
                   dtypesIfCUDA=floating_types_and(torch.half, torch.bfloat16),
                   supports_forward_ad=True,
                   assert_autodiffed=True),
    OpInfo('flip',
           op=torch.flip,
           dtypes=all_types_and_complex_and(torch.bool, torch.half, torch.bfloat16),
           sample_inputs_func=sample_inputs_flip,
           supports_forward_ad=True,
           supports_out=False),
    OpInfo('fliplr',
           op=torch.fliplr,
           dtypes=all_types_and_complex_and(torch.bool, torch.half, torch.bfloat16),
           sample_inputs_func=sample_inputs_fliplr_flipud,
           supports_forward_ad=True,
           supports_out=False),
    OpInfo('flipud',
           op=torch.flipud,
           dtypes=all_types_and_complex_and(torch.bool, torch.half, torch.bfloat16),
           sample_inputs_func=sample_inputs_fliplr_flipud,
           supports_forward_ad=True,
           supports_out=False),
    UnaryUfuncInfo('i0',
                   ref=np_unary_ufunc_integer_promotion_wrapper(
                       scipy.special.i0) if TEST_SCIPY else _NOTHING,
                   aliases=('special.i0',),
                   decorators=(precisionOverride({torch.bfloat16: 3e-1,
                                                  torch.float16: 5e-1}),),
                   backward_dtypesIfCPU=floating_types(),
                   backward_dtypesIfCUDA=floating_types(),
                   backward_dtypesIfROCM=floating_types(),
                   dtypes=all_types_and(torch.bool, torch.bfloat16),
                   dtypesIfCUDA=all_types_and(torch.bool, torch.half, torch.bfloat16),
                   safe_casts_outputs=True,
                   sample_inputs_func=sample_inputs_i0_i1),
    UnaryUfuncInfo('special.i0e',
                   aten_name='special_i0e',
                   ref=scipy.special.i0e if TEST_SCIPY else _NOTHING,
                   decorators=(precisionOverride({torch.bfloat16: 3e-1,
                                                  torch.float16: 3e-1}),),
                   backward_dtypesIfCPU=floating_types(),
                   backward_dtypesIfCUDA=floating_types(),
                   backward_dtypesIfROCM=floating_types(),
                   dtypes=all_types_and(torch.bool, torch.bfloat16),
                   dtypesIfCUDA=all_types_and(torch.bool, torch.half, torch.bfloat16),
                   sample_inputs_func=sample_inputs_i0_i1,
                   safe_casts_outputs=True),
    UnaryUfuncInfo('special.i1',
                   aten_name='special_i1',
                   ref=np_unary_ufunc_integer_promotion_wrapper(scipy.special.i1) if TEST_SCIPY else _NOTHING,
                   decorators=(precisionOverride({torch.float: 1e-4}),),
                   dtypes=all_types_and(torch.bool),
                   dtypesIfCPU=all_types_and(torch.bool),
                   dtypesIfCUDA=all_types_and(torch.bool),
                   sample_inputs_func=sample_inputs_i0_i1,
                   safe_casts_outputs=True),
    UnaryUfuncInfo('special.i1e',
                   aten_name='special_i1e',
                   ref=scipy.special.i1e if TEST_SCIPY else _NOTHING,
                   dtypes=all_types_and(torch.bool),
                   dtypesIfCPU=all_types_and(torch.bool),
                   dtypesIfCUDA=all_types_and(torch.bool),
                   sample_inputs_func=sample_inputs_i0_i1,
                   safe_casts_outputs=True),
    UnaryUfuncInfo('special.ndtr',
                   aten_name='special_ndtr',
                   decorators=(precisionOverride({torch.bfloat16: 5e-3,
                                                  torch.float16: 5e-4}),),
                   ref=scipy.special.ndtr if TEST_SCIPY else _NOTHING,
                   dtypes=all_types_and(torch.bool, torch.bfloat16),
                   dtypesIfCUDA=all_types_and(torch.bool, torch.bfloat16, torch.float16),
                   safe_casts_outputs=True),
    BinaryUfuncInfo('floor_divide',
                    dtypes=all_types_and(torch.half, torch.bfloat16),
                    sample_inputs_func=sample_inputs_binary_pwise,
                    supports_autograd=False,
                    rhs_make_tensor_kwargs=dict(exclude_zero=True),
                    ),
    UnaryUfuncInfo('frexp',
                   op=torch.frexp,
                   ref=np.frexp,
                   dtypes=floating_types_and(torch.half),
                   dtypesIfCPU=floating_types_and(torch.half, torch.bfloat16),
                   # skip testing torch.frexp as it is not supported by ROCm platform yet
                   decorators=[skipCUDAIfRocm],
                   supports_out=False,
                   supports_forward_ad=True,
                   skips=(
                       # skips below tests as torch.frexp returns tuple-like (mantissa, exponent) as outputs,
                       # while theses tests currently requires output to a single tensor.
                       DecorateInfo(unittest.skip("Skipped!"), 'TestUnaryUfuncs', 'test_batch_vs_slicing'),
                       DecorateInfo(unittest.skip("Skipped!"), 'TestUnaryUfuncs', 'test_contig_vs_every_other'),
                       DecorateInfo(unittest.skip("Skipped!"), 'TestUnaryUfuncs', 'test_contig_vs_transposed'),
                       DecorateInfo(unittest.skip("Skipped!"), 'TestUnaryUfuncs', 'test_non_contig_expand'),
                       DecorateInfo(unittest.skip("Skipped!"), 'TestUnaryUfuncs', 'test_variant_consistency'),

                       # skips test_reference_numerics due to error in Windows CI.
                       # The np.frexp returns exponent as np.intc dtype on Windows platform,
                       # and np.intc does not have the correspond torch dtype
                       DecorateInfo(unittest.skip("Skipped!"), 'TestUnaryUfuncs', 'test_reference_numerics_normal',
                                    active_if=IS_WINDOWS),
                       DecorateInfo(unittest.skip("Skipped!"), 'TestUnaryUfuncs', 'test_reference_numerics_hard',
                                    active_if=IS_WINDOWS),
                       DecorateInfo(unittest.skip("Skipped!"), 'TestUnaryUfuncs', 'test_reference_numerics_extremal',
                                    active_if=IS_WINDOWS),
                   )),
    OpInfo('ge',
           aliases=('greater_equal',),
           dtypes=all_types_and(torch.bool, torch.bfloat16, torch.float16),
           supports_autograd=False,
           sample_inputs_func=sample_inputs_comparison_ops),
    OpInfo('geqrf',
           dtypes=floating_and_complex_types(),
           dtypesIfCPU=floating_and_complex_types(),
           supports_autograd=False,
           sample_inputs_func=sample_inputs_geqrf,
           decorators=[skipCUDAIfNoMagma, skipCUDAIfRocm, skipCPUIfNoLapack],),
    OpInfo('gt',
           aliases=('greater',),
           dtypes=all_types_and(torch.bool, torch.bfloat16, torch.float16),
           supports_autograd=False,
           sample_inputs_func=sample_inputs_comparison_ops),
    UnaryUfuncInfo('imag',
                   ref=np.imag,
                   dtypes=complex_types(),
                   supports_out=False,
                   supports_forward_ad=True,
                   skips=(
                       # Skip since real and imag don't have out variants.
                       DecorateInfo(unittest.skip("Skipped!"), 'TestUnaryUfuncs', 'test_out_arg_all_dtypes'),
                   )),
    OpInfo('gradient',
           dtypes=floating_and_complex_types_and(torch.int8, torch.int16,
                                                 torch.int32, torch.int64,
                                                 torch.bfloat16, torch.half),
           supports_out=False,
           supports_forward_ad=True,
           skips=(
               # following tests give a runtime error with undefined value tensor
               # see discussion : https://github.com/pytorch/pytorch/issues/56660
               DecorateInfo(unittest.skip("Skipped!"), 'TestJit', 'test_variant_consistency_jit',
                            dtypes=(torch.float32, torch.complex64)),
           ),
           supports_inplace_autograd=False,
           sample_inputs_func=sample_inputs_gradient),
    OpInfo('inverse',
           op=torch.inverse,
           dtypes=floating_and_complex_types(),
           check_batched_gradgrad=False,
           gradcheck_nondet_tol=GRADCHECK_NONDET_TOL,
           sample_inputs_func=sample_inputs_linalg_invertible,
           decorators=[skipCUDAIfNoMagmaAndNoCusolver, skipCUDAIfRocm, skipCPUIfNoLapack]),
    OpInfo('isin',
           dtypesIfCPU=all_types(),
           dtypesIfCUDA=all_types_and(torch.half),
           supports_autograd=False,
           sample_inputs_func=sample_inputs_isin),
    OpInfo('kthvalue',
           dtypes=all_types(),
           dtypesIfCPU=all_types_and(torch.bfloat16),
           dtypesIfCUDA=all_types_and(torch.float16),
           supports_forward_ad=True,
           sample_inputs_func=sample_inputs_kthvalue),
    OpInfo('le',
           aliases=('less_equal',),
           dtypes=all_types_and(torch.bool, torch.bfloat16, torch.float16),
           supports_autograd=False,
           sample_inputs_func=sample_inputs_comparison_ops),
    OpInfo('linalg.det',
           op=torch.linalg.det,
           aliases=('det', ),
           dtypes=floating_and_complex_types(),
           backward_dtypes=floating_and_complex_types(),
           aten_name='linalg_det',
           sample_inputs_func=sample_inputs_linalg_det,
           decorators=[skipCUDAIfNoMagma, skipCPUIfNoLapack, skipCUDAIfRocm],
           supports_inplace_autograd=False),
    OpInfo('linalg.det',
           op=torch.linalg.det,
           variant_test_name='singular',
           aliases=('det', ),
           dtypes=double_types(),
           backward_dtypes=double_types(),
           aten_name='linalg_det',
           sample_inputs_func=sample_inputs_linalg_det_singular,
           decorators=[skipCUDAIfNoMagma, skipCPUIfNoLapack, skipCUDAIfRocm],
           supports_inplace_autograd=False,
           skips=(
               # Will be removed once https://github.com/pytorch/pytorch/issues/62328 is fixed
               # Probable fix (open PR): https://github.com/pytorch/pytorch/pull/62570
               DecorateInfo(unittest.skip("Skipped!"), 'TestGradients', 'test_fn_grad', device_type='cuda',
                            dtypes=(torch.complex128,)),
               DecorateInfo(unittest.skip("Skipped!"), 'TestCommon', 'test_dtypes'),
               DecorateInfo(unittest.skip("Skipped!"), 'TestGradients', 'test_fn_gradgrad'),
               # This test fails because singular inputs cannot be reliably
               # generated unless we're using double types
               DecorateInfo(unittest.skip("Skipped!"), 'TestOpInfo', 'test_unsupported_dtypes'),
               DecorateInfo(unittest.skip("Skipped!"), 'TestOpInfo', 'test_unsupported_backward',
                            dtypes=(torch.float32, torch.complex64,)),
           )),
    OpInfo('linalg.cholesky',
           aten_name='linalg_cholesky',
           dtypes=floating_and_complex_types(),
           # TODO: RuntimeError: While computing batched gradients,
           # got: vmap: Calling Tensor.as_strided is not supported
           # unless the batch dims being vmapped over are at the front of the tensor (in memory layout).
           check_batched_gradgrad=False,
           supports_forward_ad=True,
           sample_inputs_func=sample_inputs_linalg_cholesky,
           gradcheck_wrapper=gradcheck_wrapper_hermitian_input,
           decorators=[skipCUDAIfNoMagmaAndNoCusolver, skipCUDAIfRocm, skipCPUIfNoLapack],
           skips=(
               # Gradcheck for complex generates invalid inputs for this function
               DecorateInfo(unittest.skip("Skipped!"), 'TestGradients', 'test_forward_mode_AD', dtypes=complex_types()),),
           ),
    OpInfo('linalg.cholesky_ex',
           aten_name='linalg_cholesky_ex',
           dtypes=floating_and_complex_types(),
           check_batched_gradgrad=False,
           supports_forward_ad=True,
           sample_inputs_func=sample_inputs_linalg_cholesky,
           gradcheck_wrapper=gradcheck_wrapper_hermitian_input,
           decorators=[skipCUDAIfNoMagmaAndNoCusolver, skipCUDAIfRocm, skipCPUIfNoLapack],
           skips=(
               # Gradcheck for complex generates invalid inputs for this function
               DecorateInfo(unittest.skip("Skipped!"), 'TestGradients', 'test_forward_mode_AD', dtypes=complex_types()),),
           ),
    OpInfo('linalg.cond',
           aten_name='linalg_cond',
           dtypes=floating_and_complex_types(),
           sample_inputs_func=sample_inputs_linalg_cond,
           check_batched_gradgrad=False,
           gradcheck_nondet_tol=GRADCHECK_NONDET_TOL,
           decorators=[skipCUDAIfNoMagmaAndNoCusolver, skipCUDAIfRocm, skipCPUIfNoLapack],
           ),
    OpInfo('linalg.eig',
           aten_name='linalg_eig',
           op=torch.linalg.eig,
           dtypes=floating_and_complex_types(),
           check_batched_gradgrad=False,
           sample_inputs_func=sample_inputs_linalg_eig,
           decorators=[skipCUDAIfNoMagma, skipCUDAIfRocm, skipCPUIfNoLapack]),
    OpInfo('linalg.eigvals',
           aten_name='linalg_eigvals',
           op=torch.linalg.eigvals,
           dtypes=floating_and_complex_types(),
           check_batched_gradgrad=False,
           sample_inputs_func=sample_inputs_linalg_invertible,
           decorators=[skipCUDAIfNoMagma, skipCUDAIfRocm, skipCPUIfNoLapack]),
    OpInfo('linalg.eigh',
           aten_name='linalg_eigh',
           dtypes=floating_and_complex_types(),
           check_batched_gradgrad=False,
           supports_forward_ad=True,
           sample_inputs_func=sample_inputs_linalg_eigh,
           gradcheck_wrapper=gradcheck_wrapper_hermitian_input,
           decorators=[skipCUDAIfNoMagma, skipCUDAIfRocm, skipCPUIfNoLapack],
           skips=(
               # Gradcheck for complex hangs for this function, therefore it raises NotImplementedError for now
               DecorateInfo(unittest.skip("Skipped!"), 'TestGradients', 'test_forward_mode_AD', dtypes=complex_types()),),
           ),
    OpInfo('linalg.eigvalsh',
           aten_name='linalg_eigvalsh',
           dtypes=floating_and_complex_types(),
           check_batched_gradgrad=False,
           sample_inputs_func=sample_inputs_linalg_eigh,
           gradcheck_wrapper=gradcheck_wrapper_hermitian_input,
           decorators=[skipCUDAIfNoMagma, skipCUDAIfRocm, skipCPUIfNoLapack],
           skips=(
               # Gradcheck hangs for this function
               DecorateInfo(unittest.skip("Skipped!"), 'TestGradients', 'test_forward_mode_AD'),),
           ),
    OpInfo('linalg.householder_product',
           aten_name='linalg_householder_product',
           op=torch.linalg.householder_product,
           aliases=('orgqr', ),
           dtypes=floating_and_complex_types(),
           # TODO: backward uses in-place operations that vmap doesn't like
           check_batched_grad=False,
           check_batched_gradgrad=False,
           sample_inputs_func=sample_inputs_householder_product,
           decorators=[skipCUDAIfNoCusolver, skipCUDAIfRocm, skipCPUIfNoLapack]),
    OpInfo('linalg.lstsq',
           aten_name='linalg_lstsq',
           op=torch.linalg.lstsq,
           dtypes=floating_and_complex_types(),
           supports_out=True,
           sample_inputs_func=sample_inputs_linalg_lstsq,
           supports_autograd=False,
           decorators=[skipCUDAIfNoMagma, skipCPUIfNoLapack],
           skips=(
               DecorateInfo(unittest.skip("Skipped!"), 'TestJit', 'test_variant_consistency_jit'),
           )),
    OpInfo('linalg.matrix_power',
           aliases=('matrix_power',),
           aten_name='linalg_matrix_power',
           dtypes=floating_and_complex_types(),
           supports_inplace_autograd=False,
           supports_forward_ad=True,
           decorators=[skipCUDAIfNoMagmaAndNoCusolver, skipCPUIfNoLapack, skipCUDAIfRocm],
           sample_inputs_func=sample_inputs_linalg_matrix_power,
           gradcheck_nondet_tol=GRADCHECK_NONDET_TOL),
    OpInfo('linalg.multi_dot',
           # Need this lambda because gradcheck does not work with TensorList inputs
           aten_name='linalg_multi_dot',
           dtypes=floating_and_complex_types_and(torch.half),
           dtypesIfCPU=all_types_and_complex_and(torch.half, torch.bfloat16),
           dtypesIfCUDA=floating_and_complex_types_and(torch.half, *[torch.bfloat16] if CUDA11OrLater else []),
           supports_inplace_autograd=False,
           # Batched grad checks fail for empty input tensors (see https://github.com/pytorch/pytorch/issues/53407)
           check_batched_grad=False,
           check_batched_gradgrad=False,
           supports_forward_ad=True,
           sample_inputs_func=sample_inputs_linalg_multi_dot,
           gradcheck_nondet_tol=GRADCHECK_NONDET_TOL,
           ),
    OpInfo('linalg.norm',
           op=torch.linalg.norm,
           dtypes=floating_and_complex_types_and(torch.float16, torch.bfloat16),
           decorators=[skipCUDAIfNoMagma, skipCPUIfNoLapack],
           sample_inputs_func=sample_inputs_linalg_norm,
           aten_name='linalg_norm',
           skips=(
               # linalg.norm does not correctly warn when resizing out= inputs
               DecorateInfo(unittest.skip("Skipped!"), 'TestCommon', 'test_out'),
           )),
    OpInfo('linalg.matrix_norm',
           aten_name='linalg_matrix_norm',
           dtypes=floating_and_complex_types(),
           decorators=[skipCUDAIfNoMagma, skipCPUIfNoLapack],
           sample_inputs_func=sample_inputs_linalg_matrix_norm,
           skips=(
               # linalg.matrix_norm does not correctly warn when resizing out= inputs
               DecorateInfo(unittest.skip("Skipped!"), 'TestCommon', 'test_out'),
           )),
    OpInfo('linalg.qr',
           aten_name='linalg_qr',
           op=torch.linalg.qr,
           dtypes=floating_and_complex_types(),
           # batched gradients do not work for empty inputs
           # https://github.com/pytorch/pytorch/issues/50743#issuecomment-767376085
           check_batched_gradgrad=False,
           sample_inputs_func=sample_inputs_linalg_qr,
           decorators=[skipCUDAIfNoMagma, skipCUDAIfRocm, skipCPUIfNoLapack]),
    OpInfo('linalg.slogdet',
           aten_name='linalg_slogdet',
           op=torch.linalg.slogdet,
           dtypes=floating_and_complex_types(),
           sample_inputs_func=sample_inputs_linalg_slogdet,
           decorators=[skipCUDAIfNoMagma, skipCUDAIfRocm, skipCPUIfNoLapack]),
    OpInfo('linalg.vector_norm',
           op=torch.linalg.vector_norm,
           dtypes=floating_and_complex_types_and(torch.float16, torch.bfloat16),
           decorators=[skipCUDAIfNoMagma, skipCPUIfNoLapack],
           sample_inputs_func=sample_inputs_linalg_vector_norm,
           aten_name='linalg_vector_norm',
           skips=(
               # linalg.vector_norm does not correctly warn when resizing out= inputs
               DecorateInfo(unittest.skip("Skipped!"), 'TestCommon', 'test_out'),
           )),
    UnaryUfuncInfo('log',
                   ref=np.log,
                   domain=(0, None),
                   dtypes=all_types_and_complex_and(torch.bool, torch.bfloat16),
                   dtypesIfCUDA=all_types_and_complex_and(torch.bool, torch.half, torch.bfloat16),
                   assert_autodiffed=True,
                   safe_casts_outputs=True,
                   supports_forward_ad=True,
                   decorators=(precisionOverride({torch.bfloat16: 5e-2}),),
                   skips=(
                       DecorateInfo(unittest.skip("Skipped!"), 'TestUnaryUfuncs', 'test_reference_numerics_extremal',
                                    device_type='cpu', dtypes=[torch.cfloat, torch.cdouble],
                                    active_if=IS_WINDOWS),
                   )),
    UnaryUfuncInfo('log10',
                   ref=np.log10,
                   domain=(0, None),
                   decorators=(precisionOverride({torch.bfloat16: 5e-2}),),
                   dtypes=all_types_and_complex_and(torch.bool, torch.bfloat16),
                   assert_autodiffed=True,
                   dtypesIfCUDA=all_types_and_complex_and(torch.bool, torch.half, torch.bfloat16),
                   safe_casts_outputs=True,
                   supports_forward_ad=True,
                   skips=(
                       DecorateInfo(unittest.skip("Skipped!"), 'TestUnaryUfuncs', 'test_reference_numerics_extremal',
                                    device_type='cpu', dtypes=[torch.cfloat, torch.cdouble],
                                    active_if=IS_WINDOWS),
                   )),
    UnaryUfuncInfo('log1p',
                   ref=np.log1p,
                   aliases=('special.log1p',),
                   domain=(-1, None),
                   dtypes=all_types_and(torch.bool, torch.bfloat16),
                   dtypesIfCUDA=all_types_and(torch.bool, torch.half, torch.bfloat16),
                   decorators=(precisionOverride({torch.bfloat16: 1e-1}),),
                   safe_casts_outputs=True,
                   supports_forward_ad=True,
                   assert_autodiffed=True),
    UnaryUfuncInfo('log2',
                   ref=np.log2,
                   domain=(0, None),
                   dtypes=all_types_and_complex_and(torch.bool, torch.bfloat16),
                   dtypesIfCUDA=all_types_and_complex_and(torch.bool, torch.half, torch.bfloat16),
                   assert_autodiffed=True,
                   safe_casts_outputs=True,
                   supports_forward_ad=True,
                   decorators=(precisionOverride({torch.bfloat16: 1e-1}),),
                   skips=(
                       DecorateInfo(unittest.skip("Skipped!"), 'TestUnaryUfuncs', 'test_reference_numerics_extremal',
                                    dtypes=[torch.cfloat, torch.cdouble]),
                       DecorateInfo(unittest.skip("Skipped!"), 'TestUnaryUfuncs', 'test_reference_numerics_normal',
                                    dtypes=[torch.cfloat, torch.cdouble]),
                   )),
    OpInfo('logaddexp',
           dtypes=floating_types(),
           dtypesIfCUDA=floating_types_and(torch.bfloat16),
           dtypesIfROCM=floating_types_and(torch.bfloat16),
           supports_forward_ad=True,
           sample_inputs_func=lambda op_info, device, dtype, requires_grad=False, **kwargs:
           (SampleInput(make_tensor((S, S), device, dtype, requires_grad=requires_grad),
                        args=(make_tensor((S, S), device, dtype, requires_grad=requires_grad),)),)),
    OpInfo('logaddexp2',
           dtypes=floating_types(),
           dtypesIfCUDA=floating_types_and(torch.bfloat16),
           dtypesIfROCM=floating_types_and(torch.bfloat16),
           supports_forward_ad=True,
           sample_inputs_func=lambda op_info, device, dtype, requires_grad=False, **kwargs:
           (SampleInput(make_tensor((S, S), device, dtype, requires_grad=requires_grad),
                        args=(make_tensor((S, S), device, dtype, requires_grad=requires_grad),)),)),
    UnaryUfuncInfo('logical_not',
                   ref=np.logical_not,
                   decorators=(precisionOverride({torch.bfloat16: 7e-1,
                                                  torch.float16: 5e-1}),),
                   dtypes=all_types_and_complex_and(torch.bool, torch.half, torch.bfloat16),
                   safe_casts_outputs=True,
                   supports_autograd=False,
                   skips=(
                       # The function variant always returns BoolTensor
                       # while the inplace variant preserves the input dtype.
                       # >>> t = torch.randn(3)
                       # >>> torch.logical_not(t)
                       # tensor([False, False, False])
                       # >>> torch.logical_not(t).dtype
                       # torch.bool
                       # >>> t.logical_not_().dtype
                       # torch.float32
                       DecorateInfo(unittest.skip("Skipped!"), 'TestUnaryUfuncs', 'test_variant_consistency',
                                    dtypes=all_types_and_complex_and(torch.half, torch.bfloat16)),
                       DecorateInfo(unittest.skip("Skipped!"), 'TestCommon', 'test_variant_consistency_eager',
                                    dtypes=all_types_and_complex_and(torch.half, torch.bfloat16)),
                   )),
    OpInfo('lt',
           aliases=('less',),
           dtypes=all_types_and(torch.bool, torch.bfloat16, torch.float16),
           supports_autograd=False,
           sample_inputs_func=sample_inputs_comparison_ops),
    OpInfo('lu',
           op=torch.lu,
           dtypes=floating_and_complex_types(),
           supports_inplace_autograd=False,
           # we use in-place operations which cannot be avoided.
           # This causes vmap failures, hence we skip batched gradient checks
           check_batched_grad=False,
           check_batched_gradgrad=False,
           supports_forward_ad=True,
           supports_out=False,
           sample_inputs_func=sample_inputs_lu,
           decorators=[skipCUDAIfNoMagmaAndNoCusolver, skipCUDAIfRocm, skipCPUIfNoLapack],
           skips=(
               # we skip jit tests because `lu` is a torch function
               DecorateInfo(unittest.skip("Skipped!"), 'TestJit', 'test_variant_consistency_jit'),
           )),
    OpInfo('lu_solve',
           op=torch.lu_solve,
           dtypes=floating_and_complex_types(),
           check_batched_gradgrad=False,
           supports_forward_ad=True,
           sample_inputs_func=sample_inputs_lu_solve,
           decorators=[skipCUDAIfNoMagmaAndNoCusolver, skipCUDAIfRocm, skipCPUIfNoLapack]),
    OpInfo('lu_unpack',
           op=torch.lu_unpack,
           dtypes=floating_and_complex_types(),
           supports_inplace_autograd=False,
           # we use in-place operations which cannot be avoided.
           # This causes vmap failures, hence we skip batched gradient checks
           check_batched_grad=False,
           supports_out=True,
           sample_inputs_func=sample_inputs_lu_unpack,
           decorators=[skipCUDAIfNoMagmaAndNoCusolver, skipCUDAIfRocm, skipCPUIfNoLapack],
           skips=(
               # cuda gradchecks are slow
               # see discussion https://github.com/pytorch/pytorch/pull/47761#issuecomment-747316775
               DecorateInfo(unittest.skip("Skipped!"), 'TestGradients', 'test_fn_gradgrad', device_type='cuda'),
           )),
    OpInfo('masked_fill',
           dtypes=all_types_and_complex_and(torch.bool, torch.half, torch.bfloat16),
           sample_inputs_func=sample_inputs_masked_fill,
           supports_forward_ad=True,
           supports_out=False),
    OpInfo('masked_scatter',
           dtypes=all_types_and_complex_and(torch.bool, torch.half, torch.bfloat16),
           sample_inputs_func=sample_inputs_masked_scatter,
           supports_forward_ad=True,
           supports_out=False),
    OpInfo('masked_select',
           dtypes=all_types_and_complex_and(torch.bool, torch.half, torch.bfloat16),
           supports_forward_ad=True,
           sample_inputs_func=sample_inputs_masked_select),
    OpInfo('matrix_exp',
           dtypesIfCPU=floating_and_complex_types_and(torch.bfloat16),
           dtypesIfCUDA=floating_and_complex_types_and(torch.float16, *[torch.bfloat16] if CUDA11OrLater else []),
           sample_inputs_func=sample_inputs_matrix_exp,
           supports_out=False,
           ),
    OpInfo('matmul',
           aliases=('linalg.matmul',),
           dtypes=floating_types(),
           dtypesIfCPU=all_types_and_complex_and(torch.bfloat16),
           dtypesIfCUDA=floating_and_complex_types_and(torch.float16, *[torch.bfloat16] if CUDA11OrLater else []),
           dtypesIfROCM=floating_types_and(torch.half, torch.bfloat16),
           backward_dtypesIfCUDA=floating_and_complex_types_and(torch.float16,
                                                                *[torch.bfloat16] if (SM60OrLater and CUDA11OrLater) else []),
           assert_autodiffed=True,
           assert_jit_shape_analysis=True,
           sample_inputs_func=sample_inputs_matmul,
           skips=(
               # matmul does not correctly warn when resizing out= inputs
               DecorateInfo(unittest.skip("Skipped!"), 'TestCommon', 'test_out'),
           )),
    OpInfo('max',
           variant_test_name='reduction_with_dim',
           dtypes=all_types_and(torch.float16, torch.bfloat16, torch.bool),
           sample_inputs_func=sample_inputs_max_min_reduction_with_dim,
           supports_forward_ad=True,
           skips=(
               # max does not correctly warn when resizing out= inputs
               DecorateInfo(unittest.skip("Skipped!"), 'TestCommon', 'test_out'),)),
    OpInfo('max',
           variant_test_name='reduction_no_dim',
           dtypes=all_types_and(torch.float16, torch.bfloat16, torch.bool),
           supports_out=False,
           supports_forward_ad=True,
           sample_inputs_func=sample_inputs_max_min_reduction_no_dim,),
    OpInfo('median',
           dtypes=all_types(),
           dtypesIfCPU=all_types_and(torch.bfloat16),
           dtypesIfCUDA=all_types_and(torch.float16),
           # TODO: some signatures of median do support out
           supports_out=False,
           sample_inputs_func=partial(sample_inputs_reduction, supports_multiple_dims=False)),
    OpInfo('nanmedian',
           dtypes=all_types(),
           dtypesIfCPU=all_types_and(torch.bfloat16),
           dtypesIfCUDA=all_types_and(torch.float16),
           # TODO: some signatures of nanmedian do support out
           supports_out=False,
           sample_inputs_func=partial(sample_inputs_reduction, supports_multiple_dims=False)),
    OpInfo('var_mean',
           dtypes=floating_and_complex_types_and(torch.half),
           dtypesIfCPU=floating_and_complex_types_and(torch.half, torch.bfloat16),
           dtypesIfCUDA=floating_and_complex_types_and(torch.half, torch.bfloat16),
           sample_inputs_func=partial(sample_inputs_reduction, supports_multiple_dims=False),
           backward_dtypes=floating_types_and(torch.half),
           backward_dtypesIfCPU=floating_types_and(torch.half, torch.bfloat16),
           backward_dtypesIfCUDA=floating_types_and(torch.half),
           # TODO: some signatures of var_mean do support out
           supports_out=False,
           supports_forward_ad=True,
           skips=(
               # TODO: FIXME: complex inputs requiring grad error in forward
               DecorateInfo(unittest.skip("Skipped!"), 'TestCommon', 'test_dtypes'),
               # TODO: review with var_mean tests in test_autograd.py
               DecorateInfo(unittest.skip("Skipped!"), 'TestJit', 'test_variant_consistency_jit'),
               DecorateInfo(unittest.skip("Skipped!"), 'TestGradients', 'test_fn_grad'),
               DecorateInfo(unittest.skip("Skipped!"), 'TestGradients', 'test_fn_gradgrad'),
               DecorateInfo(unittest.skip("Skipped!"), 'TestGradients', 'test_forward_mode_AD'))),
    OpInfo('std_mean',
           dtypes=floating_and_complex_types_and(torch.half),
           dtypesIfCPU=floating_and_complex_types_and(torch.half, torch.bfloat16),
           dtypesIfCUDA=floating_and_complex_types_and(torch.half, torch.bfloat16),
           sample_inputs_func=partial(sample_inputs_reduction, supports_multiple_dims=False),
           backward_dtypes=floating_types_and(torch.half),
           backward_dtypesIfCPU=floating_types_and(torch.half, torch.bfloat16),
           backward_dtypesIfCUDA=floating_types_and(torch.half),
           # TODO: some signatures of std_mean do support out
           supports_out=False,
           supports_forward_ad=True,
           skips=(
               # TODO: FIXME: complex inputs requiring grad error in forward
               DecorateInfo(unittest.skip("Skipped!"), 'TestCommon', 'test_dtypes'),
               # TODO: fix along with var_mean autograd tests
               DecorateInfo(unittest.skip("Skipped!"), 'TestJit', 'test_variant_consistency_jit'),
               DecorateInfo(unittest.skip("Skipped!"), 'TestGradients', 'test_fn_grad'),
               DecorateInfo(unittest.skip("Skipped!"), 'TestGradients', 'test_fn_gradgrad'),
               DecorateInfo(unittest.skip("Skipped!"), 'TestGradients', 'test_forward_mode_AD'))),
    OpInfo('meshgrid',
           variant_test_name='variadic_tensors',
           ref=np.meshgrid,
           dtypes=all_types_and_complex_and(torch.bfloat16, torch.bool, torch.float16),
           sample_inputs_func=partial(sample_inputs_meshgrid, variant='variadic'),
           skips=[
               # JIT does not support variadic tensors.
               DecorateInfo(unittest.skip("Skipped!"), 'TestJit', 'test_variant_consistency_jit'),
               # meshgrid is defined in torch.functional to take a
               # variadic list of tensors. Variadic parameters are not
               # compatible with the normalize operator tests.
               DecorateInfo(unittest.skip("Skipped!"), 'TestNormalizeOperators', 'test_normalize_operator_exhaustive'),
               # Skip operator schema test because this is a functional and not an operator
               DecorateInfo(unittest.skip("Skipped!"), 'TestOperatorSignatures', 'test_get_torch_func_signature_exhaustive'),
           ],
           supports_out=False,
           supports_forward_ad=True),
    OpInfo('meshgrid',
           variant_test_name='list_of_tensors',
           # Unlike the variant above, we do not use np.meshgrid as a
           # ref since it does not officially support list of numpy
           # arrays.
           dtypes=all_types_and_complex_and(torch.bfloat16, torch.bool, torch.float16),
           sample_inputs_func=partial(sample_inputs_meshgrid, variant='list'),
           skips=[
               # meshgrid is defined in torch.functional to take a
               # variadic list of tensors. Variadic parameters are not
               # compatible with the normalize operator tests.
               DecorateInfo(unittest.skip("Skipped!"), 'TestNormalizeOperators', 'test_normalize_operator_exhaustive'),
           ],
           assert_autodiffed=True,
           supports_out=False,
           autodiff_nonfusible_nodes=[],
           supports_forward_ad=True),
    OpInfo('min',
           variant_test_name='reduction_with_dim',
           dtypes=all_types_and(torch.float16, torch.bfloat16, torch.bool),
           sample_inputs_func=sample_inputs_max_min_reduction_with_dim,
           supports_forward_ad=True,
           skips=(
               # min does not correctly warn when resizing out= inputs
               DecorateInfo(unittest.skip("Skipped!"), 'TestCommon', 'test_out'),
           )),
    OpInfo('min',
           variant_test_name='reduction_no_dim',
           dtypes=all_types_and(torch.float16, torch.bfloat16, torch.bool),
           supports_out=False,
           supports_forward_ad=True,
           sample_inputs_func=sample_inputs_max_min_reduction_no_dim,),
    OpInfo('quantile',
           dtypes=floating_types(),
           sample_inputs_func=sample_inputs_reduction_quantile),
    OpInfo('nanquantile',
           dtypes=floating_types(),
           sample_inputs_func=sample_inputs_reduction_quantile),
    BinaryUfuncInfo(
        'max',
        aliases=('maximum',),
        variant_test_name='binary',
        dtypes=all_types_and(torch.float16, torch.bfloat16, torch.bool),
        sample_inputs_func=sample_inputs_max_min_binary,
        supports_forward_ad=True,
        assert_autodiffed=True,
        ref=np.maximum,
        skips=(
            # FIXME: maximum does not accept scalar inputs
            DecorateInfo(unittest.skip("Skipped!"), 'TestBinaryUfuncs', 'test_broadcast_python_scalar'),
        ),
    ),
    BinaryUfuncInfo(
        'maximum',
        dtypes=all_types_and(torch.float16, torch.bfloat16, torch.bool),
        supports_forward_ad=True,
        sample_inputs_func=sample_inputs_max_min_binary,
        ref=np.maximum,
        skips=(
            # FIXME: maximum does not accept scalar inputs
            DecorateInfo(unittest.skip("Skipped!"), 'TestBinaryUfuncs', 'test_broadcast_python_scalar'),
        ),
    ),
    BinaryUfuncInfo(
        'min',
        aliases=('minimum',),
        variant_test_name='binary',
        dtypes=all_types_and(torch.float16, torch.bfloat16, torch.bool),
        sample_inputs_func=sample_inputs_max_min_binary,
        supports_forward_ad=True,
        assert_autodiffed=True,
        ref=np.minimum,
        skips=(
            # FIXME: min does not accept scalar inputs
            DecorateInfo(unittest.skip("Skipped!"), 'TestBinaryUfuncs', 'test_broadcast_python_scalar'),
        ),
    ),
    BinaryUfuncInfo(
        'minimum',
        dtypes=all_types_and(torch.float16, torch.bfloat16, torch.bool),
        supports_forward_ad=True,
        sample_inputs_func=sample_inputs_max_min_binary,
        ref=np.minimum,
        skips=(
            # FIXME: minimum does not accept scalar inputs
            DecorateInfo(unittest.skip("Skipped!"), 'TestBinaryUfuncs', 'test_broadcast_python_scalar'),
        ),
    ),
    # `softmax` supports different dtypes based on whether `dtype` argument,
    # is passed or not. Hence two OpInfo entries, one with dtype and other without.
    OpInfo('softmax',
           aliases=('nn.functional.softmax',),
           aten_name='softmax',
           dtypesIfCPU=floating_types_and(torch.bfloat16),
           dtypesIfCUDA=floating_types_and(torch.half, torch.bfloat16),
           sample_inputs_func=sample_inputs_softmax_variant,
           assert_jit_shape_analysis=True,
           assert_autodiffed=True,
           supports_out=False),
    OpInfo('softmax',
           aliases=('nn.functional.softmax',),
           variant_test_name="with_dtype",
           aten_name='softmax',
           dtypes=all_types_and_complex_and(torch.bool, torch.float16, torch.bfloat16),
           sample_inputs_func=partial(sample_inputs_softmax_variant, with_dtype=True),
           assert_autodiffed=True,
           supports_out=False),
    OpInfo('nn.functional.normalize',
           dtypesIfCPU=floating_and_complex_types_and(torch.bfloat16),
           dtypesIfCUDA=floating_and_complex_types_and(torch.half, torch.bfloat16),
           sample_inputs_func=sample_inputs_normalize,
           skips=(
               # RuntimeError: aliasOp != torch::jit::getOperatorAliasMap().end()
               # INTERNAL ASSERT FAILED at "../torch/csrc/jit/passes/utils/check_alias_annotation.cpp":159,
               # please report a bug to PyTorch.
               DecorateInfo(unittest.skip("Skipped!"), 'TestJit', 'test_variant_consistency_jit',),
           )),
    OpInfo('aminmax',
           ref=lambda x, dim=None, keepdim=False: (np.amin(x, axis=dim, keepdims=keepdim), np.amax(x, axis=dim, keepdims=keepdim)),
           dtypes=all_types_and(torch.bool),
           dtypesIfCUDA=all_types_and(torch.bool, torch.float16, torch.bfloat16),
           decorators=(onlyOnCPUAndCUDA,),
           supports_autograd=False,
           sample_inputs_func=sample_inputs_aminmax,
           skips=(
               # FIXME: aminmax does not check for safe casting to output
               DecorateInfo(unittest.skip("Skipped!"), 'TestCommon', 'test_out'),
           )),
    OpInfo('nn.functional.cosine_similarity',
           aten_name="cosine_similarity",
           dtypes=floating_types_and(torch.bfloat16),
           dtypesIfCUDA=floating_types_and(torch.float16, torch.bfloat16),
           supports_out=False,
           supports_forward_ad=True,
           sample_inputs_func=sample_inputs_cosine_similarity),
    OpInfo('nn.functional.adaptive_avg_pool2d',
           dtypes=floating_types(),
           dtypesIfCUDA=floating_types_and(torch.half, torch.bfloat16),
           skips=(
               DecorateInfo(unittest.skip("Skipped!"), 'TestJit', 'test_variant_consistency_jit'),
           ),
           supports_out=False,
           gradcheck_nondet_tol=GRADCHECK_NONDET_TOL,
           sample_inputs_func=sample_inputs_adaptive_avg_pool2d),
    OpInfo('nn.functional.relu',
           aten_name="relu",
           supports_autograd=True,
           dtypesIfCPU=all_types_and(torch.bfloat16),
           dtypesIfCUDA=all_types_and(torch.half, torch.bfloat16),
           sample_inputs_func=sample_inputs_nn_activation_relu,
           supports_out=False),
    OpInfo('nn.functional.conv_transpose2d',
           aten_name='conv_transpose2d',
           aliases=('conv_transpose2d',),
           dtypesIfCPU=floating_types_and(torch.int64),
           dtypesIfCUDA=floating_types_and(torch.float16, *[torch.bfloat16] if CUDA11OrLater else []),
           sample_inputs_func=sample_inputs_conv_transpose2d,
           gradcheck_nondet_tol=GRADCHECK_NONDET_TOL,
           decorators=[
               DecorateInfo(
                   toleranceOverride({torch.float32: tol(atol=1e-04, rtol=1.3e-06), }),
                   'TestCommon', 'test_variant_consistency_eager', device_type='cuda')],
           skips=(
               # RuntimeError: !lhs.isAliasOf(rhs)INTERNAL ASSERT FAILED at
               # "../torch/csrc/jit/passes/utils/check_alias_annotation.cpp":104, please report a bug to PyTorch.
               DecorateInfo(unittest.skip("Skipped!"), 'TestJit', 'test_variant_consistency_jit'),
           ),
           supports_out=False,),
    OpInfo('nn.functional.conv2d',
           aliases=('conv2d',),
           aten_name='conv2d',
           dtypes=floating_types_and(torch.int64),
           dtypesIfCUDA=floating_types_and(torch.float16, *[torch.bfloat16] if CUDA11OrLater else []),
           sample_inputs_func=partial(sample_inputs_conv2d),
           gradcheck_nondet_tol=GRADCHECK_NONDET_TOL,
           skips=(
               # RuntimeError: !lhs.isAliasOf(rhs)INTERNAL ASSERT FAILED at
               # "../torch/csrc/jit/passes/utils/check_alias_annotation.cpp":103, please report a bug to PyTorch.
               DecorateInfo(unittest.skip("Skipped!"), 'TestJit', 'test_variant_consistency_jit'),
           ),
           supports_out=False,),
    OpInfo('nn.functional.layer_norm',
           aten_name='layer_norm',
           aliases=('layer_norm',),
           ref=reference_layer_norm,
           dtypes=floating_types_and(torch.bfloat16),
           dtypesIfCUDA=floating_types_and(torch.float16, torch.bfloat16),
           supports_out=False,
           decorators=[
               DecorateInfo(
                   toleranceOverride({torch.float32: tol(atol=1e-05, rtol=1e-03)}),
                   'TestCommon', 'test_reference_testing'
               ),
               skipIfTBB(),
           ],
           sample_inputs_func=sample_inputs_layer_norm,),
    OpInfo('nn.functional.pad',
           variant_test_name='constant',
           aten_name='constant_pad_nd',
           dtypes=all_types_and_complex_and(torch.bool, torch.bfloat16, torch.half),
           sample_inputs_func=partial(sample_inputs_nn_pad, mode='constant'),
           supports_out=False),
    OpInfo('nn.functional.pad',
           variant_test_name='reflect',
           dtypes=floating_and_complex_types(),
           dtypesIfCUDA=floating_and_complex_types_and(torch.half),
           sample_inputs_func=partial(sample_inputs_nn_pad, mode='reflect'),
           skips=(
               # op name not found in JIT graph
               # There are multiple aten ops, namely reflection_pad_{1,2,3}d
               # so we can't use aten_name argument in opinfo
               # RuntimeError: aliasOp != torch::jit::getOperatorAliasMap().end()
               DecorateInfo(unittest.skip("Skipped!"), 'TestJit', 'test_variant_consistency_jit', dtypes=(torch.float32,)),
           ),
           gradcheck_nondet_tol=GRADCHECK_NONDET_TOL,
           supports_out=False),
    OpInfo('nn.functional.pad',
           variant_test_name='replicate',
           dtypes=floating_and_complex_types(),
           dtypesIfCUDA=floating_and_complex_types_and(torch.half),
           sample_inputs_func=partial(sample_inputs_nn_pad, mode='replicate'),
           skips=(
               # op name not found in JIT graph
               # There are multiple aten ops, namely replication_pad_{1,2,3}d
               # so we can't use aten_name argument in opinfo
               # RuntimeError: aliasOp != torch::jit::getOperatorAliasMap().end()
               DecorateInfo(unittest.skip("Skipped!"), 'TestJit', 'test_variant_consistency_jit', dtypes=(torch.float32,)),
           ),
           gradcheck_nondet_tol=GRADCHECK_NONDET_TOL,
           supports_out=False),
    OpInfo('nn.functional.pad',
           variant_test_name='circular',
           dtypes=all_types_and_complex_and(torch.bool, torch.bfloat16, torch.half),
           sample_inputs_func=partial(sample_inputs_nn_pad, mode='circular'),
           supports_forward_ad=True,
           check_batched_grad=False,
           skips=(
               # Doesn't have a corresponding aten operator.
               # RuntimeError: aliasOp != torch::jit::getOperatorAliasMap().end()
               DecorateInfo(unittest.skip("Skipped!"), 'TestJit', 'test_variant_consistency_jit', dtypes=(torch.float32,)),
           ),
           supports_out=False),
    OpInfo('nn.functional.hardswish',
           aten_name="hardswish",
           supports_autograd=True,
           assert_autodiffed=True,
           sample_inputs_func=sample_inputs_hardswish,
           dtypesIfCUDA=floating_types_and(torch.half, torch.bfloat16),
           supports_gradgrad=False,
           supports_forward_ad=True,
           supports_out=False,
           autodiff_nonfusible_nodes=["aten::hardswish"]),
    OpInfo('nn.functional.unfold',
           aten_name='im2col',
           dtypes=floating_types_and(torch.half),
           dtypesIfCPU=floating_types_and(torch.half, torch.bfloat16),
           sample_inputs_func=sample_inputs_nn_unfold,
           skips=(
               # JIT alias info internal asserts here
               DecorateInfo(unittest.skip("Skipped!"), 'TestJit', 'test_variant_consistency_jit'),
           ),
           supports_out=False),
    OpInfo('nn.functional.interpolate',
           aten_name="interpolate",
           variant_test_name='nearest',
           supports_autograd=True,
           dtypesIfCPU=floating_types_and(torch.uint8),
           dtypesIfCUDA=floating_types_and(torch.half, torch.uint8),
           sample_inputs_func=partial(sample_inputs_interpolate, 'nearest'),
           skips=(
               # JIT alias info internal asserts here
               DecorateInfo(unittest.skip("Skipped!"), 'TestJit', 'test_variant_consistency_jit'),
           ),
           supports_out=False),
    OpInfo('nn.functional.interpolate',
           aten_name="interpolate",
           variant_test_name='linear',
           supports_autograd=True,
           dtypesIfCUDA=floating_types_and(torch.half),
           sample_inputs_func=partial(sample_inputs_interpolate, 'linear'),
           skips=(
               # JIT alias info internal asserts here
               DecorateInfo(unittest.skip("Skipped!"), 'TestJit', 'test_variant_consistency_jit'),
           ),
           supports_out=False),
    OpInfo('nn.functional.interpolate',
           aten_name="interpolate",
           variant_test_name='bilinear',
           supports_autograd=True,
           dtypesIfCUDA=floating_types_and(torch.half),
           gradcheck_nondet_tol=GRADCHECK_NONDET_TOL,
           sample_inputs_func=partial(sample_inputs_interpolate, 'bilinear'),
           skips=(
               # JIT alias info internal asserts here
               DecorateInfo(unittest.skip("Skipped!"), 'TestJit', 'test_variant_consistency_jit'),
           ),
           supports_out=False),
    OpInfo('nn.functional.interpolate',
           aten_name="interpolate",
           variant_test_name='bicubic',
           supports_autograd=True,
           dtypesIfCUDA=floating_types_and(torch.half),
           sample_inputs_func=partial(sample_inputs_interpolate, 'bicubic'),
           gradcheck_nondet_tol=GRADCHECK_NONDET_TOL,
           skips=(
               # JIT alias info internal asserts here
               DecorateInfo(unittest.skip("Skipped!"), 'TestJit', 'test_variant_consistency_jit'),
           ),
           supports_out=False),
    OpInfo('nn.functional.interpolate',
           aten_name="interpolate",
           variant_test_name='trilinear',
           supports_autograd=True,
           dtypesIfCUDA=floating_types_and(torch.half),
           gradcheck_nondet_tol=GRADCHECK_NONDET_TOL,
           sample_inputs_func=partial(sample_inputs_interpolate, 'trilinear'),
           skips=(
               # JIT alias info internal asserts here
               DecorateInfo(unittest.skip("Skipped!"), 'TestJit', 'test_variant_consistency_jit'),
           ),
           supports_out=False),
    OpInfo('nn.functional.interpolate',
           aten_name="interpolate",
           variant_test_name='area',
           supports_autograd=True,
           dtypesIfCUDA=floating_types_and(torch.half, torch.bfloat16),
           sample_inputs_func=partial(sample_inputs_interpolate, 'area'),
           gradcheck_nondet_tol=GRADCHECK_NONDET_TOL,
           skips=(
               # JIT alias info internal asserts here
               DecorateInfo(unittest.skip("Skipped!"), 'TestJit', 'test_variant_consistency_jit'),
           ),
           supports_out=False),
    OpInfo('nn.functional.leaky_relu',
           aliases=None,
           aten_name="leaky_relu",
           dtypes=floating_types(),
           sample_inputs_func=sample_inputs_leaky_relu,
           dtypesIfCPU=floating_types_and(torch.bfloat16),
           dtypesIfCUDA=floating_types_and(torch.float16, torch.bfloat16),
           supports_autograd=True,
           assert_autodiffed=True,
           supports_gradgrad=True,
           supports_out=False,
           supports_forward_ad=True,
           autodiff_nonfusible_nodes=["aten::leaky_relu"]),
    OpInfo('nn.functional.avg_pool2d',
           aten_name='avg_pool2d',
           supports_autograd=True,
           supports_out=False,
           dtypesIfCPU=floating_types_and(torch.int64),
           dtypesIfCUDA=floating_types_and(torch.float16, torch.bfloat16),
           sample_inputs_func=sample_inputs_avgpool2d),
    OpInfo('nn.functional.max_pool2d',
           aten_name='max_pool2d',
           supports_autograd=True,
           supports_out=False,
           assert_jit_shape_analysis=True,
           dtypesIfCPU=floating_types(),
           dtypesIfCUDA=floating_types_and(torch.float16, torch.bfloat16),
           supports_scripting=False,  # TODO: fix aliasing test
           sample_inputs_func=sample_inputs_max_pool2d),
    UnaryUfuncInfo(
        'nn.functional.logsigmoid',
        aten_name="log_sigmoid",
        ref=reference_logsigmoid,
        dtypes=floating_types(),
        dtypesIfCUDA=floating_types_and(torch.float16),
        supports_autograd=True,
        assert_autodiffed=False,
        supports_gradgrad=True,
        supports_out=False,
        # autodiff_nonfusible_nodes=["aten::log_sigmoid"],
        decorators=[
            DecorateInfo(
                precisionOverride({torch.float16: 1e-2}),
                'TestUnaryUfuncs', 'test_reference_numerics_normal'),
            DecorateInfo(
                precisionOverride({torch.float16: 1e-2}),
                'TestUnaryUfuncs', 'test_reference_numerics_hard'),
            DecorateInfo(
                precisionOverride({torch.float16: 1e-2}),
                'TestUnaryUfuncs', 'test_reference_numerics_extremal'),
        ],
    ),
    OpInfo('nextafter',
           dtypes=floating_types_and(torch.bfloat16),
           supports_autograd=False,
           sample_inputs_func=sample_inputs_nextafter),
    OpInfo('topk',
           dtypes=all_types(),
           dtypesIfCPU=all_types_and(torch.bfloat16),
           dtypesIfCUDA=all_types_and(torch.bfloat16, torch.float16),
           sample_inputs_func=sample_inputs_topk,
           skips=(
               # Topk is not raising a warning when the out is resized
               DecorateInfo(unittest.skip("Skipped!"), 'TestCommon', 'test_out'),
           )),
    # Multiple variants for batch_norm to test with and without cuDNN disabled
    # See https://github.com/pytorch/pytorch/pull/63218#discussion_r688549391 for more details
    OpInfo('nn.functional.batch_norm',
           aten_name='batch_norm',
           dtypes=floating_types(),
           dtypesIfCUDA=floating_types_and(torch.float16, torch.bfloat16),
           supports_out=False,
           skips=(
               # RuntimeError: deepEquals(input.iValue, deepCopiedInput) INTERNAL ASSERT FAILED at
               # "../torch/csrc/jit/passes/utils/check_alias_annotation.cpp":142, please report a bug to PyTorch
               DecorateInfo(unittest.skip("Skipped!"), 'TestJit', 'test_variant_consistency_jit'),
           ),
           sample_inputs_func=sample_inputs_batch_norm),
    # This variant tests batch_norm with cuDNN disabled only on CUDA devices
    OpInfo('nn.functional.batch_norm',
           variant_test_name='without_cudnn',
           aten_name='batch_norm',
           dtypesIfCPU=empty_types(),
           dtypesIfCUDA=floating_types_and(torch.float16, torch.bfloat16),
           supports_out=False,
           skips=(
               # RuntimeError: deepEquals(input.iValue, deepCopiedInput) INTERNAL ASSERT FAILED at
               # "../torch/csrc/jit/passes/utils/check_alias_annotation.cpp":142, please report a bug to PyTorch
               DecorateInfo(unittest.skip("Skipped!"), 'TestJit', 'test_variant_consistency_jit'),
           ),
           decorators=[onlyCUDA, disablecuDNN],
           sample_inputs_func=sample_inputs_batch_norm),
    # We have to add 2 OpInfo entry for `igamma` and `igammac`.First is the
    # standard entry, second is to run gradcheck tests on the second argument.
    OpInfo('igamma',
           dtypes=floating_types_and(torch.bfloat16, torch.float16),
           aliases=('torch.special.gammainc',),
           dtypesIfCUDA=floating_types(),
           supports_autograd=False,
           sample_inputs_func=sample_inputs_igamma_igammac),
    OpInfo('igamma',
           variant_test_name='grad_other',
           # Since autograd formula is implemented only for other and
           # gradcheck test verifies the formula for input in SampleInput,
           # we permute the arguments.
           op=lambda self, other, **kwargs: torch.igamma(other, self, **kwargs),
           inplace_variant=None,
           method_variant=None,
           dtypes=floating_types_and(torch.bfloat16, torch.float16),
           backward_dtypesIfCPU=floating_types_and(torch.bfloat16),
           dtypesIfCUDA=floating_types(),
           backward_dtypesIfCUDA=floating_types(),
           supports_inplace_autograd=False,
           skips=(
               # test does not work with passing lambda for op
               DecorateInfo(unittest.skip("Skipped!"), 'TestJit', 'test_variant_consistency_jit'),
               # test fails are we permute the arguments function variant
               # but not for inplace or method.
               DecorateInfo(unittest.skip("Skipped!"), 'TestCommon', 'test_variant_consistency_eager'),
           ),
           sample_inputs_func=sample_inputs_igamma_igammac),
    OpInfo('igammac',
           dtypes=floating_types_and(torch.bfloat16, torch.float16),
           aliases=('torch.special.gammaincc',),
           dtypesIfCUDA=floating_types(),
           supports_autograd=False,
           sample_inputs_func=sample_inputs_igamma_igammac),
    OpInfo('igammac',
           variant_test_name='grad_other',
           # Since autograd formula is implemented only for other and
           # gradcheck test verifies the formula for input in SampleInput,
           # we permute the arguments
           op=lambda self, other, **kwargs: torch.igammac(other, self, **kwargs),
           inplace_variant=None,
           method_variant=None,
           dtypes=floating_types_and(torch.bfloat16, torch.float16),
           backward_dtypesIfCPU=floating_types_and(torch.bfloat16),
           dtypesIfCUDA=floating_types(),
           backward_dtypesIfCUDA=floating_types(),
           supports_inplace_autograd=False,
           skips=(
               # test does not work with passing lambda for op
               DecorateInfo(unittest.skip("Skipped!"), 'TestJit', 'test_variant_consistency_jit'),
               # test fails are we permute the arguments function variant
               # but not for inplace or method.
               DecorateInfo(unittest.skip("Skipped!"), 'TestCommon', 'test_variant_consistency_eager'),
           ),
           sample_inputs_func=sample_inputs_igamma_igammac),
    OpInfo('nn.functional.hardshrink',
           aten_name="hardshrink",
           dtypes=floating_types(),
           dtypesIfCUDA=floating_types_and(torch.float16, torch.bfloat16),
           supports_autograd=True,
           assert_autodiffed=True,
           sample_inputs_func=sample_inputs_hardshrink_hardtanh,
           supports_gradgrad=True,
           supports_out=False,
           supports_forward_ad=True,
           autodiff_nonfusible_nodes=["aten::hardshrink"]),
    OpInfo('nn.functional.hardtanh',
           aten_name="hardtanh",
           dtypesIfCPU=floating_types_and(torch.int8, torch.int16, torch.int32, torch.int64, torch.bfloat16),
           backward_dtypesIfCPU=all_types(),
           dtypesIfCUDA=floating_types_and(torch.int8, torch.int16, torch.int32, torch.int64, torch.float16, torch.bfloat16),
           backward_dtypesIfCUDA=floating_types_and(torch.float16),
           supports_autograd=True,
           assert_autodiffed=True,
           sample_inputs_func=sample_inputs_hardshrink_hardtanh,
           supports_gradgrad=True,
           supports_out=False,
           supports_forward_ad=True,
           autodiff_nonfusible_nodes=["aten::hardtanh"],
           ),
    OpInfo('nn.functional.gelu',
           aten_name="gelu",
           supports_autograd=True,
           assert_autodiffed=True,
           sample_inputs_func=sample_inputs_gelu,
           dtypesIfCPU=floating_types_and(torch.bfloat16),
           dtypesIfCUDA=floating_types_and(torch.half, torch.bfloat16),
           supports_gradgrad=True,
           supports_out=False,
           autodiff_nonfusible_nodes=["aten::gelu"]),
    OpInfo('nn.functional.relu6',
           aten_name="relu6",
           dtypes=all_types(),
           dtypesIfCPU=all_types_and(torch.bfloat16),
           backward_dtypesIfCPU=floating_types(),
           dtypesIfCUDA=all_types_and(torch.float16, torch.bfloat16),
           backward_dtypesIfCUDA=floating_types_and(torch.float16),
           supports_autograd=True,
           assert_autodiffed=True,
           sample_inputs_func=sample_inputs_hardshrink_hardtanh,
           supports_gradgrad=True,
           supports_out=False,
           supports_forward_ad=True,
           autodiff_nonfusible_nodes=["aten::relu6"]),
    OpInfo('mm',
           dtypes=floating_and_complex_types_and(torch.half),
           dtypesIfCPU=all_types_and_complex_and(torch.float16, torch.bfloat16),
           dtypesIfCUDA=floating_and_complex_types_and(torch.float16, *[torch.bfloat16] if CUDA11OrLater else []),
           assert_autodiffed=True,
           supports_forward_ad=True,
           sample_inputs_func=sample_inputs_mm,
           skips=(
               # mm does not correctly warn when resizing out= inputs
               DecorateInfo(unittest.skip("Skipped!"), 'TestCommon', 'test_out'),
           )),
    OpInfo('mode',
           op=torch.mode,
           dtypes=all_types_and(torch.float16, torch.bfloat16, torch.bool),
           supports_forward_ad=True,
           sample_inputs_func=sample_inputs_mode,),
    MvlGammaInfo(variant_test_name='mvlgamma_p_1',
                 domain=(1, None),
                 skips=skips_mvlgamma(),
                 sample_kwargs=lambda device, dtype, input: ({'p': 1}, {'d': 1})),
    MvlGammaInfo(variant_test_name='mvlgamma_p_3',
                 domain=(2, None),
                 skips=skips_mvlgamma(skip_redundant=True) + (
                     DecorateInfo(unittest.skip("Skipped!"), 'TestUnaryUfuncs', 'test_reference_numerics_hard',
                                  dtypes=(torch.float16,)),
                 ),
                 sample_kwargs=lambda device, dtype, input: ({'p': 3}, {'d': 3})),
    MvlGammaInfo(variant_test_name='mvlgamma_p_5',
                 domain=(3, None),
                 skips=skips_mvlgamma(skip_redundant=True) + (
                     DecorateInfo(unittest.skip("Skipped!"), 'TestUnaryUfuncs', 'test_reference_numerics_hard',
                                  dtypes=(torch.float16,)),
                 ),
                 sample_kwargs=lambda device, dtype, input: ({'p': 5}, {'d': 5})),
    OpInfo('ne',
           aliases=('not_equal',),
           dtypes=all_types_and_complex_and(torch.bool, torch.bfloat16, torch.float16),
           supports_autograd=False,
           sample_inputs_func=sample_inputs_comparison_ops),
    OpInfo('narrow',
           dtypes=all_types_and_complex_and(torch.bool, torch.bfloat16, torch.float16),
           supports_out=False,
           supports_forward_ad=True,
           sample_inputs_func=sample_inputs_narrow),
    UnaryUfuncInfo('neg',
                   aliases=('negative', ),
                   ref=np.negative,
                   dtypes=all_types_and_complex_and(torch.half, torch.bfloat16),
                   assert_autodiffed=True,),
    OpInfo('dist',
           op=torch.dist,
           dtypes=floating_and_complex_types_and(torch.half, torch.bfloat16),
           sample_inputs_func=sample_inputs_dist,
           skips=(
               # dist does not correctly warn when resizing out= inputs
               DecorateInfo(unittest.skip("Skipped!"), 'TestCommon', 'test_out'),
           )),
    OpInfo('outer',
           op=torch.outer,
           aliases=('ger', ),
           dtypes=all_types_and_complex_and(torch.bool, torch.float16, torch.bfloat16),
           supports_forward_ad=True,
           sample_inputs_func=sample_inputs_outer,),
    OpInfo('ormqr',
           op=torch.ormqr,
           dtypes=floating_and_complex_types(),
           supports_autograd=False,
           sample_inputs_func=sample_inputs_ormqr,
           decorators=[skipCUDAIfNoCusolver, skipCPUIfNoLapack]),
    OpInfo('permute',
           dtypes=all_types_and_complex_and(torch.bool, torch.float16, torch.bfloat16),
           dtypesIfCUDA=all_types_and_complex_and(torch.bool, torch.float16, torch.bfloat16),
           supports_out=False,
           assert_autodiffed=True,
           assert_jit_shape_analysis=True,
           supports_forward_ad=True,
           sample_inputs_func=sample_inputs_permute),
    OpInfo('pow',
           dtypes=all_types_and_complex_and(torch.half, torch.bfloat16, torch.bool),
           # Due to AVX2 curently not being fully supported for Float16, log_vml_cpu can't be enabled
           # for Float16, causing this test to fail. pow's autograd for Float16 is thus currently
           # unsupported on CPU.
           backward_dtypes=all_types_and_complex_and(torch.bfloat16, torch.bool),
           backward_dtypesIfCUDA=all_types_and_complex_and(torch.bfloat16, torch.half),
           sample_inputs_func=sample_inputs_pow,
           supports_inplace_autograd=False,
           supports_forward_ad=True,
           assert_autodiffed=True,
           ),
    OpInfo('float_power',
           dtypes=all_types_and_complex_and(torch.half, torch.bfloat16, torch.bool),
           sample_inputs_func=sample_inputs_pow,
           supports_forward_ad=True,
           skips=(
               DecorateInfo(unittest.skip("Skipped!"), 'TestMathBits', 'test_conj_view', device_type='cuda'),),),
    OpInfo('qr',
           op=torch.qr,
           dtypes=floating_and_complex_types(),
           sample_inputs_func=sample_inputs_linalg_qr,
           # batched gradients do not work for empty inputs
           # https://github.com/pytorch/pytorch/issues/50743#issuecomment-767376085
           check_batched_gradgrad=False,
           decorators=[skipCUDAIfNoMagma, skipCUDAIfRocm, skipCPUIfNoLapack]),
    UnaryUfuncInfo('rad2deg',
                   ref=np.degrees,
                   decorators=(precisionOverride({torch.bfloat16: 7e-1,
                                                  torch.float16: 7e-1}),),
                   dtypes=all_types_and(torch.bool, torch.half, torch.bfloat16),
                   skips=(
                       # Reference: https://github.com/pytorch/pytorch/pull/51283#issuecomment-770614273
                       DecorateInfo(unittest.skip("Skipped!"), 'TestUnaryUfuncs', 'test_reference_numerics_normal',
                                    dtypes=[torch.bfloat16]),
                       DecorateInfo(unittest.skip("Skipped!"), 'TestUnaryUfuncs', 'test_reference_numerics_hard',
                                    dtypes=[torch.bfloat16]),
                       DecorateInfo(unittest.skip("Skipped!"), 'TestUnaryUfuncs', 'test_reference_numerics_extremal',
                                    dtypes=[torch.bfloat16]),
                   ),
                   safe_casts_outputs=True),
    UnaryUfuncInfo('real',
                   ref=np.real,
                   dtypes=complex_types(),
                   supports_out=False,
                   supports_forward_ad=True,
                   skips=(
                       # Skip since real and imag don't have out variants.
                       DecorateInfo(unittest.skip("Skipped!"), 'TestUnaryUfuncs', 'test_out_arg_all_dtypes'),
                   )),
    OpInfo('roll',
           ref=np.roll,
           dtypes=all_types_and_complex_and(torch.bool, torch.bfloat16, torch.half),
           supports_out=False,
           supports_forward_ad=True,
           sample_inputs_func=sample_inputs_roll),
    OpInfo('rot90',
           dtypes=all_types_and_complex_and(torch.bool, torch.bfloat16, torch.half),
           supports_out=False,
           supports_forward_ad=True,
           sample_inputs_func=sample_inputs_rot90),
    UnaryUfuncInfo('round',
                   ref=np.round,
                   aliases=('special.round',),
                   dtypes=floating_types_and(torch.bfloat16),
                   dtypesIfCUDA=floating_types_and(torch.half, torch.bfloat16),
                   supports_forward_ad=True,
                   assert_autodiffed=True,),
    UnaryUfuncInfo('sin',
                   ref=np.sin,
                   dtypes=all_types_and_complex_and(torch.bool, torch.bfloat16),
                   dtypesIfCUDA=all_types_and_complex_and(torch.bool, torch.half, torch.bfloat16),
                   assert_autodiffed=True,
                   handles_large_floats=False,
                   handles_complex_extremals=False,
                   safe_casts_outputs=True,
                   supports_forward_ad=True,
                   decorators=(precisionOverride({torch.bfloat16: 1e-2}),)),
    UnaryUfuncInfo('sinc',
                   ref=np_sinc_with_fp16_as_fp32,
                   aliases=('special.sinc',),
                   dtypes=all_types_and_complex_and(torch.bool, torch.bfloat16),
                   dtypesIfCUDA=all_types_and_complex_and(torch.bool, torch.half, torch.bfloat16),
                   handles_large_floats=False,
                   handles_complex_extremals=False,
                   safe_casts_outputs=True,
                   supports_forward_ad=True,
                   decorators=(precisionOverride({torch.bfloat16: 1e-2,
                                                  torch.float16: 1e-2}),),
                   skips=(
                       # Reference: https://github.com/pytorch/pytorch/issues/49133
                       DecorateInfo(unittest.skip("Skipped!"), 'TestUnaryUfuncs', 'test_reference_numerics_normal',
                                    dtypes=[torch.cfloat]),
                   )),
    UnaryUfuncInfo('sinh',
                   ref=np_unary_ufunc_integer_promotion_wrapper(np.sinh),
                   dtypes=all_types_and_complex_and(torch.bool),
                   dtypesIfCPU=all_types_and_complex_and(torch.bool, torch.bfloat16),
                   dtypesIfCUDA=all_types_and_complex_and(torch.bool, torch.half, torch.bfloat16),
                   safe_casts_outputs=True,
                   assert_autodiffed=True,
                   supports_forward_ad=True,
                   decorators=(precisionOverride({torch.float16: 1e-2}),),
                   skips=(
                       DecorateInfo(unittest.skip("Skipped!"), 'TestUnaryUfuncs', 'test_reference_numerics_extremal',
                                    device_type='cpu', dtypes=[torch.cfloat, torch.cdouble],
                                    active_if=(IS_MACOS or IS_WINDOWS)),
                       DecorateInfo(unittest.skip("Skipped!"), 'TestUnaryUfuncs', 'test_reference_numerics_hard',
                                    device_type='cpu', dtypes=[torch.cfloat, torch.cdouble],
                                    active_if=(IS_MACOS or IS_WINDOWS)),
                       # Reference: https://github.com/pytorch/pytorch/issues/48641
                       DecorateInfo(unittest.skip("Skipped!"), 'TestUnaryUfuncs', 'test_reference_numerics_hard',
                                    device_type='cpu', dtypes=[torch.int8]),
                   )),
    UnaryUfuncInfo('sign',
                   ref=reference_sign,
                   dtypes=all_types_and(torch.bool, torch.bfloat16, torch.half),
                   dtypesIfCUDA=all_types_and(torch.bool, torch.bfloat16, torch.half),
                   supports_forward_ad=True,
                   skips=(
                       # Reference: https://github.com/pytorch/pytorch/issues/41245
                       DecorateInfo(unittest.skip("Skipped!"), 'TestUnaryUfuncs', 'test_reference_numerics_extremal',
                                    dtypes=[torch.bfloat16, torch.float16, torch.float32, torch.float64]),
                   )),
    UnaryUfuncInfo('sgn',
                   ref=reference_sgn,
                   dtypes=all_types_and_complex_and(torch.bool, torch.bfloat16, torch.half),
                   supports_forward_ad=True,
                   skips=(
                       # Reference: https://github.com/pytorch/pytorch/issues/41245
                       DecorateInfo(unittest.skip("Skipped!"), 'TestUnaryUfuncs', 'test_reference_numerics_extremal',
                                    dtypes=[torch.bfloat16, torch.float16, torch.float32, torch.float64]),
                       # Reference: https://github.com/pytorch/pytorch/issues/53958
                       # Test fails in comparison on Nan as the `equal_nan` is True for
                       # comparing the CPU tensors.
                       DecorateInfo(unittest.skip("Skipped!"), 'TestUnaryUfuncs', 'test_reference_numerics_extremal',
                                    device_type='cpu', dtypes=[torch.complex64, torch.complex128]),
                       # Reference: https://github.com/pytorch/pytorch/issues/48486
                       DecorateInfo(unittest.skip("Skipped!"), 'TestUnaryUfuncs', 'test_reference_numerics_hard',
                                    device_type='cpu', dtypes=[torch.complex64])
                   )),
    OpInfo('split',
           dtypes=all_types_and_complex_and(torch.bfloat16, torch.half, torch.bool),
           sample_inputs_func=partial(sample_inputs_split, list_args=False),
           supports_out=False,
           assert_autodiffed=True),
    OpInfo('split',
           variant_test_name='list_args',
           dtypes=all_types_and_complex_and(torch.bfloat16, torch.half, torch.bool),
           sample_inputs_func=partial(sample_inputs_split, list_args=True),
           supports_out=False),
    OpInfo('split_with_sizes',
           dtypes=all_types_and_complex_and(torch.bfloat16, torch.half, torch.bool),
           sample_inputs_func=sample_inputs_split_with_sizes,
           supports_out=False,
           assert_autodiffed=True),
    OpInfo('__radd__',
           op=torch.Tensor.__radd__,
           dtypes=all_types_and_complex_and(torch.bfloat16, torch.half, torch.bool),
           sample_inputs_func=sample_inputs_rbinops,
           supports_out=False,
           skips=(DecorateInfo(unittest.skip("Skipped!"), 'TestJit', 'test_variant_consistency_jit',),),
           assert_autodiffed=True,
           supports_forward_ad=True,
           autodiff_nonfusible_nodes=['aten::add'],),
    OpInfo('__rdiv__',
           op=torch.Tensor.__rdiv__,
           dtypes=all_types_and_complex_and(torch.bfloat16, torch.half, torch.bool),
           sample_inputs_func=sample_inputs_rbinops,
           supports_out=False,
           skips=(DecorateInfo(unittest.skip("Skipped!"), 'TestJit', 'test_variant_consistency_jit',),),
           supports_forward_ad=True,
           assert_autodiffed=True,
           autodiff_nonfusible_nodes=['aten::mul', 'aten::reciprocal'],),
    OpInfo('__rmul__',
           op=torch.Tensor.__rmul__,
           dtypes=all_types_and_complex_and(torch.bfloat16, torch.half, torch.bool),
           sample_inputs_func=sample_inputs_rbinops,
           supports_out=False,
           skips=(DecorateInfo(unittest.skip("Skipped!"), 'TestJit', 'test_variant_consistency_jit',),),
           assert_autodiffed=True,
           supports_forward_ad=True,
           autodiff_nonfusible_nodes=['aten::mul'],),
    OpInfo('__rand__',
           op=torch.Tensor.__rand__,
           dtypes=integral_types_and(torch.bool),
           sample_inputs_func=sample_inputs_rbinops,
           supports_out=False,
           skips=(DecorateInfo(unittest.skip("Skipped!"), 'TestCommon', 'test_variant_consistency_jit',),),
           supports_autograd=False,
           supports_forward_ad=True,),
    OpInfo('__ror__',
           op=torch.Tensor.__ror__,
           dtypes=integral_types_and(torch.bool),
           sample_inputs_func=sample_inputs_rbinops,
           supports_out=False,
           skips=(DecorateInfo(unittest.skip("Skipped!"), 'TestCommon', 'test_variant_consistency_jit',),),
           supports_autograd=False,
           supports_forward_ad=True,),
    OpInfo('__rxor__',
           op=torch.Tensor.__rxor__,
           dtypes=integral_types_and(torch.bool),
           sample_inputs_func=sample_inputs_rbinops,
           supports_out=False,
           skips=(DecorateInfo(unittest.skip("Skipped!"), 'TestCommon', 'test_variant_consistency_jit',),),
           supports_autograd=False,
           supports_forward_ad=True,),
    OpInfo('__rmatmul__',
           op=torch.Tensor.__rmatmul__,
           dtypes=floating_types(),
           dtypesIfCPU=all_types_and_complex_and(torch.bfloat16),
           dtypesIfCUDA=floating_types_and(torch.float16, *[torch.bfloat16] if CUDA11OrLater else [],
                                           torch.complex64, torch.complex128),
           backward_dtypesIfCUDA=floating_types_and(torch.float16,
                                                    *[torch.bfloat16] if (SM60OrLater and CUDA11OrLater) else [],
                                                    torch.complex64, torch.complex128),
           assert_autodiffed=True,
           sample_inputs_func=sample_inputs_matmul,
           supports_out=False,
           decorators=[
               DecorateInfo(
                   toleranceOverride({torch.complex64: tol(atol=1e-05, rtol=1.2e-03)}),
                   'TestMathBits', 'test_conj_view')],
           skips=(
               DecorateInfo(unittest.skip("Skipped!"), 'TestJit', 'test_variant_consistency_jit',),
           )),
    OpInfo('__rmod__',
           op=torch.Tensor.__rmod__,
           dtypes=all_types_and(torch.bfloat16, torch.half),
           dtypesIfCPU=floating_types_and(torch.half,),
           dtypesIfCUDA=all_types_and(torch.bfloat16, torch.half, torch.bool),
           sample_inputs_func=sample_inputs_rbinops,
           supports_out=False,
           skips=(DecorateInfo(unittest.skip("Skipped!"), 'TestJit', 'test_variant_consistency_jit',),),
           # Support autograd after torch.remainder(Tensor, Tensor) supports
           # autograd of the second argument.
           # https://github.com/pytorch/pytorch/pull/58476/files#r637167630
           supports_autograd=False,
           assert_autodiffed=True,
           autodiff_nonfusible_nodes=['aten::remainder'],),
    OpInfo('__rpow__',
           op=torch.Tensor.__rpow__,
           dtypes=all_types_and_complex_and(torch.bfloat16, torch.half, torch.bool),
           # Reference: https://github.com/pytorch/pytorch/issues/54774
           # "log2" "_vml_cpu" not implemented for Half
           backward_dtypesIfCPU=all_types_and_complex_and(torch.bfloat16, torch.bool),
           sample_inputs_func=sample_inputs_rbinops,
           supports_out=False,
           supports_forward_ad=True,
           skips=(
               DecorateInfo(unittest.skip("Skipped!"), 'TestJit', 'test_variant_consistency_jit',),),
           assert_autodiffed=True,
           autodiff_nonfusible_nodes=['aten::pow'],),
    OpInfo('__rsub__',
           op=torch.Tensor.__rsub__,
           dtypes=all_types_and_complex_and(torch.bfloat16, torch.half),
           sample_inputs_func=sample_inputs_rbinops,
           supports_out=False,
           skips=(DecorateInfo(unittest.skip("Skipped!"), 'TestJit', 'test_variant_consistency_jit',),),
           assert_autodiffed=True,
           autodiff_nonfusible_nodes=['aten::rsub'],),
    OpInfo('rsub',
           dtypes=all_types_and_complex_and(torch.bfloat16, torch.half),
           variant_test_name='rsub_tensor',
           supports_out=False,
           supports_inplace_autograd=False,
           skips=(
               # Reference: https://github.com/pytorch/pytorch/issues/53797
               # JIT doesn't understand complex literals
               DecorateInfo(unittest.skip("Skipped!"), 'TestJit', 'test_variant_consistency_jit',
                            dtypes=[torch.cfloat, torch.cdouble]),
           ),
           sample_inputs_func=partial(sample_inputs_rsub, variant='tensor'),),
    OpInfo('rsub',
           dtypes=all_types_and_complex_and(torch.bfloat16, torch.half),
           variant_test_name='rsub_scalar',
           supports_out=False,
           supports_inplace_autograd=False,
           sample_inputs_func=partial(sample_inputs_rsub, variant='scalar'),
           skips=(
               # Reference: https://github.com/pytorch/pytorch/issues/53797
               # JIT doesn't understand complex literals
               DecorateInfo(unittest.skip("Skipped!"), 'TestJit', 'test_variant_consistency_jit',
                            dtypes=all_types_and_complex_and(torch.bfloat16, torch.half)),),
           assert_autodiffed=True,),
    OpInfo('select',
           dtypes=all_types_and_complex_and(torch.bfloat16, torch.half, torch.bool),
           sample_inputs_func=sample_inputs_select,
           assert_jit_shape_analysis=True,
           supports_forward_ad=True,
           supports_out=False),
    UnaryUfuncInfo('signbit',
                   ref=np.signbit,
                   dtypes=all_types_and(torch.bool, torch.bfloat16, torch.half),
                   supports_autograd=False,),
    OpInfo('solve',
           op=torch.solve,
           dtypes=floating_and_complex_types(),
           sample_inputs_func=sample_inputs_legacy_solve,
           check_batched_gradgrad=False,
           decorators=[skipCUDAIfNoMagma, skipCUDAIfRocm, skipCPUIfNoLapack]),
    UnaryUfuncInfo('tan',
                   ref=np.tan,
                   dtypes=all_types_and_complex_and(torch.bool, torch.bfloat16),
                   dtypesIfCUDA=all_types_and_complex_and(torch.bool, torch.half, torch.bfloat16),
                   assert_autodiffed=True,
                   safe_casts_outputs=True,
                   supports_forward_ad=True,
                   skips=(
                       DecorateInfo(unittest.skip("Skipped!"), 'TestUnaryUfuncs', 'test_reference_numerics_extremal',
                                    device_type='cpu', dtypes=[torch.bfloat16]),
                       DecorateInfo(unittest.skip("Skipped!"), 'TestUnaryUfuncs', 'test_reference_numerics_hard',
                                    device_type='cpu', dtypes=[torch.bfloat16]),
                       DecorateInfo(unittest.skip("Skipped!"), 'TestUnaryUfuncs', 'test_reference_numerics_normal',
                                    device_type='cpu', dtypes=[torch.bfloat16]),
                       DecorateInfo(unittest.skip("Skipped!"), 'TestUnaryUfuncs', 'test_reference_numerics_extremal',
                                    device_type='cpu', dtypes=[torch.cfloat, torch.cdouble],
                                    active_if=(IS_MACOS or IS_WINDOWS)),
                       DecorateInfo(unittest.skip("Skipped!"), 'TestUnaryUfuncs', 'test_reference_numerics_hard',
                                    device_type='cpu', dtypes=[torch.cfloat, torch.cdouble],
                                    active_if=(IS_MACOS or IS_WINDOWS)),
                       DecorateInfo(unittest.skip("Skipped!"), 'TestUnaryUfuncs', 'test_reference_numerics_normal',
                                    device_type='cpu', dtypes=[torch.cfloat, torch.cdouble],
                                    active_if=(IS_MACOS or IS_WINDOWS)),
                       DecorateInfo(unittest.skip("Skipped!"), 'TestUnaryUfuncs', 'test_reference_numerics_hard',
                                    device_type='cuda', dtypes=[torch.float64],
                                    active_if=TEST_WITH_ROCM),
                   )),
    UnaryUfuncInfo('tanh',
                   ref=np.tanh,
                   decorators=(precisionOverride({torch.bfloat16: 1e-2}),),
                   dtypes=all_types_and_complex_and(torch.bool, torch.bfloat16),
                   dtypesIfCUDA=all_types_and_complex_and(torch.bool, torch.half, torch.bfloat16),
                   # "tanh_backward_cpu" not implemented for 'BFloat16'
                   backward_dtypesIfCPU=all_types_and_complex_and(torch.bool, torch.bfloat16),
                   assert_autodiffed=True,
                   safe_casts_outputs=True,
                   assert_jit_shape_analysis=True,
                   supports_forward_ad=True,
                   skips=(
                       DecorateInfo(unittest.skip("Skipped!"), 'TestUnaryUfuncs', 'test_reference_numerics_extremal',
                                    device_type='cpu', dtypes=[torch.cfloat, torch.cdouble],
                                    active_if=(IS_MACOS or IS_WINDOWS)),
                       DecorateInfo(unittest.skip("Skipped!"), 'TestUnaryUfuncs', 'test_reference_numerics_hard',
                                    device_type='cpu', dtypes=[torch.cfloat, torch.cdouble],
                                    active_if=(IS_MACOS or IS_WINDOWS)),
                       DecorateInfo(unittest.skip("Skipped!"), 'TestUnaryUfuncs', 'test_reference_numerics_normal',
                                    device_type='cpu', dtypes=[torch.cfloat, torch.cdouble],
                                    active_if=(IS_MACOS or IS_WINDOWS)),
                   )),
    OpInfo('tensor_split',
           ref=np.array_split,
           dtypes=all_types_and_complex_and(torch.bool),
           dtypesIfCPU=all_types_and_complex_and(torch.bool, torch.bfloat16, torch.float16),
           dtypesIfCUDA=all_types_and_complex_and(torch.bool, torch.bfloat16, torch.float16),
           supports_out=False,
           supports_forward_ad=True,
           sample_inputs_func=sample_inputs_tensor_split,),
    OpInfo('hsplit',
           dtypes=all_types_and_complex_and(torch.bool, torch.bfloat16, torch.float16),
           supports_out=False,
           supports_forward_ad=True,
           sample_inputs_func=sample_inputs_hsplit,),
    OpInfo('vsplit',
           dtypes=all_types_and_complex_and(torch.bool, torch.bfloat16, torch.float16),
           supports_out=False,
           supports_forward_ad=True,
           sample_inputs_func=sample_inputs_vsplit,),
    OpInfo('dsplit',
           dtypes=all_types_and_complex_and(torch.bool, torch.bfloat16, torch.float16),
           supports_out=False,
           supports_forward_ad=True,
           sample_inputs_func=sample_inputs_dsplit,),
    OpInfo('triangular_solve',
           op=torch.triangular_solve,
           dtypes=floating_and_complex_types(),
           supports_out=False,
           sample_inputs_func=sample_inputs_legacy_solve,
           check_batched_gradgrad=False,
           decorators=[skipCUDAIfNoMagma]),
    UnaryUfuncInfo('trunc',
                   aliases=('fix', ),
                   ref=np.trunc,
                   dtypes=floating_types_and(torch.bfloat16),
                   dtypesIfCUDA=floating_types_and(torch.float16, torch.bfloat16),
                   supports_forward_ad=True,
                   assert_autodiffed=True),
    UnaryUfuncInfo('exp2',
                   aliases=('special.exp2', ),
                   ref=np_unary_ufunc_integer_promotion_wrapper(np.exp2),
                   dtypes=all_types_and(torch.bool, torch.half),
                   dtypesIfCPU=all_types_and(torch.bool, torch.half, torch.bfloat16),
                   dtypesIfCUDA=all_types_and(torch.bool, torch.half, torch.bfloat16),
                   supports_forward_ad=True,
                   safe_casts_outputs=True),
    UnaryUfuncInfo('expm1',
                   aliases=('special.expm1', ),
                   ref=np_unary_ufunc_integer_promotion_wrapper(np.expm1),
                   dtypes=all_types_and(torch.bool, torch.bfloat16),
                   dtypesIfCUDA=all_types_and(torch.bool, torch.half, torch.bfloat16),
                   supports_forward_ad=True,
                   safe_casts_outputs=True,
                   assert_autodiffed=True,
                   skips=(
                       # Reference: https://github.com/pytorch/pytorch/pull/48926#issuecomment-739734774
                       DecorateInfo(unittest.skip("Skipped!"), 'TestUnaryUfuncs', 'test_reference_numerics_extremal',
                                    device_type='cpu', dtypes=[torch.bfloat16]),
                       DecorateInfo(unittest.skip("Skipped!"), 'TestUnaryUfuncs', 'test_reference_numerics_hard',
                                    device_type='cpu', dtypes=[torch.bfloat16]),
                       DecorateInfo(unittest.skip("Skipped!"), 'TestUnaryUfuncs', 'test_reference_numerics_normal',
                                    device_type='cpu', dtypes=[torch.bfloat16]),
                   )),
    UnaryUfuncInfo('nan_to_num',
                   ref=np.nan_to_num,
                   dtypes=all_types_and(torch.half, torch.bool),
                   dtypesIfCPU=all_types_and(torch.half, torch.bool, torch.bfloat16),
                   dtypesIfCUDA=all_types_and(torch.half, torch.bool, torch.bfloat16),
                   supports_forward_ad=True,
                   # Passing numpy_kwargs via sample_kwargs, as numpy does comparison
                   # with BFloat16 in float, since it currently doesn't support BFloat16.
                   # Ref: https://github.com/pytorch/pytorch/issues/57982#issuecomment-839150556
                   sample_kwargs=lambda device, dtype, input: ({},
                                                               {'posinf': torch.finfo(torch.bfloat16).max,
                                                                'neginf': torch.finfo(torch.bfloat16).min})
                   if dtype is torch.bfloat16 else ({}, {})),
    UnaryUfuncInfo('reciprocal',
                   ref=np_unary_ufunc_integer_promotion_wrapper(np.reciprocal),
                   dtypes=all_types_and_complex_and(torch.bool, torch.half, torch.bfloat16),
                   assert_autodiffed=True,
                   supports_forward_ad=True,
                   safe_casts_outputs=True,
                   skips=(
                       # Reference: https://github.com/pytorch/pytorch/issues/45690
                       DecorateInfo(unittest.skip("Skipped!"), 'TestUnaryUfuncs', 'test_reference_numerics_extremal',
                                    dtypes=[torch.cfloat, torch.cdouble]),
                       # Reference: https://github.com/pytorch/pytorch/pull/49102#issuecomment-744604601
                       DecorateInfo(unittest.skip("Skipped!"), 'TestUnaryUfuncs', 'test_reference_numerics_extremal',
                                    dtypes=[torch.bfloat16]),
                       DecorateInfo(unittest.skip("Skipped!"), 'TestUnaryUfuncs', 'test_reference_numerics_hard',
                                    dtypes=[torch.bfloat16]),
                       DecorateInfo(unittest.skip("Skipped!"), 'TestUnaryUfuncs', 'test_reference_numerics_normal',
                                    dtypes=[torch.bfloat16]),
                   )),
    UnaryUfuncInfo('rsqrt',
                   ref=lambda x: np.reciprocal(np.sqrt(x)),
                   domain=(0, None),
                   dtypes=all_types_and_complex_and(torch.bool, torch.bfloat16),
                   dtypesIfCUDA=all_types_and_complex_and(torch.bool, torch.half, torch.bfloat16),
                   decorators=(precisionOverride({torch.half: 5e-2}),),
                   safe_casts_outputs=True,
                   assert_autodiffed=True,
                   supports_forward_ad=True,
                   handles_complex_extremals=False),
    UnaryUfuncInfo('sqrt',
                   ref=np.sqrt,
                   supports_sparse=True,
                   domain=(0, None),
                   dtypes=all_types_and_complex_and(torch.bool, torch.bfloat16),
                   dtypesIfCUDA=all_types_and_complex_and(torch.bool, torch.half, torch.bfloat16),
                   assert_autodiffed=True,
                   supports_forward_ad=True,
                   decorators=(precisionOverride({torch.bfloat16: 7e-2}),),
                   skips=(
                       # Reference: https://github.com/pytorch/pytorch/issues/47358
                       DecorateInfo(unittest.skip("Skipped!"), 'TestUnaryUfuncs', 'test_reference_numerics_hard',
                                    device_type='cpu', dtypes=[torch.cfloat, torch.cdouble],
                                    active_if=IS_MACOS),
                       # Reference: https://github.com/pytorch/pytorch/pull/47293#issuecomment-721774436
                       DecorateInfo(unittest.skip("Skipped!"), 'TestUnaryUfuncs', 'test_reference_numerics_hard',
                                    dtypes=[torch.bfloat16])),
                   safe_casts_outputs=True,
                   handles_complex_extremals=False),
    UnaryUfuncInfo('square',
                   ref=np.square,
                   dtypes=all_types_and_complex_and(torch.bool, torch.float16, torch.bfloat16),
                   decorators=(precisionOverride({torch.complex64: 3e-4, torch.bfloat16: 3e-1}),),
                   supports_forward_ad=True,
                   skips=(
                       # Reference: https://github.com/pytorch/pytorch/issues/52549
                       DecorateInfo(unittest.skip("Skipped!"), 'TestUnaryUfuncs', 'test_reference_numerics_hard',
                                    dtypes=[torch.cfloat, torch.cdouble]),
                       # >>> t = torch.tensor(complex(-0.01, float("inf")))
                       # >>> np.square(t.numpy())
                       # (-inf-infj)
                       # >>> t.square()
                       # tensor(-inf-infj)
                       # >>> t.cuda().square()
                       # tensor(inf+nanj, device='cuda:0')
                       DecorateInfo(unittest.skip("Skipped!"), 'TestUnaryUfuncs', 'test_reference_numerics_extremal',
                                    device_type='cuda', dtypes=[torch.cfloat, torch.cdouble]),
                       # Reference: https://github.com/pytorch/pytorch/pull/52551#issuecomment-782596181
                       DecorateInfo(unittest.skip("Skipped!"), 'TestUnaryUfuncs', 'test_reference_numerics_hard',
                                    dtypes=[torch.bfloat16]),
                   ),),
    OpInfo('lerp',
           dtypes=floating_and_complex_types(),
           dtypesIfCUDA=floating_and_complex_types_and(torch.half, torch.bfloat16),
           dtypesIfROCM=floating_and_complex_types_and(torch.half, torch.bfloat16),
           sample_inputs_func=sample_inputs_lerp,
           supports_forward_ad=True,
           assert_autodiffed=True),
    OpInfo('linalg.inv',
           aten_name='linalg_inv',
           op=torch.linalg.inv,
           dtypes=floating_and_complex_types(),
           sample_inputs_func=sample_inputs_linalg_invertible,
           check_batched_gradgrad=False,
           supports_forward_ad=True,
           gradcheck_nondet_tol=GRADCHECK_NONDET_TOL,
           decorators=[skipCUDAIfNoMagmaAndNoCusolver, skipCUDAIfRocm, skipCPUIfNoLapack],
           ),
    OpInfo('linalg.inv_ex',
           aten_name='linalg_inv_ex',
           dtypes=floating_and_complex_types(),
           sample_inputs_func=sample_inputs_linalg_invertible,
           check_batched_gradgrad=False,
           supports_forward_ad=True,
           gradcheck_nondet_tol=GRADCHECK_NONDET_TOL,
           decorators=[skipCUDAIfNoMagmaAndNoCusolver, skipCUDAIfRocm, skipCPUIfNoLapack],
           ),
    UnaryUfuncInfo('angle',
                   ref=np.angle,
                   dtypes=all_types_and_complex_and(torch.bool, torch.bfloat16, torch.float16),
                   dtypesIfCUDA=all_types_and_complex_and(torch.bool),
                   decorators=(precisionOverride({torch.float16: 1e-2,
                                                  torch.bfloat16: 1e-2}),),
                   safe_casts_outputs=True,
                   supports_forward_ad=True,
                   supports_complex_to_float=True),
    OpInfo('linalg.solve',
           aten_name='linalg_solve',
           op=torch.linalg.solve,
           dtypes=floating_and_complex_types(),
           sample_inputs_func=sample_inputs_linalg_solve,
           check_batched_gradgrad=False,
           supports_forward_ad=True,
           decorators=[skipCUDAIfNoMagma, skipCUDAIfRocm, skipCPUIfNoLapack]),
    OpInfo('linalg.matrix_rank',
           aten_name='linalg_matrix_rank',
           dtypes=floating_and_complex_types(),
           supports_autograd=False,
           sample_inputs_func=sample_inputs_linalg_invertible,
           decorators=[skipCUDAIfNoMagma, skipCUDAIfRocm, skipCPUIfNoLapack]),
    OpInfo('linalg.matrix_rank',
           aten_name='linalg_matrix_rank',
           variant_test_name='hermitian',
           dtypes=floating_and_complex_types(),
           supports_autograd=False,
           sample_inputs_func=sample_inputs_linalg_pinv_hermitian,
           decorators=[skipCUDAIfNoMagma, skipCUDAIfRocm, skipCPUIfNoLapack]),
    OpInfo('linalg.pinv',
           aten_name='linalg_pinv',
           op=torch.linalg.pinv,
           dtypes=floating_and_complex_types(),
           check_batched_grad=False,
           check_batched_gradgrad=False,
           sample_inputs_func=sample_inputs_linalg_invertible,
           decorators=[skipCUDAIfNoMagmaAndNoCusolver, skipCUDAIfRocm, skipCPUIfNoLapack]),
    OpInfo('linalg.pinv',
           aten_name='linalg_pinv',
           variant_test_name='hermitian',
           dtypes=floating_and_complex_types(),
           check_batched_grad=False,
           check_batched_gradgrad=False,
           sample_inputs_func=sample_inputs_linalg_pinv_hermitian,
           gradcheck_wrapper=gradcheck_wrapper_hermitian_input,
           decorators=[skipCUDAIfNoMagma, skipCUDAIfRocm, skipCPUIfNoLapack],
           skips=(
               # Gradcheck hangs for this function
               DecorateInfo(unittest.skip("Skipped!"), 'TestGradients', 'test_forward_mode_AD'),),
           ),
    OpInfo('eig',
           op=torch.eig,
           dtypes=floating_and_complex_types(),
           sample_inputs_func=sample_inputs_eig,
           decorators=[
               skipCUDAIfNoMagma,
               skipCPUIfNoLapack,
               skipCUDAIfRocm
           ],),
    OpInfo('einsum',
           # we need this lambda because SampleInput expects tensor input as the first argument
           # TODO(@heitorschueroff) update SampleInput to handle such cases
           op=lambda tensors, equation: torch.einsum(equation, tensors),
           dtypes=all_types_and_complex_and(torch.half, torch.bfloat16),
           dtypesIfCUDA=floating_and_complex_types_and(torch.half, *[torch.bfloat16] if CUDA11OrLater else []),
           backward_dtypesIfCUDA=floating_and_complex_types_and(torch.half,
                                                                *[torch.bfloat16] if (SM60OrLater and CUDA11OrLater) else []),
           supports_out=False,
           supports_forward_ad=True,
           sample_inputs_func=sample_inputs_einsum,
           skips=(
               # test does not work with passing lambda for op
               # there's a test `test_einsum` in `test_jit.py` to handle this case
               DecorateInfo(unittest.skip("Skipped!"), 'TestJit', 'test_variant_consistency_jit'),
           )),
    OpInfo('svd',
           op=torch.svd,
           dtypes=floating_and_complex_types(),
           sample_inputs_func=sample_inputs_svd,
           decorators=[
               skipCUDAIfNoMagmaAndNoCusolver,
               skipCUDAIfRocm,
               skipCPUIfNoLapack,
           ]),
    OpInfo('linalg.svd',
           op=torch.linalg.svd,
           aten_name='linalg_svd',
           dtypes=floating_and_complex_types(),
           sample_inputs_func=sample_inputs_linalg_svd,
           decorators=[
               skipCUDAIfNoMagmaAndNoCusolver,
               skipCUDAIfRocm,
               skipCPUIfNoLapack,
           ]),
    OpInfo('linalg.svdvals',
           op=torch.linalg.svdvals,
           aten_name='linalg_svdvals',
           dtypes=floating_and_complex_types(),
           sample_inputs_func=sample_inputs_linalg_svdvals,
           check_batched_gradgrad=False,
           decorators=[
               skipCUDAIfNoMagmaAndNoCusolver,
               skipCPUIfNoLapack]),
    OpInfo('polar',
           dtypes=floating_types(),
           sample_inputs_func=sample_inputs_polar),
    # TODO(@kshitij12345): Refactor similar to `mvlgamma` entries.
    # To test reference numerics against multiple values of argument `n`,
    # we make multiple OpInfo entries with each entry corresponding to different value of n (currently 0 to 4).
    # We run the op tests from test_ops.py only for `n=0` to avoid redundancy in testing.
    UnaryUfuncInfo('polygamma',
                   op=lambda x, n, **kwargs: torch.polygamma(n, x, **kwargs),
                   variant_test_name='polygamma_n_0',
                   ref=reference_polygamma if TEST_SCIPY else _NOTHING,
                   dtypes=all_types_and(torch.bool),
                   dtypesIfCPU=all_types_and(torch.bool, torch.bfloat16),
                   dtypesIfCUDA=all_types_and(torch.bool, torch.half),
                   safe_casts_outputs=True,
                   supports_forward_ad=True,
                   sample_inputs_func=sample_inputs_polygamma,
                   skips=(
                       # Probably related to the way the function is
                       # scripted for JIT tests (or maybe not).
                       # RuntimeError:
                       # Arguments for call are not valid.
                       # The following variants are available:
                       #   aten::polygamma(int n, Tensor self) -> (Tensor):
                       #   Expected a value of type 'Tensor' for argument 'self' but instead found type 'int'.
                       #   aten::polygamma.out(int n, Tensor self, *, Tensor(a!) out) -> (Tensor(a!)):
                       #   Expected a value of type 'Tensor' for argument 'self' but instead found type 'int'.
                       # The original call is:
                       #   File "<string>", line 3
                       # def the_method(i0):
                       #     return torch.polygamma(i0, 1)
                       #            ~~~~~~~~~~~~~~~ <--- HERE
                       DecorateInfo(unittest.skip("Skipped!"), 'TestJit', 'test_variant_consistency_jit'),),
                   sample_kwargs=lambda device, dtype, input: ({'n': 0}, {'n': 0})),
    # A separate OpInfo entry for special.polygamma is needed to reorder the arguments
    # for the alias. See the discussion here: https://github.com/pytorch/pytorch/pull/59691#discussion_r650261939
    UnaryUfuncInfo('special.polygamma',
                   op=lambda x, n, **kwargs: torch.special.polygamma(n, x, **kwargs),
                   variant_test_name='special_polygamma_n_0',
                   ref=reference_polygamma if TEST_SCIPY else _NOTHING,
                   dtypes=all_types_and(torch.bool, torch.bfloat16),
                   dtypesIfCUDA=all_types_and(torch.bool, torch.half),
                   safe_casts_outputs=True,
                   supports_forward_ad=True,
                   sample_inputs_func=sample_inputs_polygamma,
                   skips=(
                       # Probably related to the way the function is
                       # scripted for JIT tests (or maybe not).
                       # RuntimeError:
                       # Arguments for call are not valid.
                       # The following variants are available:
                       #   aten::polygamma(int n, Tensor self) -> (Tensor):
                       #   Expected a value of type 'Tensor' for argument 'self' but instead found type 'int'.
                       #   aten::polygamma.out(int n, Tensor self, *, Tensor(a!) out) -> (Tensor(a!)):
                       #   Expected a value of type 'Tensor' for argument 'self' but instead found type 'int'.
                       # The original call is:
                       #   File "<string>", line 3
                       # def the_method(i0):
                       #     return torch.polygamma(i0, 1)
                       #            ~~~~~~~~~~~~~~~ <--- HERE
                       DecorateInfo(unittest.skip("Skipped!"), 'TestJit', 'test_variant_consistency_jit'),),
                   sample_kwargs=lambda device, dtype, input: ({'n': 0}, {'n': 0})),
    UnaryUfuncInfo('polygamma',
                   op=lambda x, n, **kwargs: torch.polygamma(n, x, **kwargs),
                   variant_test_name='polygamma_n_1',
                   ref=reference_polygamma if TEST_SCIPY else _NOTHING,
                   dtypes=all_types_and(torch.bool),
                   dtypesIfCPU=all_types_and(torch.bool, torch.bfloat16),
                   dtypesIfCUDA=all_types_and(torch.bool, torch.half),
                   safe_casts_outputs=True,
                   supports_forward_ad=True,
                   sample_inputs_func=sample_inputs_polygamma,
                   skips=(
                       # Redundant tests
                       DecorateInfo(unittest.skip("Skipped!"), 'TestGradients'),
                       DecorateInfo(unittest.skip("Skipped!"), 'TestJit'),
                       DecorateInfo(unittest.skip("Skipped!"), 'TestCommon'),
                       # Mismatch: https://github.com/pytorch/pytorch/issues/55357
                       DecorateInfo(unittest.skip("Skipped!"), 'TestUnaryUfuncs', 'test_reference_numerics_extremal'),
                       DecorateInfo(unittest.skip("Skipped!"), 'TestUnaryUfuncs', 'test_reference_numerics_hard'),
                       DecorateInfo(unittest.skip("Skipped!"), 'TestUnaryUfuncs', 'test_reference_numerics_normal'),
                   ),
                   sample_kwargs=lambda device, dtype, input: ({'n': 1}, {'n': 1})),
    UnaryUfuncInfo('polygamma',
                   op=lambda x, n, **kwargs: torch.polygamma(n, x, **kwargs),
                   variant_test_name='polygamma_n_2',
                   ref=reference_polygamma if TEST_SCIPY else _NOTHING,
                   dtypes=all_types_and(torch.bool),
                   dtypesIfCPU=all_types_and(torch.bool, torch.bfloat16),
                   dtypesIfCUDA=all_types_and(torch.bool, torch.half),
                   safe_casts_outputs=True,
                   supports_forward_ad=True,
                   sample_inputs_func=sample_inputs_polygamma,
                   skips=(
                       # Redundant tests
                       DecorateInfo(unittest.skip("Skipped!"), 'TestGradients'),
                       DecorateInfo(unittest.skip("Skipped!"), 'TestJit'),
                       DecorateInfo(unittest.skip("Skipped!"), 'TestCommon'),
                       # Mismatch: https://github.com/pytorch/pytorch/issues/55357
                       DecorateInfo(unittest.skip("Skipped!"), 'TestUnaryUfuncs', 'test_reference_numerics_extremal'),
                       DecorateInfo(unittest.skip("Skipped!"), 'TestUnaryUfuncs', 'test_reference_numerics_hard',
                                    active_if=TEST_WITH_ROCM),
                       DecorateInfo(unittest.skip("Skipped!"), 'TestUnaryUfuncs', 'test_reference_numerics_normal',
                                    active_if=TEST_WITH_ROCM),),
                   sample_kwargs=lambda device, dtype, input: ({'n': 2}, {'n': 2})),
    UnaryUfuncInfo('polygamma',
                   op=lambda x, n, **kwargs: torch.polygamma(n, x, **kwargs),
                   variant_test_name='polygamma_n_3',
                   ref=reference_polygamma if TEST_SCIPY else _NOTHING,
                   dtypes=all_types_and(torch.bool),
                   dtypesIfCPU=all_types_and(torch.bool, torch.bfloat16),
                   dtypesIfCUDA=all_types_and(torch.bool, torch.half),
                   safe_casts_outputs=True,
                   supports_forward_ad=True,
                   sample_inputs_func=sample_inputs_polygamma,
                   skips=(
                       # Redundant tests
                       DecorateInfo(unittest.skip("Skipped!"), 'TestGradients'),
                       DecorateInfo(unittest.skip("Skipped!"), 'TestJit'),
                       DecorateInfo(unittest.skip("Skipped!"), 'TestCommon'),
                       # Mismatch: https://github.com/pytorch/pytorch/issues/55357
                       DecorateInfo(unittest.skip("Skipped!"), 'TestUnaryUfuncs', 'test_reference_numerics_extremal'),
                       DecorateInfo(unittest.skip("Skipped!"), 'TestUnaryUfuncs', 'test_reference_numerics_hard',
                                    active_if=TEST_WITH_ROCM),
                       DecorateInfo(unittest.skip("Skipped!"), 'TestUnaryUfuncs', 'test_reference_numerics_normal',
                                    active_if=TEST_WITH_ROCM),),
                   sample_kwargs=lambda device, dtype, input: ({'n': 3}, {'n': 3})),
    UnaryUfuncInfo('polygamma',
                   op=lambda x, n, **kwargs: torch.polygamma(n, x, **kwargs),
                   variant_test_name='polygamma_n_4',
                   ref=reference_polygamma if TEST_SCIPY else _NOTHING,
                   decorators=(precisionOverride({torch.float16: 5e-4, torch.float32: 5e-4}),),
                   dtypes=all_types_and(torch.bool),
                   dtypesIfCPU=all_types_and(torch.bool, torch.bfloat16),
                   dtypesIfCUDA=all_types_and(torch.bool, torch.half),
                   safe_casts_outputs=True,
                   supports_forward_ad=True,
                   sample_inputs_func=sample_inputs_polygamma,
                   skips=(
                       # Redundant tests
                       DecorateInfo(unittest.skip("Skipped!"), 'TestGradients'),
                       DecorateInfo(unittest.skip("Skipped!"), 'TestJit'),
                       DecorateInfo(unittest.skip("Skipped!"), 'TestCommon'),
                       # Mismatch: https://github.com/pytorch/pytorch/issues/55357
                       DecorateInfo(unittest.skip("Skipped!"), 'TestUnaryUfuncs', 'test_reference_numerics_extremal'),
                       DecorateInfo(unittest.skip("Skipped!"), 'TestUnaryUfuncs', 'test_reference_numerics_hard',
                                    active_if=TEST_WITH_ROCM),
                       DecorateInfo(unittest.skip("Skipped!"), 'TestUnaryUfuncs', 'test_reference_numerics_normal',
                                    active_if=TEST_WITH_ROCM),),
                   sample_kwargs=lambda device, dtype, input: ({'n': 4}, {'n': 4})),
    OpInfo('ravel',
           dtypes=all_types_and_complex_and(torch.bool, torch.float16, torch.bfloat16),
           supports_out=False,
           supports_forward_ad=True,
           sample_inputs_func=sample_inputs_ravel,
           ),
    OpInfo('reshape',
           dtypes=all_types_and_complex_and(torch.bool, torch.float16, torch.bfloat16),
           sample_inputs_func=sample_inputs_view_reshape,
           supports_out=False,
           supports_forward_ad=True,
           ),
    OpInfo('reshape_as',
           op=lambda x, other: x.reshape_as(other),
           dtypes=all_types_and_complex_and(torch.bool, torch.float16, torch.bfloat16),
           sample_inputs_func=sample_inputs_view_as_reshape_as,
           supports_out=False,
           supports_forward_ad=True,
           ),
    OpInfo('view',
           op=lambda x, shape: x.view(shape),
           dtypes=all_types_and_complex_and(torch.bool, torch.float16, torch.bfloat16),
           supports_out=False,
           supports_forward_ad=True,
           assert_jit_shape_analysis=True,
           sample_inputs_func=sample_inputs_view_reshape,
           ),
    OpInfo('view_as',
           op=lambda x, other: x.view_as(other),
           dtypes=all_types_and_complex_and(torch.bool, torch.float16, torch.bfloat16),
           supports_out=False,
           supports_forward_ad=True,
           skips=(
               # Because view_as does not have a function variant.
               DecorateInfo(unittest.skip("Skipped!"), 'TestJit', 'test_variant_consistency_jit'),),
           sample_inputs_func=sample_inputs_view_as_reshape_as,
           ),
    OpInfo('pinverse',
           op=torch.pinverse,
           dtypes=floating_and_complex_types(),
           check_batched_grad=False,
           check_batched_gradgrad=False,
           gradcheck_nondet_tol=GRADCHECK_NONDET_TOL,
           supports_out=False,
           sample_inputs_func=sample_inputs_linalg_invertible,
           decorators=[skipCUDAIfNoMagmaAndNoCusolver, skipCUDAIfRocm, skipCPUIfNoLapack]),
    OpInfo('gather',
           dtypes=all_types_and_complex_and(torch.bool, torch.float16, torch.bfloat16),
           dtypesIfCUDA=all_types_and_complex_and(torch.bool, torch.float16, torch.bfloat16),
           sample_inputs_func=sample_inputs_gather,
           gradcheck_nondet_tol=GRADCHECK_NONDET_TOL,
           supports_forward_ad=True,
           ),
    OpInfo('index_fill',
           dtypes=all_types_and_complex_and(torch.bool, torch.float16, torch.bfloat16),
           supports_inplace_autograd=False,
           supports_out=False,
           supports_forward_ad=True,
           sample_inputs_func=sample_inputs_index_fill),
    OpInfo('index_copy',
           dtypes=all_types_and_complex_and(torch.bool, torch.float16, torch.bfloat16),
           supports_inplace_autograd=False,
           supports_out=False,
           supports_forward_ad=True,
           sample_inputs_func=sample_inputs_index_copy,
           gradcheck_nondet_tol=GRADCHECK_NONDET_TOL),
    OpInfo('index_select',
           dtypes=all_types_and_complex_and(torch.bool, torch.float16, torch.bfloat16),
           sample_inputs_func=sample_inputs_index_select,
           supports_forward_ad=True,
           assert_jit_shape_analysis=True,
           gradcheck_nondet_tol=GRADCHECK_NONDET_TOL),
    OpInfo('index_add',
           dtypes=all_types_and_complex_and(torch.bool, torch.float16, torch.bfloat16),
           supports_out=False,
           supports_forward_ad=True,
           sample_inputs_func=sample_inputs_index_add,
           gradcheck_nondet_tol=GRADCHECK_NONDET_TOL),
    OpInfo('__getitem__',
           dtypes=all_types_and_complex_and(torch.bool, torch.float16, torch.bfloat16),
           supports_out=False,
           supports_inplace_autograd=False,
           supports_scripting=False,
           op=torch.Tensor.__getitem__,
           skips=(DecorateInfo(unittest.skip("Skipped!"), 'TestJit', 'test_variant_consistency_jit', device_type='cuda'),),
           assert_jit_shape_analysis=False,  # TODO: support index.Tensor()
           sample_inputs_func=sample_inputs_getitem,),
    OpInfo('index_put',
           dtypes=all_types_and_complex_and(torch.bool, torch.float16, torch.bfloat16),
           supports_out=False,
           supports_inplace_autograd=True,
           supports_forward_ad=True,
           test_neg_view=False,
           sample_inputs_func=sample_inputs_index_put,
           skips=(
               DecorateInfo(unittest.skip("Skipped!"), 'TestJit', 'test_variant_consistency_jit'),
           )),
    OpInfo('sort',
           dtypes=all_types_and(torch.bool, torch.float16, torch.bfloat16),
           dtypesIfCUDA=all_types_and(torch.float16, torch.bfloat16),
           dtypesIfROCM=all_types_and(torch.float16),
           sample_inputs_func=sample_inputs_sort,
           skips=(
               # sort does not correctly warn when resizing out= inputs
               DecorateInfo(unittest.skip("Skipped!"), 'TestCommon', 'test_out'),
           )),
    OpInfo('put',
           dtypes=all_types_and_complex_and(torch.bool, torch.float16, torch.bfloat16),
           supports_out=False,
           check_batched_gradgrad=False,  # vmap complains of the sizes
           sample_inputs_func=sample_inputs_put),
    OpInfo('take',
           dtypes=all_types_and_complex_and(torch.bool, torch.float16, torch.bfloat16),
           check_batched_grad=False,  # vmap complains of the sizes
           supports_forward_ad=True,
           sample_inputs_func=sample_inputs_take),
    OpInfo('scatter',
           dtypes=all_types_and_complex_and(torch.bool, torch.half, torch.bfloat16),
           sample_inputs_func=sample_inputs_scatter,),
    OpInfo('scatter_add',
           dtypes=all_types_and_complex_and(torch.bool, torch.half, torch.bfloat16),
           sample_inputs_func=sample_inputs_scatter_add,
           supports_out=False),
    OpInfo('stack',
           dtypes=all_types_and_complex_and(torch.bool, torch.float16, torch.bfloat16),
           sample_inputs_func=sample_inputs_stack,
           assert_autodiffed=True,
           skips=(
               # TODO: see https://github.com/pytorch/pytorch/issues/64709
               DecorateInfo(unittest.skip("Skipped!"), 'TestCommon', 'test_out'),
           )),
    OpInfo('hstack',
           dtypes=all_types_and_complex_and(torch.bool, torch.float16, torch.bfloat16),
           sample_inputs_func=sample_inputs_hstack_dstack_vstack,
           supports_forward_ad=True,
           skips=(
               # TODO: see https://github.com/pytorch/pytorch/issues/64709
               DecorateInfo(unittest.skip("Skipped!"), 'TestCommon', 'test_out'),
           )),
    OpInfo('hypot',
           dtypes=floating_types(),
           dtypesIfCPU=floating_types_and(torch.bfloat16),
           dtypesIfCUDA=floating_types_and(torch.half, torch.bfloat16),
           supports_forward_ad=True,
           sample_inputs_func=sample_inputs_hypot,
           ),
    OpInfo('histogram',
           dtypes=_dispatch_dtypes(),  # histogram is only implemented on CPU
           dtypesIfCPU=floating_types(),
           sample_inputs_func=sample_inputs_histogram,
           supports_autograd=False,
           skips=(
               # JIT tests don't work with Tensor keyword arguments
               # https://github.com/pytorch/pytorch/issues/58507
               DecorateInfo(unittest.skip("Skipped!"), 'TestJit', 'test_variant_consistency_jit'),),),
    OpInfo('cat',
           ref=lambda input_seq, dim=0, **kwargs: np.concatenate(input_seq, axis=dim, **kwargs),
           aliases=('concat',),
           dtypes=all_types_and_complex_and(torch.bool, torch.float16, torch.bfloat16),
           sample_inputs_func=sample_inputs_cat_concat,
           supports_forward_ad=True,
           assert_autodiffed=True,
           skips=(
               # TODO: see https://github.com/pytorch/pytorch/issues/64709
               DecorateInfo(unittest.skip("Skipped!"), 'TestCommon', 'test_out'),
               # RuntimeError: Arguments for call not valid.
               #               Expected a value of type 'List[Tensor]' for argument
               #               'tensors' but instead found type 'Tensor (inferred)'.
               DecorateInfo(unittest.skip("Skipped!"), 'TestJit', 'test_jit_alias_remapping'),)),
    OpInfo('vstack',
           aliases=('row_stack',),
           dtypes=all_types_and_complex_and(torch.bool, torch.float16, torch.bfloat16),
           sample_inputs_func=sample_inputs_hstack_dstack_vstack,
           supports_forward_ad=True,
           skips=(
               # TODO: see https://github.com/pytorch/pytorch/issues/64709
               DecorateInfo(unittest.skip("Skipped!"), 'TestCommon', 'test_out'),
               # RuntimeError: _fn() Expected a value of type
               #   'Tensor (inferred)' for argument 't0' but instead found type 'tuple'.
               DecorateInfo(unittest.skip("Skipped!"), 'TestJit', 'test_jit_alias_remapping'),)),
    OpInfo('dstack',
           dtypes=all_types_and_complex_and(torch.bool, torch.float16, torch.bfloat16),
           sample_inputs_func=sample_inputs_hstack_dstack_vstack,
           supports_forward_ad=True,
           skips=(
               # TODO: see https://github.com/pytorch/pytorch/issues/64709
               DecorateInfo(unittest.skip("Skipped!"), 'TestCommon', 'test_out'),
           )),
    OpInfo('unfold',
           op=lambda x, *args: x.unfold(*args),
           dtypes=all_types_and_complex_and(torch.bool, torch.float16, torch.bfloat16),
           supports_out=False,
           supports_forward_ad=True,
           check_batched_gradgrad=False,
           skips=(
               # torch.unfold does not exist so we get a RuntimeError.
               DecorateInfo(unittest.skip("Skipped!"), 'TestJit', 'test_variant_consistency_jit',
                            dtypes=all_types_and_complex_and(torch.bool, torch.float16, torch.bfloat16)),
               # Skip operator schema test because this is a functional and not an operator
               DecorateInfo(unittest.skip("Skipped!"), 'TestOperatorSignatures', 'test_get_torch_func_signature_exhaustive'),
           ),
           sample_inputs_func=sample_inputs_unfold),
    OpInfo('msort',
           dtypes=all_types_and(torch.bool, torch.float16, torch.bfloat16),
           dtypesIfCUDA=all_types_and(torch.float16, torch.bfloat16),
           dtypesIfROCM=all_types_and(torch.float16),
           check_batched_gradgrad=False,
           skips=(
               #  msort does not correctly warn when resizing out= inputs.
               DecorateInfo(unittest.skip("Skipped!"), 'TestCommon', 'test_out',
                            dtypes=all_types_and_complex_and(torch.bool, torch.float16, torch.bfloat16)),
           ),
           sample_inputs_func=sample_inputs_msort),
    OpInfo('movedim',
           aliases=('moveaxis',),
           dtypes=all_types_and_complex_and(torch.bool, torch.float16, torch.bfloat16),
           supports_out=False,
           supports_forward_ad=True,
           sample_inputs_func=sample_movedim_moveaxis),
    OpInfo('renorm',
           dtypes=floating_and_complex_types_and(torch.float16, torch.bfloat16),
           sample_inputs_func=sample_inputs_renorm),
    ShapeFuncInfo('repeat',
                  op=lambda x, dims: x.repeat(dims),
                  ref=np.tile,
                  dtypes=all_types_and_complex_and(torch.bool, torch.float16, torch.bfloat16),
                  supports_out=False,
                  supports_forward_ad=True,
                  skips=(
                      # torch.repeat does not exist so we get a RuntimeError.
                      DecorateInfo(unittest.skip("Skipped!"), 'TestJit', 'test_variant_consistency_jit',
                                   dtypes=all_types_and_complex_and(torch.bool, torch.float16, torch.bfloat16)),
                  ),
                  sample_inputs_func=sample_repeat_tile),
    OpInfo('squeeze',
           dtypes=all_types_and_complex_and(torch.bool, torch.float16, torch.bfloat16),
           supports_out=False,
           assert_autodiffed=True,
           assert_jit_shape_analysis=True,
           supports_forward_ad=True,
           sample_inputs_func=sample_inputs_squeeze),
    OpInfo('fill_',
           op=lambda x, scalar: torch.fill_(x.clone(), scalar),
           method_variant=None,
           inplace_variant=torch.Tensor.fill_,
           supports_forward_ad=True,
           dtypes=all_types_and_complex_and(torch.bool, torch.float16, torch.bfloat16),
           supports_out=False,
           skips=(
               # JIT has issue when op is passed as lambda
               DecorateInfo(unittest.skip("Skipped!"), 'TestJit', 'test_variant_consistency_jit'),
           ),
           sample_inputs_func=sample_inputs_fill_),
    OpInfo('resize_',
           op=lambda x, shape: x.clone().resize_(shape),
           method_variant=None,
           inplace_variant=None,
           dtypes=all_types_and_complex_and(torch.bool, torch.float16, torch.bfloat16),
           supports_out=False,
           supports_autograd=False,
           sample_inputs_func=sample_inputs_resize_ops),
    OpInfo('resize_as_',
           op=lambda x, other: torch.resize_as_(x.clone(), other),
           method_variant=None,
           inplace_variant=torch.Tensor.resize_as_,
           dtypes=all_types_and_complex_and(torch.bool, torch.float16, torch.bfloat16),
           supports_out=False,
           supports_autograd=False,
           sample_inputs_func=sample_inputs_resize_ops),
    OpInfo('take_along_dim',
           dtypes=all_types_and_complex_and(torch.bool, torch.float16, torch.bfloat16),
           dtypesIfCUDA=all_types_and_complex_and(torch.bool, torch.float16, torch.bfloat16),
           supports_inplace_autograd=False,
           supports_forward_ad=True,
           sample_inputs_func=sample_inputs_take_along_dim,
           gradcheck_nondet_tol=GRADCHECK_NONDET_TOL),
    ShapeFuncInfo('tile',
                  ref=np.tile,
                  dtypes=all_types_and_complex_and(torch.bool, torch.float16, torch.bfloat16),
                  supports_out=False,
                  supports_forward_ad=True,
                  sample_inputs_func=sample_repeat_tile),
    OpInfo('trapz',  # TODO: in the future, 'trapz' should be made a proper alias of 'trapezoid'
           dtypes=all_types_and_complex_and(torch.float16, torch.bfloat16),
           supports_out=False,
           supports_forward_ad=True,
           sample_inputs_func=sample_trapezoid),
    OpInfo('trapezoid',
           dtypes=all_types_and_complex_and(torch.float16, torch.bfloat16),
           supports_out=False,
           supports_forward_ad=True,
           sample_inputs_func=sample_trapezoid),
    OpInfo('cumulative_trapezoid',
           dtypes=all_types_and_complex_and(),
           dtypesIfCUDA=all_types_and_complex_and(torch.bfloat16, torch.float16),
           supports_forward_ad=True,
           supports_out=False,
           sample_inputs_func=sample_cumulative_trapezoid),
    OpInfo('unsqueeze',
           dtypes=all_types_and_complex_and(torch.bool, torch.float16, torch.bfloat16),
           supports_out=False,
           supports_forward_ad=True,
           assert_jit_shape_analysis=True,
           assert_autodiffed=True,
           sample_inputs_func=sample_unsqueeze),
    OpInfo('xlogy',
           aliases=('special.xlogy',),
           dtypes=all_types_and(torch.bool, torch.half, torch.bfloat16),
           supports_forward_ad=True,
           safe_casts_outputs=True,
           sample_inputs_func=sample_inputs_xlogy),
    OpInfo('zero_',
           op=lambda x: torch.zero_(x.clone()),
           method_variant=None,
           inplace_variant=torch.Tensor.zero_,
           dtypes=all_types_and_complex_and(torch.bool, torch.float16, torch.bfloat16),
           supports_out=False,
           supports_forward_ad=True,
           skips=(
               # JIT has issue when op is passed as lambda
               DecorateInfo(unittest.skip("Skipped!"), 'TestJit', 'test_variant_consistency_jit'),
           ),
           sample_inputs_func=sample_inputs_zero_),
    OpInfo('special.xlog1py',
           aten_name='special_xlog1py',
           dtypes=all_types_and(torch.bool, torch.half, torch.bfloat16),
           backward_dtypesIfCPU=all_types_and(torch.bool, torch.bfloat16),
           safe_casts_outputs=True,
           supports_forward_ad=True,
           sample_inputs_func=sample_inputs_xlog1py),
    OpInfo('special.zeta',
           aten_name='special_zeta',
           dtypes=all_types_and(torch.bool),
           supports_autograd=False,
           safe_casts_outputs=True,
           sample_inputs_func=sample_inputs_binary_pwise),
    # OpInfo entry to verify the gradient formula of `other`/`q`
    OpInfo('special.zeta',
           op=lambda q, x, **kwargs: torch.special.zeta(x, q, **kwargs),
           aten_name='special_zeta',
           variant_test_name='grad',
           dtypes=all_types_and(torch.bool),
           supports_autograd=True,
           safe_casts_outputs=True,
           skips=(
               # Lambda doesn't work in JIT test
               DecorateInfo(unittest.skip("Skipped!"), "TestJit", "test_variant_consistency_jit"),
           ),
           sample_inputs_func=sample_inputs_zeta),
    OpInfo('logsumexp',
           aliases=('special.logsumexp',),
           dtypes=floating_types_and(torch.bfloat16),
           dtypesIfCUDA=floating_types_and(torch.bfloat16, torch.half),
           assert_autodiffed=True,
           sample_inputs_func=sample_inputs_logsumexp),
    OpInfo('trace',
           dtypes=all_types_and_complex(),
           dtypesIfCUDA=all_types_and_complex_and(torch.bool, torch.half, torch.bfloat16),
           supports_inplace_autograd=False,
           supports_out=False,
           supports_forward_ad=True,
           sample_inputs_func=sample_inputs_trace),
    OpInfo('transpose',
           aliases=('swapdims', 'swapaxes'),
           assert_jit_shape_analysis=True,
           dtypes=all_types_and_complex_and(torch.bool, torch.bfloat16, torch.half),
           dtypesIfCUDA=all_types_and_complex_and(torch.bool, torch.bfloat16, torch.half),
           supports_out=False,
           supports_forward_ad=True,
           sample_inputs_func=sample_inputs_transpose_swapdims),
    OpInfo('tril',
           dtypesIfCPU=all_types_and_complex_and(torch.bool, torch.half, torch.bfloat16),
           dtypes=all_types_and_complex_and(torch.bool, torch.half),
           supports_forward_ad=True,
           sample_inputs_func=sample_inputs_tril_triu),
    OpInfo('triu',
           dtypesIfCPU=all_types_and_complex_and(torch.bool, torch.half, torch.bfloat16),
           dtypes=all_types_and_complex_and(torch.bool, torch.half),
           supports_forward_ad=True,
           sample_inputs_func=sample_inputs_tril_triu),
    OpInfo('kron',
           dtypes=all_types_and_complex_and(torch.bool, torch.half, torch.bfloat16),
           dtypesIfCUDA=all_types_and_complex_and(torch.bool, torch.half, torch.bfloat16),
           supports_inplace_autograd=False,
           supports_forward_ad=True,
           sample_inputs_func=sample_inputs_kron),
    OpInfo('inner',
           dtypes=floating_and_complex_types_and(torch.half),
           dtypesIfCPU=all_types_and_complex_and(torch.half, torch.bfloat16),
           dtypesIfCUDA=floating_and_complex_types_and(torch.float16, *[torch.bfloat16] if CUDA11OrLater else []),
           dtypesIfROCM=floating_and_complex_types_and(torch.half, torch.bfloat16),
           supports_forward_ad=True,
           sample_inputs_func=sample_inputs_inner,
           ),
    OpInfo('tensordot',
           dtypes=floating_and_complex_types_and(torch.half),
           dtypesIfCPU=all_types_and_complex_and(torch.half, torch.bfloat16),
           dtypesIfCUDA=floating_and_complex_types_and(torch.float16, *[torch.bfloat16] if CUDA11OrLater else []),
           dtypesIfROCM=floating_and_complex_types_and(torch.half, torch.bfloat16),
           safe_casts_outputs=True,
           supports_forward_ad=True,
           sample_inputs_func=sample_inputs_tensordot,
           skips=(
               # Currently failing due to an INTERNAL_ASSERT_FAILED error.
               # Reference: https://github.com/pytorch/pytorch/issues/56314
               DecorateInfo(unittest.skip("Skipped!"), "TestJit", "test_variant_consistency_jit", dtypes=[torch.float32]),
               # Skip operator schema test because this is a functional and not an operator.
               # Reference: https://github.com/pytorch/pytorch/issues/54574
               DecorateInfo(unittest.skip("Skipped!"), 'TestOperatorSignatures', 'test_get_torch_func_signature_exhaustive'),
           )
           ),
    OpInfo('to_sparse',
           op=lambda x, *args: x.to_sparse(*args),
           sample_inputs_func=sample_inputs_to_sparse,
           dtypes=all_types_and_complex_and(torch.bool, torch.float16, torch.bfloat16),
           backward_dtypes=floating_types(),
           backward_dtypesIfCUDA=floating_types_and(torch.float16, torch.bfloat16),
           supports_out=False,
           check_batched_grad=False,
           check_batched_gradgrad=False,
           skips=(
               # TODO: FIXME: complex inputs requiring grad error in forward
               DecorateInfo(unittest.skip("Skipped!"), 'TestCommon', 'test_dtypes'),
               # JIT has issue when op is passed as lambda
               DecorateInfo(unittest.skip("Skipped!"), 'TestJit', 'test_variant_consistency_jit'),
           )
           ),
    OpInfo('logcumsumexp',
           dtypes=floating_types_and(),
           dtypesIfCUDA=floating_types_and(torch.half, torch.bfloat16),
           backward_dtypesIfCUDA=floating_types_and(),
           skips=(
               # AssertionError: UserWarning not triggered : Resized a non-empty tensor but did not warn about it.
               DecorateInfo(unittest.skip("Skipped!"), 'TestCommon', 'test_out', dtypes=(torch.float32,), device_type='cuda'),
           ),
           sample_inputs_func=sample_inputs_logcumsumexp),
    UnaryUfuncInfo('sigmoid',
                   aliases=('special.expit', ),
                   ref=reference_sigmoid if TEST_SCIPY else _NOTHING,
                   decorators=(precisionOverride({torch.float16: 1e-2,
                                                  torch.complex64: 1e-1,
                                                  torch.bfloat16: 1e-2}),),
                   skips=(
                       # TODO: FIXME: sigmoid fails on complex inputs that require grad
                       DecorateInfo(unittest.skip("Skipped!"), 'TestCommon', 'test_dtypes'),
                       # Reference: https://github.com/pytorch/pytorch/issues/56012
                       DecorateInfo(unittest.skip("Skipped!"), 'TestUnaryUfuncs', 'test_reference_numerics_extremal',
                                    device_type='cuda', dtypes=[torch.complex64]),
                       DecorateInfo(unittest.skip("Skipped!"), 'TestUnaryUfuncs', 'test_reference_numerics_hard',
                                    device_type='cuda', dtypes=[torch.complex64]),
                       DecorateInfo(unittest.skip("Skipped!"), 'TestUnaryUfuncs', 'test_reference_numerics_extremal',
                                    device_type='cpu', dtypes=[torch.cfloat, torch.cdouble]),
                       DecorateInfo(unittest.skip("Skipped!"), 'TestUnaryUfuncs', 'test_reference_numerics_hard',
                                    device_type='cpu', dtypes=[torch.cfloat, torch.cdouble]),
                       DecorateInfo(unittest.skip("Skipped!"), 'TestUnaryUfuncs', 'test_reference_numerics_normal',
                                    device_type='cpu', dtypes=[torch.cfloat, torch.cdouble])),
                   dtypes=all_types_and_complex_and(torch.bool, torch.bfloat16),
                   dtypesIfCUDA=all_types_and_complex_and(torch.bool, torch.half, torch.bfloat16),
                   safe_casts_outputs=True,
                   supports_forward_ad=True,
                   assert_autodiffed=True),
    UnaryUfuncInfo('digamma',
                   ref=scipy.special.digamma if TEST_SCIPY else _NOTHING,
                   aliases=('special.psi', 'special.digamma',),
                   decorators=(precisionOverride({torch.float16: 5e-1}),),
                   dtypes=all_types_and(torch.bool),
                   dtypesIfCPU=all_types_and(torch.bool, torch.bfloat16),
                   dtypesIfCUDA=all_types_and(torch.bool, torch.half),
                   supports_forward_ad=True,
                   safe_casts_outputs=True),
    UnaryUfuncInfo('special.entr',
                   ref=scipy.special.entr if TEST_SCIPY else _NOTHING,
                   aten_name='special_entr',
                   supports_forward_ad=True,
                   decorators=(precisionOverride({torch.float16: 1e-1,
                                                  torch.bfloat16: 1e-1}),),
                   dtypes=all_types_and(torch.bool, torch.bfloat16),
                   dtypesIfCUDA=all_types_and(torch.bool, torch.half, torch.bfloat16),
                   skips=(
                       DecorateInfo(unittest.skip("Skipped!"), 'TestUnaryUfuncs', 'test_reference_numerics_hard',
                                    dtypes=[torch.bfloat16, torch.float16]),
                   ),
                   supports_inplace_autograd=False,
                   safe_casts_outputs=True,
                   sample_inputs_func=sample_inputs_entr),
    UnaryUfuncInfo('special.ndtri',
                   ref=scipy.special.ndtri if TEST_SCIPY else _NOTHING,
                   domain=(0, 1),
                   aten_name='special_ndtri',
                   dtypes=all_types_and(torch.bool),
                   safe_casts_outputs=True),
    UnaryUfuncInfo('erf',
                   ref=scipy.special.erf if TEST_SCIPY else _NOTHING,
                   aliases=('special.erf', ),
                   decorators=(precisionOverride({torch.float16: 1e-2,
                                                  torch.bfloat16: 1e-2}),),
                   dtypes=all_types_and(torch.bool, torch.bfloat16),
                   dtypesIfCUDA=all_types_and(torch.bool, torch.half, torch.bfloat16),
                   assert_autodiffed=True,
                   assert_jit_shape_analysis=True,
                   safe_casts_outputs=True),
    UnaryUfuncInfo('erfc',
                   ref=scipy.special.erfc if TEST_SCIPY else _NOTHING,
                   aliases=('special.erfc', ),
                   decorators=(precisionOverride({torch.float16: 1e-2,
                                                  torch.bfloat16: 1e-2}),),
                   dtypes=all_types_and(torch.bool, torch.bfloat16),
                   dtypesIfCUDA=all_types_and(torch.bool, torch.half, torch.bfloat16),
                   assert_autodiffed=True,
                   safe_casts_outputs=True),
    UnaryUfuncInfo('erfinv',
                   ref=scipy.special.erfinv if TEST_SCIPY else _NOTHING,
                   aliases=('special.erfinv', ),
                   decorators=(precisionOverride({torch.float16: 1e-2,
                                                  torch.bfloat16: 1e-2,
                                                  torch.float32: 1e-4}),),
                   dtypes=all_types_and(torch.bool, torch.bfloat16),
                   dtypesIfCUDA=all_types_and(torch.bool, torch.half),
                   safe_casts_outputs=True,
                   domain=(-1, 1),
                   skips=(
                       # Reference: https://github.com/pytorch/pytorch/pull/49155#issuecomment-742664611
                       DecorateInfo(unittest.skip("Skipped!"), 'TestUnaryUfuncs', 'test_reference_numerics_extremal',
                                    active_if=TEST_SCIPY and distutils.version.LooseVersion(scipy.__version__) < "1.4.0"),
                       DecorateInfo(unittest.skip("Skipped!"), 'TestUnaryUfuncs', 'test_reference_numerics_hard',
                                    active_if=TEST_SCIPY and distutils.version.LooseVersion(scipy.__version__) < "1.4.0"),
                       DecorateInfo(unittest.skip("Skipped!"), 'TestUnaryUfuncs', 'test_reference_numerics_normal',
                                    active_if=TEST_SCIPY and distutils.version.LooseVersion(scipy.__version__) < "1.4.0"),
                   )),
    UnaryUfuncInfo('lgamma',
                   ref=reference_lgamma if TEST_SCIPY else _NOTHING,
                   aliases=('special.gammaln', ),
                   decorators=(precisionOverride({torch.float16: 7e-1}),),
                   dtypes=all_types_and(torch.bool, torch.bfloat16),
                   dtypesIfCUDA=all_types_and(torch.bool, torch.half),
                   supports_forward_ad=True,
                   skips=(
                       # Reference: https://github.com/pytorch/pytorch/pull/50140#discussion_r552615345
                       DecorateInfo(unittest.skip("Skipped!"), 'TestUnaryUfuncs', 'test_reference_numerics_extremal',
                                    dtypes=[torch.bfloat16]),
                       DecorateInfo(unittest.skip("Skipped!"), 'TestUnaryUfuncs', 'test_reference_numerics_hard',
                                    device_type='cpu', dtypes=[torch.bfloat16]),
                       DecorateInfo(unittest.skip("Skipped!"), 'TestUnaryUfuncs', 'test_reference_numerics_normal',
                                    device_type='cpu', dtypes=[torch.bfloat16]),
                       # Reference: https://github.com/pytorch/pytorch/pull/50140#issuecomment-756150214
                       DecorateInfo(unittest.skip("Skipped!"), 'TestUnaryUfuncs', 'test_reference_numerics_extremal',
                                    dtypes=[torch.float32, torch.float64], active_if=IS_WINDOWS),
                       DecorateInfo(unittest.skip("Skipped!"), 'TestUnaryUfuncs', 'test_reference_numerics_hard',
                                    dtypes=[torch.float32, torch.float64], active_if=IS_WINDOWS),
                       DecorateInfo(unittest.skip("Skipped!"), 'TestUnaryUfuncs', 'test_reference_numerics_normal',
                                    dtypes=[torch.float32, torch.float64], active_if=IS_WINDOWS),
                   ),
                   safe_casts_outputs=True),
    OpInfo(
        'logdet',
        supports_out=False,
        sample_inputs_func=sample_inputs_logdet,
        decorators=(skipCPUIfNoLapack, skipCUDAIfNoMagma, skipCUDAIfRocm)),
    # `log_softmax` supports different dtypes based on whether `dtype` argument,
    # is passed or not. Hence two OpInfo entries, one with dtype and other without.
    OpInfo(
        'log_softmax',
        aliases=('special.log_softmax', 'nn.functional.log_softmax'),
        supports_out=False,
        dtypes=floating_types_and(torch.bfloat16),
        dtypesIfCUDA=floating_types_and(torch.float16, torch.bfloat16),
        sample_inputs_func=sample_inputs_softmax_variant,
        assert_autodiffed=True),
    OpInfo(
        'log_softmax',
        variant_test_name='dtype',
        aliases=('special.log_softmax', 'nn.functional.log_softmax'),
        supports_out=False,
        dtypes=all_types_and_complex_and(torch.bool, torch.float16, torch.bfloat16),
        sample_inputs_func=partial(sample_inputs_softmax_variant, with_dtype=True),
        assert_autodiffed=True),
    UnaryUfuncInfo('logit',
                   ref=scipy.special.logit if TEST_SCIPY else _NOTHING,
                   domain=(0, 1),
                   aliases=('special.logit', ),
                   supports_forward_ad=True,
                   decorators=(precisionOverride({torch.bfloat16: 5e-1,
                                                  torch.float16: 5e-1}),),
                   dtypes=all_types_and(torch.bool, torch.bfloat16),
                   dtypesIfCUDA=all_types_and(torch.bool, torch.half, torch.bfloat16),
                   sample_inputs_func=sample_inputs_logit,
                   safe_casts_outputs=True),
    OpInfo('where',
           # Currently only the `input` is tested in gradcheck.
           # If we pass `condition` first, none of the input which supports
           # autograd will be tested. Hence the following lambda.
           op=lambda self, condition, other: torch.where(condition, self, other),
           sample_inputs_func=sample_inputs_where,
           supports_out=False,
           skips=(
               # test does not work with passing lambda for op
               DecorateInfo(unittest.skip("Skipped!"), 'TestJit', 'test_variant_consistency_jit'),
           ),
           dtypes=all_types_and_complex_and(torch.bool, torch.half, torch.bfloat16)),
    # `torch.norm` has multiple code paths depending on the value of `p`.
    # These paths have different dtype support. Also JIT supports,
    # most variants but not all of them. So we split the OpInfo entries,
    # for `norm` based on the code-paths and JIT support.
    OpInfo('norm',
           sample_inputs_func=sample_inputs_norm,
           dtypes=floating_and_complex_types_and(torch.float16, torch.bfloat16),
           skips=(
               # RuntimeError not raised :
               # Expected RuntimeError when calling with input.device=cpu and out.device=cuda
               DecorateInfo(unittest.skip("Skipped!"), 'TestCommon', 'test_out'),
           )
           ),
    OpInfo('norm',
           variant_test_name='nuc',
           sample_inputs_func=sample_inputs_norm_nuc,
           decorators=[skipCUDAIfNoMagma, skipCPUIfNoLapack],
           dtypes=floating_and_complex_types(),
           dtypesIfCUDA=floating_and_complex_types(),
           skips=(
               # RuntimeError not raised :
               # Expected RuntimeError when calling with input.device=cpu and out.device=cuda
               DecorateInfo(unittest.skip("Skipped!"), 'TestCommon', 'test_out'),
               # RuntimeError:
               # Arguments for call are not valid.
               DecorateInfo(unittest.skip("Skipped!"), 'TestJit', 'test_variant_consistency_jit', dtypes=(torch.complex64,)),
               # RuntimeError: aliasOp != torch::jit::getOperatorAliasMap().end()
               # INTERNAL ASSERT FAILED at "../torch/csrc/jit/passes/utils/check_alias_annotation.cpp":157,
               # please report a bug to PyTorch.
               DecorateInfo(unittest.skip("Skipped!"), 'TestJit', 'test_variant_consistency_jit', dtypes=(torch.float32,)),
           )
           ),
    OpInfo('norm',
           variant_test_name='fro',
           sample_inputs_func=sample_inputs_norm_fro,
           dtypes=floating_and_complex_types_and(torch.bfloat16),
           dtypesIfCUDA=floating_and_complex_types_and(torch.float16, torch.bfloat16),
           skips=(
               # RuntimeError not raised :
               # Expected RuntimeError when calling with input.device=cpu and out.device=cuda
               DecorateInfo(unittest.skip("Skipped!"), 'TestCommon', 'test_out'),
               # RuntimeError:
               # Arguments for call are not valid.
               DecorateInfo(unittest.skip("Skipped!"), 'TestJit', 'test_variant_consistency_jit', dtypes=(torch.complex64,)),
               # RuntimeError: aliasOp != torch::jit::getOperatorAliasMap().end()
               # INTERNAL ASSERT FAILED at "../torch/csrc/jit/passes/utils/check_alias_annotation.cpp":157,
               # please report a bug to PyTorch.
               DecorateInfo(unittest.skip("Skipped!"), 'TestJit', 'test_variant_consistency_jit', dtypes=(torch.float32,)),
           )
           ),
    OpInfo('norm',
           variant_test_name='inf',
           sample_inputs_func=sample_inputs_norm_inf,
           dtypes=floating_and_complex_types_and(torch.float16, torch.bfloat16),
           backward_dtypesIfCPU=floating_and_complex_types_and(torch.float16, torch.bfloat16),
           skips=(
               # following 3 tests failed intermittenly
               DecorateInfo(unittest.skip("Skipped!"), 'TestJit', 'test_variant_consistency_jit',
                            device_type='cpu', dtypes=(torch.complex64,)),
               DecorateInfo(unittest.skip("Skipped!"), 'TestGradients', 'test_fn_grad',
                            device_type='cpu', dtypes=(torch.complex128,)),
               DecorateInfo(unittest.skip("Skipped!"), 'TestGradients', 'test_fn_gradgrad',
                            device_type='cpu', dtypes=(torch.complex128,)),
           )
           ),
    OpInfo('t',
           sample_inputs_func=sample_inputs_t,
           supports_out=False,
           supports_forward_ad=True,
           dtypes=all_types_and_complex_and(torch.bool, torch.float16, torch.bfloat16),
           assert_autodiffed=True,),
    UnaryUfuncInfo('special.erfcx',
                   ref=scipy.special.erfcx if TEST_SCIPY else _NOTHING,
                   aten_name='special_erfcx',
                   decorators=(toleranceOverride({torch.float32: tol(atol=0, rtol=4e-6), }),),
                   dtypes=all_types_and(torch.bool),
                   safe_casts_outputs=True),
    OpInfo(
        "nn.functional.dropout",
        op=lambda input, *args, **kwargs:
            wrapper_set_seed(torch.nn.functional.dropout, input, *args, **kwargs),
        ref=_NOTHING,
        dtypes=floating_types_and(torch.bfloat16),
        dtypesIfCUDA=floating_types_and(torch.float16, torch.bfloat16),
        skips=(
            # Probably because we have used lambda for the op here
            # AssertionError: JIT Test does not execute any logic
            DecorateInfo(unittest.skip("Skipped!"), 'TestJit', 'test_variant_consistency_jit'),
            # inplace variant dispatches to dropout kernel, while on CUDA
            # the op dispatches to _fused_dropout (with a few more conditions)
            # hence, different values and this skip here
            DecorateInfo(unittest.skip("Skipped!"), 'TestMathBits', 'test_neg_view', device_type='cuda'),
            # On CUDA, the op is dispatched (and a few more conditions) to
            # _fused_dropout, which doesn't support forward AD
            DecorateInfo(unittest.skip("Skipped!"), 'TestGradients', 'test_forward_mode_AD', device_type='cuda'),),
        gradcheck_wrapper=wrapper_set_seed,
        supports_forward_ad=True,
        supports_out=False,
        sample_inputs_func=sample_inputs_dropout,
        inplace_variant=lambda input, *args, **kwargs:
            wrapper_set_seed(torch.nn.functional.dropout, input, *args, **kwargs, inplace=True)),
    OpInfo(
        "nn.functional.one_hot",
        ref=reference_one_hot,
        supports_out=False,
        dtypes=_dispatch_dtypes((torch.int64,)),
        sample_inputs_func=sample_inputs_one_hot,
    ),
    OpInfo(
        "nn.functional.softplus",
        ref=reference_softplus,
        sample_inputs_func=sample_inputs_softplus,
        dtypesIfCPU=floating_types(),
        dtypesIfCUDA=floating_types_and(torch.bfloat16, torch.float16),
        supports_out=False,
        skips=(
            DecorateInfo(unittest.skip("Skipped!"),
                         "TestJit",
                         "test_variant_consistency_jit",
                         dtypes=(torch.float32,),
                         ),
        ),
    ),
    OpInfo(
        "linalg.tensorinv",
        ref=np.linalg.tensorinv,
        dtypes=floating_and_complex_types(),
        skips=(
            # RuntimeError: aliasOp != torch::jit::getOperatorAliasMap().end()
            # INTERNAL ASSERT FAILED at "../torch/csrc/jit/passes/utils/check_alias_annotation.cpp":159,
            # please report a bug to PyTorch.
            DecorateInfo(unittest.skip("Skipped!"), 'TestJit', 'test_variant_consistency_jit', dtypes=(torch.float32,)),
        ),
        sample_inputs_func=sample_inputs_tensorinv,
        supports_forward_ad=True,
    ),
    OpInfo(
        "nn.functional.mse_loss",
        ref=reference_mse_loss,
        sample_inputs_func=sample_inputs_mse_loss,
        supports_out=False,
        dtypesIfCPU=floating_types_and(torch.float16),
        backward_dtypesIfCPU=floating_types(),
        dtypesIfCUDA=floating_types_and(torch.bfloat16, torch.float16),
        skips=(
            DecorateInfo(unittest.skip("Skipped!"),
                         "TestJit",
                         "test_variant_consistency_jit",
                         dtypes=(torch.float32,),
                         ),
        ),
    ),
    OpInfo(
        "nn.functional.grid_sample",
        ref=_NOTHING,
        dtypesIfCPU=floating_types(),
        dtypesIfCUDA=floating_types_and(torch.float16),
        supports_out=False,
        sample_inputs_func=sample_inputs_grid_sample,
        supports_gradgrad=False,
        gradcheck_nondet_tol=1e-15,
        skips=(
            DecorateInfo(unittest.skip("Skipped!"),
                         "TestJit",
                         "test_variant_consistency_jit",
                         dtypes=(torch.float32,),
                         ),
        ),
    ),
    ReductionOpInfo(
        'all',
        identity=True,
        supports_multiple_dims=False,
        supports_out=False,
        supports_autograd=False,
        result_dtype=torch.bool,
        dtypes=all_types_and_complex_and(torch.bool, torch.float16, torch.bfloat16),
        ref=reference_reduction_numpy(np.all),
        skips=(
            # FIXME: does not support passing keepdim without dim
            DecorateInfo(unittest.skip("Skipped!"), 'TestReductions', 'test_dim_default_keepdim'),
            # FIXME: does not support dim=None
            DecorateInfo(unittest.skip("Skipped!"), 'TestReductions', 'test_dim_none'),
            DecorateInfo(unittest.skip("Skipped!"), 'TestReductions', 'test_dim_none_keepdim'),
            # FIXME: uint8 input returns uint8 instead of bool
            DecorateInfo(unittest.skip("Skipped!"), 'TestReductions', 'test_result_dtype', dtypes=[torch.uint8]),
        ),
    ),
    ReductionOpInfo(
        'any',
        identity=False,
        supports_multiple_dims=False,
        supports_out=False,
        supports_autograd=False,
        result_dtype=torch.bool,
        dtypes=all_types_and_complex_and(torch.bool, torch.float16, torch.bfloat16),
        ref=reference_reduction_numpy(np.any),
        skips=(
            # FIXME: does not support passing keepdim without dim
            DecorateInfo(unittest.skip("Skipped!"), 'TestReductions', 'test_dim_default_keepdim'),
            # FIXME: does not support dim=None
            DecorateInfo(unittest.skip("Skipped!"), 'TestReductions', 'test_dim_none'),
            DecorateInfo(unittest.skip("Skipped!"), 'TestReductions', 'test_dim_none_keepdim'),
            # FIXME: uint8 input returns uint8 instead of bool
            DecorateInfo(unittest.skip("Skipped!"), 'TestReductions', 'test_result_dtype', dtypes=[torch.uint8]),
        ),
    ),
    ReductionOpInfo(
        'amax',
        nan_policy='propagate',
        dtypes=all_types_and(torch.float16, torch.bfloat16, torch.bool),
        ref=reference_reduction_numpy(np.amax),
        skips=(
            # FIXME: sum reduces all dimensions when dim=[]
            DecorateInfo(unittest.skip("Skipped!"), 'TestReductions', 'test_dim_empty'),
            DecorateInfo(unittest.skip("Skipped!"), 'TestReductions', 'test_dim_empty_keepdim'),
        ),
    ),
    ReductionOpInfo(
        'amin',
        nan_policy='propagate',
        dtypes=all_types_and(torch.float16, torch.bfloat16, torch.bool),
        ref=reference_reduction_numpy(np.amin),
        skips=(
            # FIXME: sum reduces all dimensions when dim=[]
            DecorateInfo(unittest.skip("Skipped!"), 'TestReductions', 'test_dim_empty'),
            DecorateInfo(unittest.skip("Skipped!"), 'TestReductions', 'test_dim_empty_keepdim'),
        ),
    ),
    ReductionOpInfo(
        'argmax',
        supports_multiple_dims=False,
        supports_autograd=False,
        result_dtype=torch.int64,
        dtypes=all_types_and(torch.float16, torch.bfloat16),
        ref=reference_reduction_numpy(np.argmax, supports_keepdims=False),
        skips=(
            # FIXME: keepdim parameter is ignored when dim=None
            DecorateInfo(unittest.skip("Skipped!"), 'TestReductions', 'test_dim_default_keepdim'),
            DecorateInfo(unittest.skip("Skipped!"), 'TestReductions', 'test_dim_none_keepdim'),
        ),
    ),
    ReductionOpInfo(
        'argmin',
        supports_multiple_dims=False,
        supports_autograd=False,
        result_dtype=torch.int64,
        dtypes=all_types_and(torch.float16, torch.bfloat16),
        ref=reference_reduction_numpy(np.argmin, supports_keepdims=False),
        skips=(
            # FIXME: keepdim parameter is ignored when dim=None
            DecorateInfo(unittest.skip("Skipped!"), 'TestReductions', 'test_dim_default_keepdim'),
            DecorateInfo(unittest.skip("Skipped!"), 'TestReductions', 'test_dim_none_keepdim'),
        ),
    ),
    ReductionOpInfo(
        'count_nonzero',
        identity=0,
        supports_out=False,
        supports_autograd=False,
        result_dtype=torch.int64,
        dtypes=all_types_and_complex_and(torch.bool, torch.float16, torch.bfloat16),
        sample_inputs_func=sample_inputs_reduction_count_nonzero,
        ref=reference_reduction_numpy(np.count_nonzero),
        skips=(
            # FIXME: count_nonzero does not accept keepdim kwarg
            DecorateInfo(unittest.skip("Skipped!"), 'TestReductions', 'test_dim_default_keepdim'),
            DecorateInfo(unittest.skip("Skipped!"), 'TestReductions', 'test_dim_none_keepdim'),
            DecorateInfo(unittest.skip("Skipped!"), 'TestReductions', 'test_dim_single_keepdim'),
            DecorateInfo(unittest.skip("Skipped!"), 'TestReductions', 'test_dim_empty_keepdim'),
            DecorateInfo(unittest.skip("Skipped!"), 'TestReductions', 'test_dim_multi_keepdim'),
            DecorateInfo(unittest.skip("Skipped!"), 'TestReductions', 'test_dim_multi_unsorted_keepdim'),
            DecorateInfo(unittest.skip("Skipped!"), 'TestReductions', 'test_dim_offbounds_keepdim'),
            # FIXME: dim=[] reduces all dimensions
            DecorateInfo(unittest.skip("Skipped!"), 'TestReductions', 'test_dim_empty'),
        ),
    ),
    ReductionOpInfo(
        'mean',
        nan_policy='propagate',
        supports_out=False,
        supports_forward_ad=True,
        assert_autodiffed=True,
        promotes_int_to_float=True,
        dtypes=floating_and_complex_types_and(torch.float16, torch.bfloat16),
        ref=reference_reduction_numpy(np.mean),
        skips=(
            # FIXME: mean does not support passing keepdim without passing dim
            DecorateInfo(unittest.skip("Skipped!"), 'TestReductions', 'test_dim_default_keepdim'),
            # FIXME: mean reduces all dimensions when dim=[]
            DecorateInfo(unittest.skip("Skipped!"), 'TestReductions', 'test_dim_empty'),
            DecorateInfo(unittest.skip("Skipped!"), 'TestReductions', 'test_dim_empty_keepdim'),
            # FIXME: mean does not support passing None to dim
            DecorateInfo(unittest.skip("Skipped!"), 'TestReductions', 'test_dim_none'),
            DecorateInfo(unittest.skip("Skipped!"), 'TestReductions', 'test_dim_none_keepdim'),
            # FIXME: improve precision
            DecorateInfo(unittest.skip("Skipped!"), 'TestReductions', 'test_noncontiguous_all',
                         dtypes=[torch.float16]),
            DecorateInfo(unittest.skip("Skipped!"), 'TestReductions', 'test_ref_small_input',
                         dtypes=[torch.float16]),
            DecorateInfo(unittest.skip("Skipped!"), 'TestReductions', 'test_ref_extremal_values',
                         device_type='cuda', dtypes=[torch.complex64]),
        ),
    ),
    ReductionOpInfo(
        'nanmean',
        nan_policy='omit',
        assert_autodiffed=True,
        promotes_int_to_float=True,
        dtypes=floating_types_and(torch.float16, torch.bfloat16),
        sample_inputs_func=sample_inputs_nan_reduction(supports_multiple_dims=True),
        ref=reference_reduction_numpy(np.nanmean),
        skips=(
            # RuntimeError: deepEquals(input.iValue, deepCopiedInput)INTERNAL ASSERT FAILED at
            # "../torch/csrc/jit/passes/utils/check_alias_annotation.cpp":142, please report a bug to PyTorch.
            DecorateInfo(unittest.skip("Skipped!"), 'TestJit', 'test_variant_consistency_jit'),
            # FIXME: prod reduces all dimensions when dim=[]
            DecorateInfo(unittest.skip("Skipped!"), 'TestReductions', 'test_dim_empty'),
            DecorateInfo(unittest.skip("Skipped!"), 'TestReductions', 'test_dim_empty_keepdim'),
            # FIXME: improve precision
            DecorateInfo(unittest.skip("Skipped!"), 'TestReductions', 'test_noncontiguous_all',
                         dtypes=[torch.float16]),
            DecorateInfo(unittest.skip("Skipped!"), 'TestReductions', 'test_ref_small_input',
                         dtypes=[torch.float16]),
            DecorateInfo(unittest.skip("Skipped!"), 'TestReductions', 'test_ref_duplicate_values',
                         device_type='cuda', dtypes=[torch.float16]),
            DecorateInfo(unittest.skip("Skipped!"), 'TestReductions', 'test_ref_extremal_values',
                         device_type='cuda', dtypes=[torch.complex64]),
        ),
    ),
    ReductionOpInfo(
        'std',
        nan_policy='propagate',
        supports_out=False,
        assert_autodiffed=True,
        promotes_int_to_float=True,
        dtypes=floating_and_complex_types_and(torch.half),
        dtypesIfCPU=floating_and_complex_types_and(torch.half, torch.bfloat16),
        dtypesIfCUDA=floating_and_complex_types_and(torch.half, torch.bfloat16),
        sample_inputs_func=sample_inputs_std_var,
        ref=reference_std_var(np.std),
        generate_args_kwargs=generate_std_var_kwargs,
        skips=(
            # FIXME: cannot specify keepdim without dim
            DecorateInfo(unittest.skip("Skipped!"), 'TestReductions', 'test_dim_default_keepdim'),
            # FIXME: dim=None not supported
            DecorateInfo(unittest.skip("Skipped!"), 'TestReductions', 'test_dim_none'),
            DecorateInfo(unittest.skip("Skipped!"), 'TestReductions', 'test_dim_none_keepdim'),
            # FIXME: dim=[] reduces all dimensions
            DecorateInfo(unittest.skip("Skipped!"), 'TestReductions', 'test_dim_empty'),
            DecorateInfo(unittest.skip("Skipped!"), 'TestReductions', 'test_dim_empty_keepdim'),
            # TODO(@heitorschueroff) std return float for complex types
            # need to find a better way to model result dtype
            DecorateInfo(unittest.skip("Skipped!"), 'TestReductions', 'test_result_dtype'),
            # FIXME: improve precision
            DecorateInfo(unittest.skip("Skipped!"), 'TestReductions', 'test_ref_small_input'),
            DecorateInfo(unittest.skip("Skipped!"), 'TestReductions', 'test_ref_duplicate_values'),
            # NumPy is giving NaN for this
            DecorateInfo(unittest.skip("Skipped!"), 'TestReductions', 'test_ref_large_input'),
        ),
    ),
    ReductionOpInfo(
        'var',
        nan_policy='propagate',
        supports_out=False,
        assert_autodiffed=True,
        promotes_int_to_float=True,
        dtypes=floating_and_complex_types_and(torch.half),
        dtypesIfCPU=floating_and_complex_types_and(torch.half, torch.bfloat16),
        dtypesIfCUDA=floating_and_complex_types_and(torch.half, torch.bfloat16),
        sample_inputs_func=sample_inputs_std_var,
        ref=reference_std_var(np.var),
        generate_args_kwargs=generate_std_var_kwargs,
        skips=(
            # FIXME: cannot specify keepdim without dim
            DecorateInfo(unittest.skip("Skipped!"), 'TestReductions', 'test_dim_default_keepdim'),
            # FIXME: dim=None not supported
            DecorateInfo(unittest.skip("Skipped!"), 'TestReductions', 'test_dim_none'),
            DecorateInfo(unittest.skip("Skipped!"), 'TestReductions', 'test_dim_none_keepdim'),
            # FIXME: dim=[] reduces all dimensions
            DecorateInfo(unittest.skip("Skipped!"), 'TestReductions', 'test_dim_empty'),
            DecorateInfo(unittest.skip("Skipped!"), 'TestReductions', 'test_dim_empty_keepdim'),
            # TODO(@heitorschueroff) std return float for complex types
            # need to find a better way to model result dtype
            DecorateInfo(unittest.skip("Skipped!"), 'TestReductions', 'test_result_dtype'),
            # FIXME: improve precision
            DecorateInfo(unittest.skip("Skipped!"), 'TestReductions', 'test_ref_small_input'),
            DecorateInfo(unittest.skip("Skipped!"), 'TestReductions', 'test_ref_duplicate_values'),
            # NumPy is giving NaN for this
            DecorateInfo(unittest.skip("Skipped!"), 'TestReductions', 'test_ref_large_input'),
        ),
    ),
    ReductionOpInfo(
        'prod',
        identity=1,
        nan_policy='propagate',
        supports_multiple_dims=False,
        supports_out=False,
        promotes_int_to_int64=True,
        gradcheck_nondet_tol=GRADCHECK_NONDET_TOL,
        dtypes=all_types_and_complex_and(torch.bool),
        dtypesIfCUDA=all_types_and_complex_and(torch.bool, torch.float16, torch.bfloat16),
        sample_inputs_func=sample_inputs_prod,
        ref=reference_reduction_numpy(np.prod),
        skips=(
            # FIXME: prod does not support passing keepdim without passing dim
            DecorateInfo(unittest.skip("Skipped!"), 'TestReductions', 'test_dim_default_keepdim'),
            # FIXME: prod reduces all dimensions when dim=[]
            DecorateInfo(unittest.skip("Skipped!"), 'TestReductions', 'test_dim_empty'),
            DecorateInfo(unittest.skip("Skipped!"), 'TestReductions', 'test_dim_empty_keepdim'),
            # FIXME: prod does not support passing None to dim
            DecorateInfo(unittest.skip("Skipped!"), 'TestReductions', 'test_dim_none'),
            DecorateInfo(unittest.skip("Skipped!"), 'TestReductions', 'test_dim_none_keepdim'),
            DecorateInfo(unittest.skip("Skipped!"), 'TestReductions', 'test_ref_small_input',
                         dtypes=[torch.float16, torch.complex64]),
            DecorateInfo(unittest.skip("Skipped!"), 'TestReductions', 'test_ref_duplicate_values',
                         dtypes=[torch.uint8, torch.float16, torch.complex64]),
        ),
    ),
    ReductionOpInfo(
        'sum',
        identity=0,
        nan_policy='propagate',
        supports_out=False,
        supports_forward_ad=True,
        promotes_int_to_int64=True,
        dtypes=all_types_and_complex_and(torch.bool, torch.float16, torch.bfloat16),
        ref=reference_reduction_numpy(np.sum),
        skips=(
            # FIXME: sum does not support passing keepdim without passing dim
            DecorateInfo(unittest.skip("Skipped!"), 'TestReductions', 'test_dim_default_keepdim'),
            # FIXME: sum reduces all dimensions when dim=[]
            DecorateInfo(unittest.skip("Skipped!"), 'TestReductions', 'test_dim_empty'),
            DecorateInfo(unittest.skip("Skipped!"), 'TestReductions', 'test_dim_empty_keepdim'),
            # FIXME: sum does not support passing None to dim
            DecorateInfo(unittest.skip("Skipped!"), 'TestReductions', 'test_dim_none'),
            DecorateInfo(unittest.skip("Skipped!"), 'TestReductions', 'test_dim_none_keepdim'),
            # FIXME: improve precision
            DecorateInfo(unittest.skip("Skipped!"), 'TestReductions', 'test_noncontiguous_all',
                         dtypes=[torch.float16]),
            DecorateInfo(unittest.skip("Skipped!"), 'TestReductions', 'test_ref_small_input',
                         dtypes=[torch.float16]),
            DecorateInfo(unittest.skip("Skipped!"), 'TestReductions', 'test_ref_duplicate_values',
                         dtypes=[torch.float16]),
        ),
    ),
    ReductionOpInfo(
        'nansum',
        identity=0,
        nan_policy='omit',
        supports_out=False,
        promotes_int_to_int64=True,
        dtypes=all_types_and(torch.bool, torch.float16, torch.bfloat16),
        ref=reference_reduction_numpy(np.nansum),
        skips=(
            # FIXME: nansum does not support passing keepdim without passing dim
            DecorateInfo(unittest.skip("Skipped!"), 'TestReductions', 'test_dim_default_keepdim'),
            # FIXME: nansum reduces all dimensions when dim=[]
            DecorateInfo(unittest.skip("Skipped!"), 'TestReductions', 'test_dim_empty'),
            DecorateInfo(unittest.skip("Skipped!"), 'TestReductions', 'test_dim_empty_keepdim'),
            # FIXME: nansum does not support passing None to dim
            DecorateInfo(unittest.skip("Skipped!"), 'TestReductions', 'test_dim_none'),
            DecorateInfo(unittest.skip("Skipped!"), 'TestReductions', 'test_dim_none_keepdim'),
            # FIXME: improve precision
            DecorateInfo(unittest.skip("Skipped!"), 'TestReductions', 'test_noncontiguous_all',
                         dtypes=[torch.float16]),
            DecorateInfo(unittest.skip("Skipped!"), 'TestReductions', 'test_ref_small_input',
                         dtypes=[torch.float16]),
            DecorateInfo(unittest.skip("Skipped!"), 'TestReductions', 'test_ref_duplicate_values',
                         dtypes=[torch.float16]),
        ),
    ),
    OpInfo(
        "nn.functional.nll_loss",
        ref=_NOTHING,
        dtypesIfCPU=floating_types_and(torch.bfloat16),
        dtypesIfCUDA=floating_types_and(torch.float16, torch.bfloat16),
        supports_out=False,
        sample_inputs_func=sample_inputs_nll_loss,
        skips=(
            DecorateInfo(unittest.skip("Skipped!"),
                         "TestJit",
                         "test_variant_consistency_jit",
                         dtypes=(torch.float32,),),
        ),
    ),
    OpInfo(
        "argsort",
        dtypesIfCPU=all_types_and(torch.bool, torch.float16, torch.bfloat16),
        dtypesIfCUDA=all_types_and(torch.float16, torch.bfloat16),
        sample_inputs_func=sample_inputs_argsort,
        supports_out=False,
        supports_autograd=False,
        skips=(
            DecorateInfo(
                unittest.skip("Skipped!"),
                "TestJit",
                "test_variant_consistency_jit",
                dtypes=(torch.float32,),
            ),
        ),
    ),
    OpInfo(
        "repeat_interleave",
        dtypes=all_types_and_complex_and(torch.bool, torch.float16, torch.bfloat16),
        sample_inputs_func=sample_inputs_repeat_interleave,
        supports_out=False,
        supports_forward_ad=True,
        skips=(
            DecorateInfo(
                unittest.skip("Skipped!"),
                "TestJit",
                "test_variant_consistency_jit",
                dtypes=(torch.float32, torch.complex64),
            ),
        ),
    ),
<<<<<<< HEAD
    OpInfo(
        "nn.functional.pairwise_distance",
        ref=lambda a, b, p=2.0, eps=1e-6, keepdim=False: (
            np.sum(np.abs(a - b + eps) ** p, axis=-1, keepdims=keepdim) ** (1 / p)
        ),
        sample_inputs_func=sample_inputs_pairwise_distance,
        dtypes=all_types_and_complex_and(torch.float16, torch.bfloat16),
        supports_out=False,
        skips=(
            DecorateInfo(
                unittest.skip("Skipped!"),
                "TestJit",
                "test_variant_consistency_jit",
                dtypes=(torch.float32, torch.complex64),
            ),
        ),
    ),
    OpInfo(
        "nn.functional.pixel_shuffle",
        sample_inputs_func=sample_inputs_pixel_shuffle,
        dtypes=all_types_and_complex_and(torch.bool, torch.float16, torch.bfloat16),
        supports_out=False,
        supports_forward_ad=True,
        skips=(
            DecorateInfo(
                unittest.skip("Skipped!"),
                "TestJit",
                "test_variant_consistency_jit",
                dtypes=(torch.float32, torch.complex64),
            ),
        ),
    ),
    OpInfo(
        "nn.functional.pixel_unshuffle",
        sample_inputs_func=sample_inputs_pixel_unshuffle,
        dtypes=all_types_and_complex_and(torch.bool, torch.float16, torch.bfloat16),
        supports_out=False,
        supports_forward_ad=True,
        skips=(
            DecorateInfo(
                unittest.skip("Skipped!"),
                "TestJit",
                "test_variant_consistency_jit",
                dtypes=(torch.float32, torch.complex64),
            ),
        ),
    )
=======
>>>>>>> facff2ec
]

# Common operator groupings
unary_ufuncs = [op for op in op_db if isinstance(op, UnaryUfuncInfo)]
binary_ufuncs = [op for op in op_db if isinstance(op, BinaryUfuncInfo)]
spectral_funcs = [op for op in op_db if isinstance(op, SpectralFuncInfo)]
sparse_unary_ufuncs = [op for op in op_db if isinstance(op, UnaryUfuncInfo) and op.supports_sparse is True]
shape_funcs = [op for op in op_db if isinstance(op, ShapeFuncInfo)]
reduction_ops = [op for op in op_db if isinstance(op, ReductionOpInfo)]

# TODO: review porting these to make_tensor
def index_variable(shape, max_indices, device=torch.device('cpu')):
    if not isinstance(shape, tuple):
        shape = (shape,)
    index = torch.rand(*shape, dtype=torch.double, device=device).mul_(max_indices).floor_().long()
    return index

def gather_variable(shape, index_dim, max_indices, duplicate=False, device=torch.device('cpu')):
    assert len(shape) == 2
    assert index_dim < 2
    batch_dim = 1 - index_dim
    index = torch.zeros(*shape, dtype=torch.long, device=device)
    for i in range(shape[index_dim]):
        index.select(index_dim, i).copy_(
            torch.randperm(max_indices, device=device)[:shape[batch_dim]])
    if duplicate:
        index.select(batch_dim, 0).copy_(index.select(batch_dim, 1))
    return index

def bernoulli_scalar():
    return torch.tensor(0, dtype=torch.bool).bernoulli_()

def mask_not_all_zeros(shape):
    assert len(shape) > 0
    while True:
        result = torch.randn(shape).gt(0)
        if result.sum() > 0:
            return result


# TODO: move all tri/tril/triu testing to tensor creation op test suite and remove
#   these from here
def _compare_trilu_indices(
        self, row, col, offset=0, dtype=torch.long, device='cpu'):
    if row == 0 or col == 0:
        # have to handle this separately as tril and triu does not take
        # empty matrix as input
        self.assertEqual(
            torch.empty(0, 2, dtype=dtype, device=device).transpose(0, 1),
            torch.tril_indices(row, col, offset, dtype=dtype, device=device))

        self.assertEqual(
            torch.empty(0, 2, dtype=dtype, device=device).transpose(0, 1),
            torch.triu_indices(row, col, offset, dtype=dtype, device=device))

    else:
        # TODO(#38095): Replace assertEqualIgnoreType. See issue #38095
        self.assertEqualIgnoreType(
            torch.ones(row, col, device='cpu')
                 .tril(offset).nonzero().to(dtype).transpose(0, 1),
            torch.tril_indices(row, col, offset, dtype=dtype, device=device))

        # TODO(#38095): Replace assertEqualIgnoreType. See issue #38095
        self.assertEqualIgnoreType(
            torch.ones(row, col, device='cpu')
                 .triu(offset).nonzero().to(dtype).transpose(0, 1),
            torch.triu_indices(row, col, offset, dtype=dtype, device=device))


def _compare_large_trilu_indices(
        self, row, col, offset=0, dtype=torch.long, device='cpu'):
    l = torch.ones(row, col, dtype=dtype, device='cpu').tril(offset) \
             .nonzero()[-100:-1, :].transpose(0, 1).to(device)
    torch.cuda.empty_cache()

    r = torch.tril_indices(
        row, col, offset, dtype=dtype, device=device)[:, -100:-1]
    self.assertEqual(l, r)
    torch.cuda.empty_cache()

    l = torch.ones(row, col, dtype=dtype, device='cpu').triu(offset) \
             .nonzero()[-100:-1, :].transpose(0, 1).to(device)
    torch.cuda.empty_cache()

    r = torch.triu_indices(
        row, col, offset, dtype=dtype, device=device)[:, -100:-1]
    self.assertEqual(l, r)
    torch.cuda.empty_cache()

# (
#   row
#   col
#   offset (optional)
#   dtype (optional)
# )
tri_tests_args = [
    (1, 1),
    (3, 3),
    (3, 3, 1),
    (3, 3, 2),
    (3, 3, 200),
    (3, 3, -1),
    (3, 3, -2),
    (3, 3, -200),
    (0, 3, 0),
    (0, 3, 1),
    (0, 3, -1),
    (3, 0, 0),
    (3, 0, 1),
    (3, 0, -1),
    (0, 0, 0),
    (0, 0, 1),
    (0, 0, -1),
    (3, 6, 0),
    (3, 6, 1),
    (3, 6, 3),
    (3, 6, 9),
    (3, 6, -1),
    (3, 6, -3),
    (3, 6, -9),
    (6, 3, 0),
    (6, 3, 1),
    (6, 3, 3),
    (6, 3, 9),
    (6, 3, -1),
    (6, 3, -3),
    (6, 3, -9),
    (258, 253, 1, torch.float32),
    (257, 258, 1, torch.float64),
    (258, 258, 1, torch.short),
    (3, 513, 1, torch.long),
    (513, 3, 1, torch.int),
    (513, 0, 1, torch.double),
    (1024, 1024),
    (1024, 1024, 500, torch.float32),
    (1024, 1024, 1023),
    (1024, 1024, -500),
    (1023, 1025),
    (1025, 1023, 1022),
    (1024, 1024, -500),
    (3, 2028),
    (3, 2028, 1),
    (3, 2028, -1),
    (2028, 3),
    (2028, 1),
    (2028, 1, -1)
]

tri_large_tests_args: List[Tuple[int, ...]] = [
    # Large test cases below are deliberately commented out to speed up CI
    # tests and to avoid OOM error. When modifying implementations of
    # tril_indices and triu_indices, please enable these tests and make sure
    # they pass.
    #
    # (1, 268435455),
    # (5000, 5000),
    # (10000, 10000),
    # (268435455, 1),
    # (134217727, 2, 1),
    # (2, 134217727, 1),
    # (536870901, 1),
    # (1, 536870901),
    # (268435455, 2, 1),
    # (2, 268435455, 1)
]


def run_additional_tri_tests(self, device):
    x = torch.ones(
        3, 3, dtype=torch.long, device=device, layout=torch.strided)
    l = x.tril(0).nonzero().transpose(0, 1)
    u = x.triu(0).nonzero().transpose(0, 1)
    self.assertEqual(l, torch.tril_indices(3, 3, device=device))
    self.assertEqual(
        l, torch.tril_indices(3, 3, device=device, layout=torch.strided))

    self.assertEqual(u, torch.triu_indices(3, 3, device=device))
    self.assertEqual(
        u, torch.triu_indices(3, 3, device=device, layout=torch.strided))

    self.assertRaises(
        RuntimeError,
        lambda: torch.triu_indices(
            1, 1, device=device, layout=torch.sparse_coo))

    self.assertRaises(
        RuntimeError,
        lambda: torch.tril_indices(
            1, 1, device=device, layout=torch.sparse_coo))

# TODO: move into common_utils.py or the test suite(s) that use this
def unpack_variables(args):
    if isinstance(args, tuple):
        return tuple(unpack_variables(elem) for elem in args)
    else:
        return args


class dont_convert(tuple):
    pass


non_differentiable = collections.namedtuple('non_differentiable', ['tensor'])


# TODO: move into common_utils.py or the test suite(s) that use this
def create_input(call_args, requires_grad=True, non_contiguous=False, call_kwargs=None, dtype=torch.double, device=None):
    if not isinstance(call_args, tuple):
        call_args = (call_args,)

    def map_arg(arg):
        def maybe_non_contig(tensor):
            return tensor if not non_contiguous else make_non_contiguous(tensor)

        def conjugate(tensor):
            return tensor.conj()

        if isinstance(arg, torch.Size) or isinstance(arg, dont_convert):
            return arg
        elif isinstance(arg, tuple) and len(arg) == 0:
            var = conjugate(torch.randn((), dtype=dtype, device=device))
            var.requires_grad = requires_grad
            return var
        elif isinstance(arg, tuple) and not isinstance(arg[0], torch.Tensor):
            return conjugate(maybe_non_contig(torch.randn(*arg, dtype=dtype, device=device))).requires_grad_(requires_grad)
        # double check casting
        elif isinstance(arg, non_differentiable):
            if isinstance(arg.tensor, torch.Tensor):
                if arg.tensor.dtype == torch.float:
                    return maybe_non_contig(arg.tensor.to(dtype=torch.double, device=device))
                if arg.tensor.dtype == torch.cfloat:
                    return conjugate(maybe_non_contig(arg.tensor.to(dtype=torch.cdouble, device=device)))
                return conjugate(maybe_non_contig(arg.tensor.to(device=device)))
            return conjugate(maybe_non_contig(arg.tensor.to(device=device)))
        elif isinstance(arg, torch.Tensor):
            if arg.dtype == torch.float:
                arg = arg.double()
            if arg.dtype == torch.cfloat:
                arg = arg.to(torch.cdouble)
            if arg.is_complex() != dtype.is_complex:
                raise RuntimeError("User provided tensor is real for a test that runs with complex dtype, ",
                                   "which is not supported for now")
            # NOTE: We do clone() after detach() here because we need to be able to change size/storage of v afterwards
            v = conjugate(maybe_non_contig(arg)).detach().to(device=device).clone()
            v.requires_grad = requires_grad and (v.is_floating_point() or v.is_complex())
            return v
        elif callable(arg):
            return map_arg(arg(dtype=dtype, device=device))
        else:
            return arg
    args_out = tuple(map_arg(arg) for arg in call_args)
    kwargs_out = {k: map_arg(v) for k, v in call_kwargs.items()} if call_kwargs else {}
    return args_out, kwargs_out<|MERGE_RESOLUTION|>--- conflicted
+++ resolved
@@ -6075,9 +6075,6 @@
 
         numel = torch.tensor(t.shape)[kwargs.get('dim')].prod()
         yield ((), {'correction': numel // 2})
-
-def ref_pairwise_distance(input1, input2):
-    pass
 
 
 # Operator database (sorted alphabetically)
@@ -10087,7 +10084,6 @@
             ),
         ),
     ),
-<<<<<<< HEAD
     OpInfo(
         "nn.functional.pairwise_distance",
         ref=lambda a, b, p=2.0, eps=1e-6, keepdim=False: (
@@ -10135,8 +10131,6 @@
             ),
         ),
     )
-=======
->>>>>>> facff2ec
 ]
 
 # Common operator groupings
